--- conflicted
+++ resolved
@@ -118,13 +118,9 @@
 }
 
 ktap_print_totals() {
-<<<<<<< HEAD
-	echo "# Totals: pass:$KTAP_CNT_PASS fail:$KTAP_CNT_FAIL xfail:$KTAP_CNT_XFAIL xpass:0 skip:$KTAP_CNT_SKIP error:0"
-=======
 	if [ "$KTAP_CNT_SKIP" -gt 0 ]; then
 		echo "# $KTAP_CNT_SKIP skipped test(s) detected. " \
 			"Consider enabling relevant config options to improve coverage."
 	fi
-	echo "# Totals: pass:$KTAP_CNT_PASS fail:$KTAP_CNT_FAIL xfail:0 xpass:0 skip:$KTAP_CNT_SKIP error:0"
->>>>>>> 336d02bc
+	echo "# Totals: pass:$KTAP_CNT_PASS fail:$KTAP_CNT_FAIL xfail:$KTAP_CNT_XFAIL xpass:0 skip:$KTAP_CNT_SKIP error:0"
 }