--- conflicted
+++ resolved
@@ -1097,7 +1097,6 @@
 
 /**
  *	ata_scsi_slave_alloc - Early setup of SCSI device
-<<<<<<< HEAD
  *	@sdev: SCSI device to examine
  *
  *	This is called from scsi_alloc_sdev() when the scsi device
@@ -1133,44 +1132,6 @@
 EXPORT_SYMBOL_GPL(ata_scsi_slave_alloc);
 
 /**
- *	ata_scsi_slave_config - Set SCSI device attributes
-=======
->>>>>>> 0c383648
- *	@sdev: SCSI device to examine
- *
- *	This is called from scsi_alloc_sdev() when the scsi device
- *	associated with an ATA device is scanned on a port.
- *
- *	LOCKING:
- *	Defined by SCSI layer.  We don't really care.
- */
-
-int ata_scsi_slave_alloc(struct scsi_device *sdev)
-{
-	struct ata_port *ap = ata_shost_to_port(sdev->host);
-	struct device_link *link;
-
-	ata_scsi_sdev_config(sdev);
-
-	/*
-	 * Create a link from the ata_port device to the scsi device to ensure
-	 * that PM does suspend/resume in the correct order: the scsi device is
-	 * consumer (child) and the ata port the supplier (parent).
-	 */
-	link = device_link_add(&sdev->sdev_gendev, &ap->tdev,
-			       DL_FLAG_STATELESS |
-			       DL_FLAG_PM_RUNTIME | DL_FLAG_RPM_ACTIVE);
-	if (!link) {
-		ata_port_err(ap, "Failed to create link to scsi device %s\n",
-			     dev_name(&sdev->sdev_gendev));
-		return -ENODEV;
-	}
-
-	return 0;
-}
-EXPORT_SYMBOL_GPL(ata_scsi_slave_alloc);
-
-/**
  *	ata_scsi_device_configure - Set SCSI device attributes
  *	@sdev: SCSI device to examine
  *	@lim: queue limits
@@ -1190,11 +1151,7 @@
 	struct ata_device *dev = __ata_scsi_find_dev(ap, sdev);
 
 	if (dev)
-<<<<<<< HEAD
-		return ata_scsi_dev_config(sdev, dev);
-=======
 		return ata_scsi_dev_config(sdev, lim, dev);
->>>>>>> 0c383648
 
 	return 0;
 }
