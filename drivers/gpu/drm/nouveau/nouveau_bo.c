--- conflicted
+++ resolved
@@ -348,21 +348,8 @@
 	*n = 0;
 
 	if (domain & NOUVEAU_GEM_DOMAIN_VRAM) {
-<<<<<<< HEAD
-		struct nvif_mmu *mmu = &drm->client.mmu;
-
-		pl[*n].mem_type = TTM_PL_VRAM;
-		pl[*n].flags = flags & ~TTM_PL_FLAG_CACHED;
-
-		/* Some BARs do not support being ioremapped WC */
-		if (drm->client.device.info.family >= NV_DEVICE_INFO_V0_TESLA &&
-		    mmu->type[drm->ttm.type_vram].type & NVIF_MEM_UNCACHED)
-			pl[*n].flags &= ~TTM_PL_FLAG_WC;
-
-=======
 		pl[*n].mem_type = TTM_PL_VRAM;
 		pl[*n].flags = 0;
->>>>>>> b1073352
 		(*n)++;
 	}
 	if (domain & NOUVEAU_GEM_DOMAIN_GART) {
