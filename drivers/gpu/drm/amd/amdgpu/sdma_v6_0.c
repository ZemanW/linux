--- conflicted
+++ resolved
@@ -1380,13 +1380,10 @@
 		if ((adev->sdma.instance[0].fw_version >= 24) && !adev->sdma.disable_uq)
 			adev->userq_funcs[AMDGPU_HW_IP_DMA] = &userq_mes_funcs;
 		break;
-<<<<<<< HEAD
-=======
 	case IP_VERSION(6, 0, 1):
 		if ((adev->sdma.instance[0].fw_version >= 18) && !adev->sdma.disable_uq)
 			adev->userq_funcs[AMDGPU_HW_IP_DMA] = &userq_mes_funcs;
 		break;
->>>>>>> 711fa266
 	case IP_VERSION(6, 0, 2):
 		if ((adev->sdma.instance[0].fw_version >= 21) && !adev->sdma.disable_uq)
 			adev->userq_funcs[AMDGPU_HW_IP_DMA] = &userq_mes_funcs;
@@ -1395,8 +1392,6 @@
 		if ((adev->sdma.instance[0].fw_version >= 25) && !adev->sdma.disable_uq)
 			adev->userq_funcs[AMDGPU_HW_IP_DMA] = &userq_mes_funcs;
 		break;
-<<<<<<< HEAD
-=======
 	case IP_VERSION(6, 1, 0):
 		if ((adev->sdma.instance[0].fw_version >= 14) && !adev->sdma.disable_uq)
 			adev->userq_funcs[AMDGPU_HW_IP_DMA] = &userq_mes_funcs;
@@ -1413,7 +1408,6 @@
 		if ((adev->sdma.instance[0].fw_version >= 10) && !adev->sdma.disable_uq)
 			adev->userq_funcs[AMDGPU_HW_IP_DMA] = &userq_mes_funcs;
 		break;
->>>>>>> 711fa266
 	default:
 		break;
 	}
