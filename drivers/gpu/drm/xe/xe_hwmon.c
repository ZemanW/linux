// SPDX-License-Identifier: MIT
/*
 * Copyright © 2023 Intel Corporation
 */

#include <linux/hwmon-sysfs.h>
#include <linux/hwmon.h>
#include <linux/jiffies.h>
#include <linux/types.h>
#include <linux/units.h>

#include <drm/drm_managed.h>
#include "regs/xe_gt_regs.h"
#include "regs/xe_mchbar_regs.h"
#include "regs/xe_pcode_regs.h"
#include "xe_device.h"
#include "xe_hwmon.h"
#include "xe_mmio.h"
#include "xe_pcode.h"
#include "xe_pcode_api.h"
#include "xe_sriov.h"
#include "xe_pm.h"
#include "xe_vsec.h"
#include "regs/xe_pmt.h"

enum xe_hwmon_reg {
	REG_TEMP,
	REG_PKG_RAPL_LIMIT,
	REG_PKG_POWER_SKU,
	REG_PKG_POWER_SKU_UNIT,
	REG_GT_PERF_STATUS,
	REG_PKG_ENERGY_STATUS,
	REG_FAN_SPEED,
};

enum xe_hwmon_reg_operation {
	REG_READ32,
	REG_RMW32,
	REG_READ64,
};

enum xe_hwmon_channel {
	CHANNEL_CARD,
	CHANNEL_PKG,
	CHANNEL_VRAM,
	CHANNEL_MAX,
};

enum xe_fan_channel {
	FAN_1,
	FAN_2,
	FAN_3,
	FAN_MAX,
};

/* Attribute index for powerX_xxx_interval sysfs entries */
enum sensor_attr_power {
	SENSOR_INDEX_PSYS_PL1,
	SENSOR_INDEX_PKG_PL1,
	SENSOR_INDEX_PSYS_PL2,
	SENSOR_INDEX_PKG_PL2,
};

/*
 * For platforms that support mailbox commands for power limits, REG_PKG_POWER_SKU_UNIT is
 * not supported and below are SKU units to be used.
 */
#define PWR_UNIT	0x3
#define ENERGY_UNIT	0xe
#define TIME_UNIT	0xa

/*
 * SF_* - scale factors for particular quantities according to hwmon spec.
 */
#define SF_POWER	1000000		/* microwatts */
#define SF_CURR		1000		/* milliamperes */
#define SF_VOLTAGE	1000		/* millivolts */
#define SF_ENERGY	1000000		/* microjoules */
#define SF_TIME		1000		/* milliseconds */

/*
 * PL*_HWMON_ATTR - mapping of hardware power limits to corresponding hwmon power attribute.
 */
#define PL1_HWMON_ATTR	hwmon_power_max
#define PL2_HWMON_ATTR	hwmon_power_cap

#define PWR_ATTR_TO_STR(attr)	(((attr) == hwmon_power_max) ? "PL1" : "PL2")

/*
 * Timeout for power limit write mailbox command.
 */
#define PL_WRITE_MBX_TIMEOUT_MS	(1)

/**
 * struct xe_hwmon_energy_info - to accumulate energy
 */
struct xe_hwmon_energy_info {
	/** @reg_val_prev: previous energy reg val */
	u32 reg_val_prev;
	/** @accum_energy: accumulated energy */
	long accum_energy;
};

/**
 * struct xe_hwmon_fan_info - to cache previous fan reading
 */
struct xe_hwmon_fan_info {
	/** @reg_val_prev: previous fan reg val */
	u32 reg_val_prev;
	/** @time_prev: previous timestamp */
	u64 time_prev;
};

/**
 * struct xe_hwmon - xe hwmon data structure
 */
struct xe_hwmon {
	/** @hwmon_dev: hwmon device for xe */
	struct device *hwmon_dev;
	/** @xe: Xe device */
	struct xe_device *xe;
	/** @hwmon_lock: lock for rw attributes*/
	struct mutex hwmon_lock;
	/** @scl_shift_power: pkg power unit */
	int scl_shift_power;
	/** @scl_shift_energy: pkg energy unit */
	int scl_shift_energy;
	/** @scl_shift_time: pkg time unit */
	int scl_shift_time;
	/** @ei: Energy info for energyN_input */
	struct xe_hwmon_energy_info ei[CHANNEL_MAX];
	/** @fi: Fan info for fanN_input */
	struct xe_hwmon_fan_info fi[FAN_MAX];
	/** @boot_power_limit_read: is boot power limits read */
	bool boot_power_limit_read;
	/** @pl1_on_boot: power limit PL1 on boot */
	u32 pl1_on_boot[CHANNEL_MAX];
	/** @pl2_on_boot: power limit PL2 on boot */
	u32 pl2_on_boot[CHANNEL_MAX];

};

static int xe_hwmon_pcode_read_power_limit(const struct xe_hwmon *hwmon, u32 attr, int channel,
					   u32 *uval)
{
	struct xe_tile *root_tile = xe_device_get_root_tile(hwmon->xe);
	u32 val0 = 0, val1 = 0;
	int ret = 0;

	ret = xe_pcode_read(root_tile, PCODE_MBOX(PCODE_POWER_SETUP,
						  (channel == CHANNEL_CARD) ?
						  READ_PSYSGPU_POWER_LIMIT :
						  READ_PACKAGE_POWER_LIMIT,
						  hwmon->boot_power_limit_read ?
						  READ_PL_FROM_PCODE : READ_PL_FROM_FW),
						  &val0, &val1);

	if (ret) {
		drm_dbg(&hwmon->xe->drm, "read failed ch %d val0 0x%08x, val1 0x%08x, ret %d\n",
			channel, val0, val1, ret);
		*uval = 0;
		return ret;
	}

	/* return the value only if limit is enabled */
	if (attr == PL1_HWMON_ATTR)
		*uval = (val0 & PWR_LIM_EN) ? val0 : 0;
	else if (attr == PL2_HWMON_ATTR)
		*uval = (val1 & PWR_LIM_EN) ? val1 : 0;
	else if (attr == hwmon_power_label)
		*uval = (val0 & PWR_LIM_EN) ? 1 : (val1 & PWR_LIM_EN) ? 1 : 0;
	else
		*uval = 0;

	return ret;
}

static int xe_hwmon_pcode_rmw_power_limit(const struct xe_hwmon *hwmon, u32 attr, u8 channel,
					  u32 clr, u32 set)
{
	struct xe_tile *root_tile = xe_device_get_root_tile(hwmon->xe);
	u32 val0, val1;
	int ret = 0;

	ret = xe_pcode_read(root_tile, PCODE_MBOX(PCODE_POWER_SETUP,
						  (channel == CHANNEL_CARD) ?
						  READ_PSYSGPU_POWER_LIMIT :
						  READ_PACKAGE_POWER_LIMIT,
						  hwmon->boot_power_limit_read ?
						  READ_PL_FROM_PCODE : READ_PL_FROM_FW),
						  &val0, &val1);

	if (ret)
		drm_dbg(&hwmon->xe->drm, "read failed ch %d val0 0x%08x, val1 0x%08x, ret %d\n",
			channel, val0, val1, ret);

	if (attr == PL1_HWMON_ATTR)
		val0 = (val0 & ~clr) | set;
<<<<<<< HEAD
=======
	else if (attr == PL2_HWMON_ATTR)
		val1 = (val1 & ~clr) | set;
>>>>>>> 711fa266
	else
		return -EIO;

	ret = xe_pcode_write64_timeout(root_tile, PCODE_MBOX(PCODE_POWER_SETUP,
							     (channel == CHANNEL_CARD) ?
							     WRITE_PSYSGPU_POWER_LIMIT :
							     WRITE_PACKAGE_POWER_LIMIT, 0),
							     val0, val1, PL_WRITE_MBX_TIMEOUT_MS);
	if (ret)
		drm_dbg(&hwmon->xe->drm, "write failed ch %d val0 0x%08x, val1 0x%08x, ret %d\n",
			channel, val0, val1, ret);
	return ret;
}

static struct xe_reg xe_hwmon_get_reg(struct xe_hwmon *hwmon, enum xe_hwmon_reg hwmon_reg,
				      int channel)
{
	struct xe_device *xe = hwmon->xe;

	switch (hwmon_reg) {
	case REG_TEMP:
		if (xe->info.platform == XE_BATTLEMAGE) {
			if (channel == CHANNEL_PKG)
				return BMG_PACKAGE_TEMPERATURE;
			else if (channel == CHANNEL_VRAM)
				return BMG_VRAM_TEMPERATURE;
		} else if (xe->info.platform == XE_DG2) {
			if (channel == CHANNEL_PKG)
				return PCU_CR_PACKAGE_TEMPERATURE;
			else if (channel == CHANNEL_VRAM)
				return BMG_VRAM_TEMPERATURE;
		}
		break;
	case REG_PKG_RAPL_LIMIT:
		if (xe->info.platform == XE_PVC && channel == CHANNEL_PKG)
			return PVC_GT0_PACKAGE_RAPL_LIMIT;
		else if ((xe->info.platform == XE_DG2) && (channel == CHANNEL_PKG))
			return PCU_CR_PACKAGE_RAPL_LIMIT;
		break;
	case REG_PKG_POWER_SKU:
		if (xe->info.platform == XE_PVC && channel == CHANNEL_PKG)
			return PVC_GT0_PACKAGE_POWER_SKU;
		else if ((xe->info.platform == XE_DG2) && (channel == CHANNEL_PKG))
			return PCU_CR_PACKAGE_POWER_SKU;
		break;
	case REG_PKG_POWER_SKU_UNIT:
		if (xe->info.platform == XE_PVC)
			return PVC_GT0_PACKAGE_POWER_SKU_UNIT;
		else if (xe->info.platform == XE_DG2)
			return PCU_CR_PACKAGE_POWER_SKU_UNIT;
		break;
	case REG_GT_PERF_STATUS:
		if (xe->info.platform == XE_DG2 && channel == CHANNEL_PKG)
			return GT_PERF_STATUS;
		break;
	case REG_PKG_ENERGY_STATUS:
		if (xe->info.platform == XE_PVC && channel == CHANNEL_PKG) {
			return PVC_GT0_PLATFORM_ENERGY_STATUS;
		} else if ((xe->info.platform == XE_DG2) && (channel == CHANNEL_PKG)) {
			return PCU_CR_PACKAGE_ENERGY_STATUS;
		}
		break;
	case REG_FAN_SPEED:
		if (channel == FAN_1)
			return BMG_FAN_1_SPEED;
		else if (channel == FAN_2)
			return BMG_FAN_2_SPEED;
		else if (channel == FAN_3)
			return BMG_FAN_3_SPEED;
		break;
	default:
		drm_warn(&xe->drm, "Unknown xe hwmon reg id: %d\n", hwmon_reg);
		break;
	}

	return XE_REG(0);
}

#define PL_DISABLE 0

/*
 * HW allows arbitrary PL1 limits to be set but silently clamps these values to
 * "typical but not guaranteed" min/max values in REG_PKG_POWER_SKU. Follow the
 * same pattern for sysfs, allow arbitrary PL1 limits to be set but display
 * clamped values when read.
 */
static void xe_hwmon_power_max_read(struct xe_hwmon *hwmon, u32 attr, int channel, long *value)
{
	u64 reg_val = 0, min, max;
	struct xe_device *xe = hwmon->xe;
	struct xe_reg rapl_limit, pkg_power_sku;
	struct xe_mmio *mmio = xe_root_tile_mmio(xe);

	mutex_lock(&hwmon->hwmon_lock);

	if (hwmon->xe->info.has_mbx_power_limits) {
		xe_hwmon_pcode_read_power_limit(hwmon, attr, channel, (u32 *)&reg_val);
	} else {
		rapl_limit = xe_hwmon_get_reg(hwmon, REG_PKG_RAPL_LIMIT, channel);
		pkg_power_sku = xe_hwmon_get_reg(hwmon, REG_PKG_POWER_SKU, channel);
		reg_val = xe_mmio_read32(mmio, rapl_limit);
	}

	/* Check if PL limits are disabled. */
	if (!(reg_val & PWR_LIM_EN)) {
		*value = PL_DISABLE;
		drm_info(&hwmon->xe->drm, "%s disabled for channel %d, val 0x%016llx\n",
			 PWR_ATTR_TO_STR(attr), channel, reg_val);
		goto unlock;
	}

	reg_val = REG_FIELD_GET(PWR_LIM_VAL, reg_val);
	*value = mul_u64_u32_shr(reg_val, SF_POWER, hwmon->scl_shift_power);

	/* For platforms with mailbox power limit support clamping would be done by pcode. */
	if (!hwmon->xe->info.has_mbx_power_limits) {
		reg_val = xe_mmio_read64_2x32(mmio, pkg_power_sku);
		min = REG_FIELD_GET(PKG_MIN_PWR, reg_val);
		max = REG_FIELD_GET(PKG_MAX_PWR, reg_val);
		min = mul_u64_u32_shr(min, SF_POWER, hwmon->scl_shift_power);
		max = mul_u64_u32_shr(max, SF_POWER, hwmon->scl_shift_power);
		if (min && max)
			*value = clamp_t(u64, *value, min, max);
	}
unlock:
	mutex_unlock(&hwmon->hwmon_lock);
}

static int xe_hwmon_power_max_write(struct xe_hwmon *hwmon, u32 attr, int channel, long value)
{
	struct xe_mmio *mmio = xe_root_tile_mmio(hwmon->xe);
	int ret = 0;
	u32 reg_val, max;
	struct xe_reg rapl_limit;

	mutex_lock(&hwmon->hwmon_lock);

	rapl_limit = xe_hwmon_get_reg(hwmon, REG_PKG_RAPL_LIMIT, channel);

	/* Disable Power Limit and verify, as limit cannot be disabled on all platforms. */
	if (value == PL_DISABLE) {
		if (hwmon->xe->info.has_mbx_power_limits) {
			drm_dbg(&hwmon->xe->drm, "disabling %s on channel %d\n",
				PWR_ATTR_TO_STR(attr), channel);
			xe_hwmon_pcode_rmw_power_limit(hwmon, attr, channel, PWR_LIM_EN, 0);
			xe_hwmon_pcode_read_power_limit(hwmon, attr, channel, &reg_val);
		} else {
			reg_val = xe_mmio_rmw32(mmio, rapl_limit, PWR_LIM_EN, 0);
			reg_val = xe_mmio_read32(mmio, rapl_limit);
		}

		if (reg_val & PWR_LIM_EN) {
			drm_warn(&hwmon->xe->drm, "Power limit disable is not supported!\n");
			ret = -EOPNOTSUPP;
		}
		goto unlock;
	}

	/* Computation in 64-bits to avoid overflow. Round to nearest. */
	reg_val = DIV_ROUND_CLOSEST_ULL((u64)value << hwmon->scl_shift_power, SF_POWER);

	/*
	 * Clamp power limit to GPU firmware default as maximum, as an additional protection to
	 * pcode clamp.
	 */
	if (hwmon->xe->info.has_mbx_power_limits) {
		max = (attr == PL1_HWMON_ATTR) ?
		       hwmon->pl1_on_boot[channel] : hwmon->pl2_on_boot[channel];
		max = REG_FIELD_PREP(PWR_LIM_VAL, max);
		if (reg_val > max) {
			reg_val = max;
			drm_dbg(&hwmon->xe->drm,
				"Clamping power limit to GPU firmware default 0x%x\n",
				reg_val);
		}
	}

	reg_val = PWR_LIM_EN | REG_FIELD_PREP(PWR_LIM_VAL, reg_val);

	if (hwmon->xe->info.has_mbx_power_limits)
		ret = xe_hwmon_pcode_rmw_power_limit(hwmon, attr, channel, PWR_LIM, reg_val);
	else
		reg_val = xe_mmio_rmw32(mmio, rapl_limit, PWR_LIM, reg_val);
unlock:
	mutex_unlock(&hwmon->hwmon_lock);
	return ret;
}

static void xe_hwmon_power_rated_max_read(struct xe_hwmon *hwmon, u32 attr, int channel,
					  long *value)
{
	struct xe_mmio *mmio = xe_root_tile_mmio(hwmon->xe);
	u32 reg_val;

	if (hwmon->xe->info.has_mbx_power_limits) {
		/* PL1 is rated max if supported. */
		xe_hwmon_pcode_read_power_limit(hwmon, PL1_HWMON_ATTR, channel, &reg_val);
	} else {
		/*
		 * This sysfs file won't be visible if REG_PKG_POWER_SKU is invalid, so valid check
		 * for this register can be skipped.
		 * See xe_hwmon_power_is_visible.
		 */
		struct xe_reg reg = xe_hwmon_get_reg(hwmon, REG_PKG_POWER_SKU, channel);

		reg_val = xe_mmio_read32(mmio, reg);
	}

	reg_val = REG_FIELD_GET(PKG_TDP, reg_val);
	*value = mul_u64_u32_shr(reg_val, SF_POWER, hwmon->scl_shift_power);
}

/*
 * xe_hwmon_energy_get - Obtain energy value
 *
 * The underlying energy hardware register is 32-bits and is subject to
 * overflow. How long before overflow? For example, with an example
 * scaling bit shift of 14 bits (see register *PACKAGE_POWER_SKU_UNIT) and
 * a power draw of 1000 watts, the 32-bit counter will overflow in
 * approximately 4.36 minutes.
 *
 * Examples:
 *    1 watt:  (2^32 >> 14) /    1 W / (60 * 60 * 24) secs/day -> 3 days
 * 1000 watts: (2^32 >> 14) / 1000 W / 60             secs/min -> 4.36 minutes
 *
 * The function significantly increases overflow duration (from 4.36
 * minutes) by accumulating the energy register into a 'long' as allowed by
 * the hwmon API. Using x86_64 128 bit arithmetic (see mul_u64_u32_shr()),
 * a 'long' of 63 bits, SF_ENERGY of 1e6 (~20 bits) and
 * hwmon->scl_shift_energy of 14 bits we have 57 (63 - 20 + 14) bits before
 * energyN_input overflows. This at 1000 W is an overflow duration of 278 years.
 */
static void
xe_hwmon_energy_get(struct xe_hwmon *hwmon, int channel, long *energy)
{
	struct xe_mmio *mmio = xe_root_tile_mmio(hwmon->xe);
	struct xe_hwmon_energy_info *ei = &hwmon->ei[channel];
	u32 reg_val;
	int ret = 0;

	/* Energy is supported only for card and pkg */
	if (channel > CHANNEL_PKG) {
		*energy = 0;
		return;
	}

	if (hwmon->xe->info.platform == XE_BATTLEMAGE) {
		u64 pmt_val;

		ret = xe_pmt_telem_read(to_pci_dev(hwmon->xe->drm.dev),
					xe_mmio_read32(mmio, PUNIT_TELEMETRY_GUID),
					&pmt_val, BMG_ENERGY_STATUS_PMT_OFFSET,	sizeof(pmt_val));
		if (ret != sizeof(pmt_val)) {
			drm_warn(&hwmon->xe->drm, "energy read from pmt failed, ret %d\n", ret);
			*energy = 0;
			return;
		}

		if (channel == CHANNEL_PKG)
			reg_val = REG_FIELD_GET64(ENERGY_PKG, pmt_val);
		else
			reg_val = REG_FIELD_GET64(ENERGY_CARD, pmt_val);
	} else {
		reg_val = xe_mmio_read32(mmio, xe_hwmon_get_reg(hwmon, REG_PKG_ENERGY_STATUS,
								channel));
	}

	ei->accum_energy += reg_val - ei->reg_val_prev;
	ei->reg_val_prev = reg_val;

	*energy = mul_u64_u32_shr(ei->accum_energy, SF_ENERGY,
				  hwmon->scl_shift_energy);
}

static ssize_t
xe_hwmon_power_max_interval_show(struct device *dev, struct device_attribute *attr,
				 char *buf)
{
	struct xe_hwmon *hwmon = dev_get_drvdata(dev);
	struct xe_mmio *mmio = xe_root_tile_mmio(hwmon->xe);
	u32 x, y, x_w = 2; /* 2 bits */
	u64 r, tau4, out;
	int channel = (to_sensor_dev_attr(attr)->index % 2) ? CHANNEL_PKG : CHANNEL_CARD;
	u32 power_attr = (to_sensor_dev_attr(attr)->index > 1) ? PL2_HWMON_ATTR : PL1_HWMON_ATTR;

	int ret = 0;

	xe_pm_runtime_get(hwmon->xe);

	mutex_lock(&hwmon->hwmon_lock);

	if (hwmon->xe->info.has_mbx_power_limits) {
		ret = xe_hwmon_pcode_read_power_limit(hwmon, power_attr, channel, (u32 *)&r);
		if (ret) {
			drm_err(&hwmon->xe->drm,
				"power interval read fail, ch %d, attr %d, r 0%llx, ret %d\n",
				channel, power_attr, r, ret);
			r = 0;
		}
	} else {
		r = xe_mmio_read32(mmio, xe_hwmon_get_reg(hwmon, REG_PKG_RAPL_LIMIT, channel));
	}

	mutex_unlock(&hwmon->hwmon_lock);

	xe_pm_runtime_put(hwmon->xe);

	x = REG_FIELD_GET(PWR_LIM_TIME_X, r);
	y = REG_FIELD_GET(PWR_LIM_TIME_Y, r);

	/*
	 * tau = (1 + (x / 4)) * power(2,y), x = bits(23:22), y = bits(21:17)
	 *     = (4 | x) << (y - 2)
	 *
	 * Here (y - 2) ensures a 1.x fixed point representation of 1.x
	 * As x is 2 bits so 1.x can be 1.0, 1.25, 1.50, 1.75
	 *
	 * As y can be < 2, we compute tau4 = (4 | x) << y
	 * and then add 2 when doing the final right shift to account for units
	 */
	tau4 = (u64)((1 << x_w) | x) << y;

	/* val in hwmon interface units (millisec) */
	out = mul_u64_u32_shr(tau4, SF_TIME, hwmon->scl_shift_time + x_w);

	return sysfs_emit(buf, "%llu\n", out);
}

static ssize_t
xe_hwmon_power_max_interval_store(struct device *dev, struct device_attribute *attr,
				  const char *buf, size_t count)
{
	struct xe_hwmon *hwmon = dev_get_drvdata(dev);
	struct xe_mmio *mmio = xe_root_tile_mmio(hwmon->xe);
	u32 x, y, rxy, x_w = 2; /* 2 bits */
	u64 tau4, r, max_win;
	unsigned long val;
	int channel = (to_sensor_dev_attr(attr)->index % 2) ? CHANNEL_PKG : CHANNEL_CARD;
	u32 power_attr = (to_sensor_dev_attr(attr)->index > 1) ? PL2_HWMON_ATTR : PL1_HWMON_ATTR;
	int ret;

	ret = kstrtoul(buf, 0, &val);
	if (ret)
		return ret;

	/*
	 * Max HW supported tau in '(1 + (x / 4)) * power(2,y)' format, x = 0, y = 0x12.
	 * The hwmon->scl_shift_time default of 0xa results in a max tau of 256 seconds.
	 *
	 * The ideal scenario is for PKG_MAX_WIN to be read from the PKG_PWR_SKU register.
	 * However, it is observed that existing discrete GPUs does not provide correct
	 * PKG_MAX_WIN value, therefore a using default constant value. For future discrete GPUs
	 * this may get resolved, in which case PKG_MAX_WIN should be obtained from PKG_PWR_SKU.
	 */
#define PKG_MAX_WIN_DEFAULT 0x12ull

	/*
	 * val must be < max in hwmon interface units. The steps below are
	 * explained in xe_hwmon_power_max_interval_show()
	 */
	r = FIELD_PREP(PKG_MAX_WIN, PKG_MAX_WIN_DEFAULT);
	x = REG_FIELD_GET(PKG_MAX_WIN_X, r);
	y = REG_FIELD_GET(PKG_MAX_WIN_Y, r);
	tau4 = (u64)((1 << x_w) | x) << y;
	max_win = mul_u64_u32_shr(tau4, SF_TIME, hwmon->scl_shift_time + x_w);

	if (val > max_win)
		return -EINVAL;

	/* val in hw units */
	val = DIV_ROUND_CLOSEST_ULL((u64)val << hwmon->scl_shift_time, SF_TIME) + 1;

	/*
	 * Convert val to 1.x * power(2,y)
	 * y = ilog2(val)
	 * x = (val - (1 << y)) >> (y - 2)
	 */
	if (!val) {
		y = 0;
		x = 0;
	} else {
		y = ilog2(val);
		x = (val - (1ul << y)) << x_w >> y;
	}

	rxy = REG_FIELD_PREP(PWR_LIM_TIME_X, x) |
			       REG_FIELD_PREP(PWR_LIM_TIME_Y, y);

	xe_pm_runtime_get(hwmon->xe);

	mutex_lock(&hwmon->hwmon_lock);

	if (hwmon->xe->info.has_mbx_power_limits)
		xe_hwmon_pcode_rmw_power_limit(hwmon, power_attr, channel, PWR_LIM_TIME, rxy);
	else
		r = xe_mmio_rmw32(mmio, xe_hwmon_get_reg(hwmon, REG_PKG_RAPL_LIMIT, channel),
				  PWR_LIM_TIME, rxy);

	mutex_unlock(&hwmon->hwmon_lock);

	xe_pm_runtime_put(hwmon->xe);

	return count;
}

/* PSYS PL1 */
static SENSOR_DEVICE_ATTR(power1_max_interval, 0664,
			  xe_hwmon_power_max_interval_show,
			  xe_hwmon_power_max_interval_store, SENSOR_INDEX_PSYS_PL1);
/* PKG PL1 */
static SENSOR_DEVICE_ATTR(power2_max_interval, 0664,
			  xe_hwmon_power_max_interval_show,
			  xe_hwmon_power_max_interval_store, SENSOR_INDEX_PKG_PL1);
/* PSYS PL2 */
static SENSOR_DEVICE_ATTR(power1_cap_interval, 0664,
			  xe_hwmon_power_max_interval_show,
			  xe_hwmon_power_max_interval_store, SENSOR_INDEX_PSYS_PL2);
/* PKG PL2 */
static SENSOR_DEVICE_ATTR(power2_cap_interval, 0664,
			  xe_hwmon_power_max_interval_show,
			  xe_hwmon_power_max_interval_store, SENSOR_INDEX_PKG_PL2);

static struct attribute *hwmon_attributes[] = {
	&sensor_dev_attr_power1_max_interval.dev_attr.attr,
	&sensor_dev_attr_power2_max_interval.dev_attr.attr,
	&sensor_dev_attr_power1_cap_interval.dev_attr.attr,
	&sensor_dev_attr_power2_cap_interval.dev_attr.attr,
	NULL
};

static umode_t xe_hwmon_attributes_visible(struct kobject *kobj,
					   struct attribute *attr, int index)
{
	struct device *dev = kobj_to_dev(kobj);
	struct xe_hwmon *hwmon = dev_get_drvdata(dev);
	int ret = 0;
	int channel = (index % 2) ? CHANNEL_PKG : CHANNEL_CARD;
	u32 power_attr = (index > 1) ? PL2_HWMON_ATTR : PL1_HWMON_ATTR;
	u32 uval = 0;
	struct xe_reg rapl_limit;
	struct xe_mmio *mmio = xe_root_tile_mmio(hwmon->xe);

	xe_pm_runtime_get(hwmon->xe);

	if (hwmon->xe->info.has_mbx_power_limits) {
		xe_hwmon_pcode_read_power_limit(hwmon, power_attr, channel, &uval);
	} else if (power_attr != PL2_HWMON_ATTR) {
		rapl_limit = xe_hwmon_get_reg(hwmon, REG_PKG_RAPL_LIMIT, channel);
		if (xe_reg_is_valid(rapl_limit))
			uval = xe_mmio_read32(mmio, rapl_limit);
	}
	ret = (uval & PWR_LIM_EN) ? attr->mode : 0;

	xe_pm_runtime_put(hwmon->xe);

	return ret;
}

static const struct attribute_group hwmon_attrgroup = {
	.attrs = hwmon_attributes,
	.is_visible = xe_hwmon_attributes_visible,
};

static const struct attribute_group *hwmon_groups[] = {
	&hwmon_attrgroup,
	NULL
};

static const struct hwmon_channel_info * const hwmon_info[] = {
	HWMON_CHANNEL_INFO(temp, HWMON_T_LABEL, HWMON_T_INPUT | HWMON_T_LABEL,
			   HWMON_T_INPUT | HWMON_T_LABEL),
	HWMON_CHANNEL_INFO(power, HWMON_P_MAX | HWMON_P_RATED_MAX | HWMON_P_LABEL | HWMON_P_CRIT |
			   HWMON_P_CAP,
			   HWMON_P_MAX | HWMON_P_RATED_MAX | HWMON_P_LABEL | HWMON_P_CAP),
	HWMON_CHANNEL_INFO(curr, HWMON_C_LABEL, HWMON_C_CRIT | HWMON_C_LABEL),
	HWMON_CHANNEL_INFO(in, HWMON_I_INPUT | HWMON_I_LABEL, HWMON_I_INPUT | HWMON_I_LABEL),
	HWMON_CHANNEL_INFO(energy, HWMON_E_INPUT | HWMON_E_LABEL, HWMON_E_INPUT | HWMON_E_LABEL),
	HWMON_CHANNEL_INFO(fan, HWMON_F_INPUT, HWMON_F_INPUT, HWMON_F_INPUT),
	NULL
};

/* I1 is exposed as power_crit or as curr_crit depending on bit 31 */
static int xe_hwmon_pcode_read_i1(const struct xe_hwmon *hwmon, u32 *uval)
{
	struct xe_tile *root_tile = xe_device_get_root_tile(hwmon->xe);

	/* Avoid Illegal Subcommand error */
	if (hwmon->xe->info.platform == XE_DG2)
		return -ENXIO;

	return xe_pcode_read(root_tile, PCODE_MBOX(PCODE_POWER_SETUP,
			     POWER_SETUP_SUBCOMMAND_READ_I1, 0),
			     uval, NULL);
}

static int xe_hwmon_pcode_write_i1(const struct xe_hwmon *hwmon, u32 uval)
{
	struct xe_tile *root_tile = xe_device_get_root_tile(hwmon->xe);

	return xe_pcode_write(root_tile, PCODE_MBOX(PCODE_POWER_SETUP,
			      POWER_SETUP_SUBCOMMAND_WRITE_I1, 0),
			      (uval & POWER_SETUP_I1_DATA_MASK));
}

static int xe_hwmon_pcode_read_fan_control(const struct xe_hwmon *hwmon, u32 subcmd, u32 *uval)
{
	struct xe_tile *root_tile = xe_device_get_root_tile(hwmon->xe);

	/* Platforms that don't return correct value */
	if (hwmon->xe->info.platform == XE_DG2 && subcmd == FSC_READ_NUM_FANS) {
		*uval = 2;
		return 0;
	}

	return xe_pcode_read(root_tile, PCODE_MBOX(FAN_SPEED_CONTROL, subcmd, 0), uval, NULL);
}

static int xe_hwmon_power_curr_crit_read(struct xe_hwmon *hwmon, int channel,
					 long *value, u32 scale_factor)
{
	int ret;
	u32 uval;

	mutex_lock(&hwmon->hwmon_lock);

	ret = xe_hwmon_pcode_read_i1(hwmon, &uval);
	if (ret)
		goto unlock;

	*value = mul_u64_u32_shr(REG_FIELD_GET(POWER_SETUP_I1_DATA_MASK, uval),
				 scale_factor, POWER_SETUP_I1_SHIFT);
unlock:
	mutex_unlock(&hwmon->hwmon_lock);
	return ret;
}

static int xe_hwmon_power_curr_crit_write(struct xe_hwmon *hwmon, int channel,
					  long value, u32 scale_factor)
{
	int ret;
	u32 uval;

	mutex_lock(&hwmon->hwmon_lock);

	uval = DIV_ROUND_CLOSEST_ULL(value << POWER_SETUP_I1_SHIFT, scale_factor);
	ret = xe_hwmon_pcode_write_i1(hwmon, uval);

	mutex_unlock(&hwmon->hwmon_lock);
	return ret;
}

static void xe_hwmon_get_voltage(struct xe_hwmon *hwmon, int channel, long *value)
{
	struct xe_mmio *mmio = xe_root_tile_mmio(hwmon->xe);
	u64 reg_val;

	reg_val = xe_mmio_read32(mmio, xe_hwmon_get_reg(hwmon, REG_GT_PERF_STATUS, channel));
	/* HW register value in units of 2.5 millivolt */
	*value = DIV_ROUND_CLOSEST(REG_FIELD_GET(VOLTAGE_MASK, reg_val) * 2500, SF_VOLTAGE);
}

static umode_t
xe_hwmon_temp_is_visible(struct xe_hwmon *hwmon, u32 attr, int channel)
{
	switch (attr) {
	case hwmon_temp_input:
	case hwmon_temp_label:
		return xe_reg_is_valid(xe_hwmon_get_reg(hwmon, REG_TEMP, channel)) ? 0444 : 0;
	default:
		return 0;
	}
}

static int
xe_hwmon_temp_read(struct xe_hwmon *hwmon, u32 attr, int channel, long *val)
{
	struct xe_mmio *mmio = xe_root_tile_mmio(hwmon->xe);
	u64 reg_val;

	switch (attr) {
	case hwmon_temp_input:
		reg_val = xe_mmio_read32(mmio, xe_hwmon_get_reg(hwmon, REG_TEMP, channel));

		/* HW register value is in degrees Celsius, convert to millidegrees. */
		*val = REG_FIELD_GET(TEMP_MASK, reg_val) * MILLIDEGREE_PER_DEGREE;
		return 0;
	default:
		return -EOPNOTSUPP;
	}
}

static umode_t
xe_hwmon_power_is_visible(struct xe_hwmon *hwmon, u32 attr, int channel)
{
	u32 uval = 0;
	struct xe_reg reg;
	struct xe_mmio *mmio = xe_root_tile_mmio(hwmon->xe);

	switch (attr) {
	case hwmon_power_max:
	case hwmon_power_cap:
		if (hwmon->xe->info.has_mbx_power_limits) {
			xe_hwmon_pcode_read_power_limit(hwmon, attr, channel, &uval);
		} else if (attr != PL2_HWMON_ATTR) {
			reg = xe_hwmon_get_reg(hwmon, REG_PKG_RAPL_LIMIT, channel);
			if (xe_reg_is_valid(reg))
				uval = xe_mmio_read32(mmio, reg);
		}
		if (uval & PWR_LIM_EN) {
			drm_info(&hwmon->xe->drm, "%s is supported on channel %d\n",
				 PWR_ATTR_TO_STR(attr), channel);
			return 0664;
		}
		drm_dbg(&hwmon->xe->drm, "%s is unsupported on channel %d\n",
			PWR_ATTR_TO_STR(attr), channel);
		return 0;
	case hwmon_power_rated_max:
		if (hwmon->xe->info.has_mbx_power_limits) {
			return 0;
		} else {
			reg = xe_hwmon_get_reg(hwmon, REG_PKG_POWER_SKU, channel);
			if (xe_reg_is_valid(reg))
				uval = xe_mmio_read32(mmio, reg);
			return uval ? 0444 : 0;
		}
	case hwmon_power_crit:
		if (channel == CHANNEL_CARD) {
			xe_hwmon_pcode_read_i1(hwmon, &uval);
			return (uval & POWER_SETUP_I1_WATTS) ? 0644 : 0;
		}
		break;
	case hwmon_power_label:
		if (hwmon->xe->info.has_mbx_power_limits) {
			xe_hwmon_pcode_read_power_limit(hwmon, attr, channel, &uval);
		} else {
			reg = xe_hwmon_get_reg(hwmon, REG_PKG_POWER_SKU, channel);
			if (xe_reg_is_valid(reg))
				uval = xe_mmio_read32(mmio, reg);

			if (!uval) {
				reg = xe_hwmon_get_reg(hwmon, REG_PKG_RAPL_LIMIT, channel);
				if (xe_reg_is_valid(reg))
					uval = xe_mmio_read32(mmio, reg);
			}
		}
		if ((!(uval & PWR_LIM_EN)) && channel == CHANNEL_CARD) {
			xe_hwmon_pcode_read_i1(hwmon, &uval);
			return (uval & POWER_SETUP_I1_WATTS) ? 0444 : 0;
		}
		return (uval) ? 0444 : 0;
	default:
		return 0;
	}
	return 0;
}

static int
xe_hwmon_power_read(struct xe_hwmon *hwmon, u32 attr, int channel, long *val)
{
	switch (attr) {
	case hwmon_power_max:
	case hwmon_power_cap:
		xe_hwmon_power_max_read(hwmon, attr, channel, val);
		return 0;
	case hwmon_power_rated_max:
		xe_hwmon_power_rated_max_read(hwmon, attr, channel, val);
		return 0;
	case hwmon_power_crit:
		return xe_hwmon_power_curr_crit_read(hwmon, channel, val, SF_POWER);
	default:
		return -EOPNOTSUPP;
	}
}

static int
xe_hwmon_power_write(struct xe_hwmon *hwmon, u32 attr, int channel, long val)
{
	switch (attr) {
	case hwmon_power_cap:
	case hwmon_power_max:
		return xe_hwmon_power_max_write(hwmon, attr, channel, val);
	case hwmon_power_crit:
		return xe_hwmon_power_curr_crit_write(hwmon, channel, val, SF_POWER);
	default:
		return -EOPNOTSUPP;
	}
}

static umode_t
xe_hwmon_curr_is_visible(const struct xe_hwmon *hwmon, u32 attr, int channel)
{
	u32 uval;

	/* hwmon sysfs attribute of current available only for package */
	if (channel != CHANNEL_PKG)
		return 0;

	switch (attr) {
	case hwmon_curr_crit:
			return (xe_hwmon_pcode_read_i1(hwmon, &uval) ||
				(uval & POWER_SETUP_I1_WATTS)) ? 0 : 0644;
	case hwmon_curr_label:
			return (xe_hwmon_pcode_read_i1(hwmon, &uval) ||
				(uval & POWER_SETUP_I1_WATTS)) ? 0 : 0444;
		break;
	default:
		return 0;
	}
	return 0;
}

static int
xe_hwmon_curr_read(struct xe_hwmon *hwmon, u32 attr, int channel, long *val)
{
	switch (attr) {
	case hwmon_curr_crit:
		return xe_hwmon_power_curr_crit_read(hwmon, channel, val, SF_CURR);
	default:
		return -EOPNOTSUPP;
	}
}

static int
xe_hwmon_curr_write(struct xe_hwmon *hwmon, u32 attr, int channel, long val)
{
	switch (attr) {
	case hwmon_curr_crit:
		return xe_hwmon_power_curr_crit_write(hwmon, channel, val, SF_CURR);
	default:
		return -EOPNOTSUPP;
	}
}

static umode_t
xe_hwmon_in_is_visible(struct xe_hwmon *hwmon, u32 attr, int channel)
{
	switch (attr) {
	case hwmon_in_input:
	case hwmon_in_label:
		return xe_reg_is_valid(xe_hwmon_get_reg(hwmon, REG_GT_PERF_STATUS,
				       channel)) ? 0444 : 0;
	default:
		return 0;
	}
}

static int
xe_hwmon_in_read(struct xe_hwmon *hwmon, u32 attr, int channel, long *val)
{
	switch (attr) {
	case hwmon_in_input:
		xe_hwmon_get_voltage(hwmon, channel, val);
		return 0;
	default:
		return -EOPNOTSUPP;
	}
}

static umode_t
xe_hwmon_energy_is_visible(struct xe_hwmon *hwmon, u32 attr, int channel)
{
	long energy = 0;

	switch (attr) {
	case hwmon_energy_input:
	case hwmon_energy_label:
		if (hwmon->xe->info.platform == XE_BATTLEMAGE) {
			xe_hwmon_energy_get(hwmon, channel, &energy);
			return energy ? 0444 : 0;
		} else {
			return xe_reg_is_valid(xe_hwmon_get_reg(hwmon, REG_PKG_ENERGY_STATUS,
					       channel)) ? 0444 : 0;
		}
	default:
		return 0;
	}
}

static int
xe_hwmon_energy_read(struct xe_hwmon *hwmon, u32 attr, int channel, long *val)
{
	switch (attr) {
	case hwmon_energy_input:
		xe_hwmon_energy_get(hwmon, channel, val);
		return 0;
	default:
		return -EOPNOTSUPP;
	}
}

static umode_t
xe_hwmon_fan_is_visible(struct xe_hwmon *hwmon, u32 attr, int channel)
{
	u32 uval;

	if (!hwmon->xe->info.has_fan_control)
		return 0;

	switch (attr) {
	case hwmon_fan_input:
		if (xe_hwmon_pcode_read_fan_control(hwmon, FSC_READ_NUM_FANS, &uval))
			return 0;

		return channel < uval ? 0444 : 0;
	default:
		return 0;
	}
}

static int
xe_hwmon_fan_input_read(struct xe_hwmon *hwmon, int channel, long *val)
{
	struct xe_mmio *mmio = xe_root_tile_mmio(hwmon->xe);
	struct xe_hwmon_fan_info *fi = &hwmon->fi[channel];
	u64 rotations, time_now, time;
	u32 reg_val;
	int ret = 0;

	mutex_lock(&hwmon->hwmon_lock);

	reg_val = xe_mmio_read32(mmio, xe_hwmon_get_reg(hwmon, REG_FAN_SPEED, channel));
	time_now = get_jiffies_64();

	/*
	 * HW register value is accumulated count of pulses from PWM fan with the scale
	 * of 2 pulses per rotation.
	 */
	rotations = (reg_val - fi->reg_val_prev) / 2;

	time = jiffies_delta_to_msecs(time_now - fi->time_prev);
	if (unlikely(!time)) {
		ret = -EAGAIN;
		goto unlock;
	}

	/*
	 * Calculate fan speed in RPM by time averaging two subsequent readings in minutes.
	 * RPM = number of rotations * msecs per minute / time in msecs
	 */
	*val = DIV_ROUND_UP_ULL(rotations * (MSEC_PER_SEC * 60), time);

	fi->reg_val_prev = reg_val;
	fi->time_prev = time_now;
unlock:
	mutex_unlock(&hwmon->hwmon_lock);
	return ret;
}

static int
xe_hwmon_fan_read(struct xe_hwmon *hwmon, u32 attr, int channel, long *val)
{
	switch (attr) {
	case hwmon_fan_input:
		return xe_hwmon_fan_input_read(hwmon, channel, val);
	default:
		return -EOPNOTSUPP;
	}
}

static umode_t
xe_hwmon_is_visible(const void *drvdata, enum hwmon_sensor_types type,
		    u32 attr, int channel)
{
	struct xe_hwmon *hwmon = (struct xe_hwmon *)drvdata;
	int ret;

	xe_pm_runtime_get(hwmon->xe);

	switch (type) {
	case hwmon_temp:
		ret = xe_hwmon_temp_is_visible(hwmon, attr, channel);
		break;
	case hwmon_power:
		ret = xe_hwmon_power_is_visible(hwmon, attr, channel);
		break;
	case hwmon_curr:
		ret = xe_hwmon_curr_is_visible(hwmon, attr, channel);
		break;
	case hwmon_in:
		ret = xe_hwmon_in_is_visible(hwmon, attr, channel);
		break;
	case hwmon_energy:
		ret = xe_hwmon_energy_is_visible(hwmon, attr, channel);
		break;
	case hwmon_fan:
		ret = xe_hwmon_fan_is_visible(hwmon, attr, channel);
		break;
	default:
		ret = 0;
		break;
	}

	xe_pm_runtime_put(hwmon->xe);

	return ret;
}

static int
xe_hwmon_read(struct device *dev, enum hwmon_sensor_types type, u32 attr,
	      int channel, long *val)
{
	struct xe_hwmon *hwmon = dev_get_drvdata(dev);
	int ret;

	xe_pm_runtime_get(hwmon->xe);

	switch (type) {
	case hwmon_temp:
		ret = xe_hwmon_temp_read(hwmon, attr, channel, val);
		break;
	case hwmon_power:
		ret = xe_hwmon_power_read(hwmon, attr, channel, val);
		break;
	case hwmon_curr:
		ret = xe_hwmon_curr_read(hwmon, attr, channel, val);
		break;
	case hwmon_in:
		ret = xe_hwmon_in_read(hwmon, attr, channel, val);
		break;
	case hwmon_energy:
		ret = xe_hwmon_energy_read(hwmon, attr, channel, val);
		break;
	case hwmon_fan:
		ret = xe_hwmon_fan_read(hwmon, attr, channel, val);
		break;
	default:
		ret = -EOPNOTSUPP;
		break;
	}

	xe_pm_runtime_put(hwmon->xe);

	return ret;
}

static int
xe_hwmon_write(struct device *dev, enum hwmon_sensor_types type, u32 attr,
	       int channel, long val)
{
	struct xe_hwmon *hwmon = dev_get_drvdata(dev);
	int ret;

	xe_pm_runtime_get(hwmon->xe);

	switch (type) {
	case hwmon_power:
		ret = xe_hwmon_power_write(hwmon, attr, channel, val);
		break;
	case hwmon_curr:
		ret = xe_hwmon_curr_write(hwmon, attr, channel, val);
		break;
	default:
		ret = -EOPNOTSUPP;
		break;
	}

	xe_pm_runtime_put(hwmon->xe);

	return ret;
}

static int xe_hwmon_read_label(struct device *dev,
			       enum hwmon_sensor_types type,
			       u32 attr, int channel, const char **str)
{
	switch (type) {
	case hwmon_temp:
		if (channel == CHANNEL_PKG)
			*str = "pkg";
		else if (channel == CHANNEL_VRAM)
			*str = "vram";
		return 0;
	case hwmon_power:
	case hwmon_energy:
	case hwmon_curr:
	case hwmon_in:
		if (channel == CHANNEL_CARD)
			*str = "card";
		else if (channel == CHANNEL_PKG)
			*str = "pkg";
		return 0;
	default:
		return -EOPNOTSUPP;
	}
}

static const struct hwmon_ops hwmon_ops = {
	.is_visible = xe_hwmon_is_visible,
	.read = xe_hwmon_read,
	.write = xe_hwmon_write,
	.read_string = xe_hwmon_read_label,
};

static const struct hwmon_chip_info hwmon_chip_info = {
	.ops = &hwmon_ops,
	.info = hwmon_info,
};

static void
xe_hwmon_get_preregistration_info(struct xe_hwmon *hwmon)
{
	struct xe_mmio *mmio = xe_root_tile_mmio(hwmon->xe);
	long energy, fan_speed;
	u64 val_sku_unit = 0;
	int channel;
	struct xe_reg pkg_power_sku_unit;

	if (hwmon->xe->info.has_mbx_power_limits) {
		/* Check if GPU firmware support mailbox power limits commands. */
		if (xe_hwmon_pcode_read_power_limit(hwmon, PL1_HWMON_ATTR, CHANNEL_CARD,
						    &hwmon->pl1_on_boot[CHANNEL_CARD]) |
		    xe_hwmon_pcode_read_power_limit(hwmon, PL1_HWMON_ATTR, CHANNEL_PKG,
						    &hwmon->pl1_on_boot[CHANNEL_PKG]) |
		    xe_hwmon_pcode_read_power_limit(hwmon, PL2_HWMON_ATTR, CHANNEL_CARD,
						    &hwmon->pl2_on_boot[CHANNEL_CARD]) |
		    xe_hwmon_pcode_read_power_limit(hwmon, PL2_HWMON_ATTR, CHANNEL_PKG,
						    &hwmon->pl2_on_boot[CHANNEL_PKG])) {
			drm_warn(&hwmon->xe->drm,
				 "Failed to read power limits, check GPU firmware !\n");
		} else {
			drm_info(&hwmon->xe->drm, "Using mailbox commands for power limits\n");
			/* Write default limits to read from pcode from now on. */
			xe_hwmon_pcode_rmw_power_limit(hwmon, PL1_HWMON_ATTR,
						       CHANNEL_CARD, PWR_LIM | PWR_LIM_TIME,
						       hwmon->pl1_on_boot[CHANNEL_CARD]);
			xe_hwmon_pcode_rmw_power_limit(hwmon, PL1_HWMON_ATTR,
						       CHANNEL_PKG, PWR_LIM | PWR_LIM_TIME,
						       hwmon->pl1_on_boot[CHANNEL_PKG]);
<<<<<<< HEAD
=======
			xe_hwmon_pcode_rmw_power_limit(hwmon, PL2_HWMON_ATTR,
						       CHANNEL_CARD, PWR_LIM | PWR_LIM_TIME,
						       hwmon->pl2_on_boot[CHANNEL_CARD]);
			xe_hwmon_pcode_rmw_power_limit(hwmon, PL2_HWMON_ATTR,
						       CHANNEL_PKG, PWR_LIM | PWR_LIM_TIME,
						       hwmon->pl2_on_boot[CHANNEL_PKG]);
>>>>>>> 711fa266
			hwmon->scl_shift_power = PWR_UNIT;
			hwmon->scl_shift_energy = ENERGY_UNIT;
			hwmon->scl_shift_time = TIME_UNIT;
			hwmon->boot_power_limit_read = true;
		}
	} else {
		drm_info(&hwmon->xe->drm, "Using register for power limits\n");
		/*
		 * The contents of register PKG_POWER_SKU_UNIT do not change,
		 * so read it once and store the shift values.
		 */
		pkg_power_sku_unit = xe_hwmon_get_reg(hwmon, REG_PKG_POWER_SKU_UNIT, 0);
		if (xe_reg_is_valid(pkg_power_sku_unit)) {
			val_sku_unit = xe_mmio_read32(mmio, pkg_power_sku_unit);
			hwmon->scl_shift_power = REG_FIELD_GET(PKG_PWR_UNIT, val_sku_unit);
			hwmon->scl_shift_energy = REG_FIELD_GET(PKG_ENERGY_UNIT, val_sku_unit);
			hwmon->scl_shift_time = REG_FIELD_GET(PKG_TIME_UNIT, val_sku_unit);
		}
	}
	/*
	 * Initialize 'struct xe_hwmon_energy_info', i.e. set fields to the
	 * first value of the energy register read
	 */
	for (channel = 0; channel < CHANNEL_MAX; channel++)
		if (xe_hwmon_is_visible(hwmon, hwmon_energy, hwmon_energy_input, channel))
			xe_hwmon_energy_get(hwmon, channel, &energy);

	/* Initialize 'struct xe_hwmon_fan_info' with initial fan register reading. */
	for (channel = 0; channel < FAN_MAX; channel++)
		if (xe_hwmon_is_visible(hwmon, hwmon_fan, hwmon_fan_input, channel))
			xe_hwmon_fan_input_read(hwmon, channel, &fan_speed);
}

static void xe_hwmon_mutex_destroy(void *arg)
{
	struct xe_hwmon *hwmon = arg;

	mutex_destroy(&hwmon->hwmon_lock);
}

int xe_hwmon_register(struct xe_device *xe)
{
	struct device *dev = xe->drm.dev;
	struct xe_hwmon *hwmon;
	int ret;

	/* hwmon is available only for dGfx */
	if (!IS_DGFX(xe))
		return 0;

	/* hwmon is not available on VFs */
	if (IS_SRIOV_VF(xe))
		return 0;

	hwmon = devm_kzalloc(dev, sizeof(*hwmon), GFP_KERNEL);
	if (!hwmon)
		return -ENOMEM;

	mutex_init(&hwmon->hwmon_lock);
	ret = devm_add_action_or_reset(dev, xe_hwmon_mutex_destroy, hwmon);
	if (ret)
		return ret;

	/* There's only one instance of hwmon per device */
	hwmon->xe = xe;
	xe->hwmon = hwmon;

	xe_hwmon_get_preregistration_info(hwmon);

	drm_dbg(&xe->drm, "Register xe hwmon interface\n");

	/*  hwmon_dev points to device hwmon<i> */
	hwmon->hwmon_dev = devm_hwmon_device_register_with_info(dev, "xe", hwmon,
								&hwmon_chip_info,
								hwmon_groups);
	if (IS_ERR(hwmon->hwmon_dev)) {
		drm_err(&xe->drm, "Failed to register xe hwmon (%pe)\n", hwmon->hwmon_dev);
		xe->hwmon = NULL;
		return PTR_ERR(hwmon->hwmon_dev);
	}

	return 0;
}
MODULE_IMPORT_NS("INTEL_PMT_TELEMETRY");<|MERGE_RESOLUTION|>--- conflicted
+++ resolved
@@ -196,11 +196,8 @@
 
 	if (attr == PL1_HWMON_ATTR)
 		val0 = (val0 & ~clr) | set;
-<<<<<<< HEAD
-=======
 	else if (attr == PL2_HWMON_ATTR)
 		val1 = (val1 & ~clr) | set;
->>>>>>> 711fa266
 	else
 		return -EIO;
 
@@ -1229,15 +1226,12 @@
 			xe_hwmon_pcode_rmw_power_limit(hwmon, PL1_HWMON_ATTR,
 						       CHANNEL_PKG, PWR_LIM | PWR_LIM_TIME,
 						       hwmon->pl1_on_boot[CHANNEL_PKG]);
-<<<<<<< HEAD
-=======
 			xe_hwmon_pcode_rmw_power_limit(hwmon, PL2_HWMON_ATTR,
 						       CHANNEL_CARD, PWR_LIM | PWR_LIM_TIME,
 						       hwmon->pl2_on_boot[CHANNEL_CARD]);
 			xe_hwmon_pcode_rmw_power_limit(hwmon, PL2_HWMON_ATTR,
 						       CHANNEL_PKG, PWR_LIM | PWR_LIM_TIME,
 						       hwmon->pl2_on_boot[CHANNEL_PKG]);
->>>>>>> 711fa266
 			hwmon->scl_shift_power = PWR_UNIT;
 			hwmon->scl_shift_energy = ENERGY_UNIT;
 			hwmon->scl_shift_time = TIME_UNIT;
