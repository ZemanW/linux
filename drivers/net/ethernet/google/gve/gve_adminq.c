--- conflicted
+++ resolved
@@ -43,12 +43,8 @@
 			     struct gve_device_option_dqo_rda **dev_op_dqo_rda,
 			     struct gve_device_option_jumbo_frames **dev_op_jumbo_frames,
 			     struct gve_device_option_dqo_qpl **dev_op_dqo_qpl,
-<<<<<<< HEAD
-			     struct gve_device_option_buffer_sizes **dev_op_buffer_sizes)
-=======
 			     struct gve_device_option_buffer_sizes **dev_op_buffer_sizes,
 			     struct gve_device_option_modify_ring **dev_op_modify_ring)
->>>>>>> 0c383648
 {
 	u32 req_feat_mask = be32_to_cpu(option->required_features_mask);
 	u16 option_length = be16_to_cpu(option->option_length);
@@ -172,8 +168,6 @@
 				 "Buffer Sizes");
 		*dev_op_buffer_sizes = (void *)(option + 1);
 		break;
-<<<<<<< HEAD
-=======
 	case GVE_DEV_OPT_ID_MODIFY_RING:
 		if (option_length < GVE_DEVICE_OPTION_NO_MIN_RING_SIZE ||
 		    req_feat_mask != GVE_DEV_OPT_REQ_FEAT_MASK_MODIFY_RING) {
@@ -195,7 +189,6 @@
 		if (option_length == GVE_DEVICE_OPTION_NO_MIN_RING_SIZE)
 			priv->default_min_ring_size = true;
 		break;
->>>>>>> 0c383648
 	default:
 		/* If we don't recognize the option just continue
 		 * without doing anything.
@@ -214,12 +207,8 @@
 			   struct gve_device_option_dqo_rda **dev_op_dqo_rda,
 			   struct gve_device_option_jumbo_frames **dev_op_jumbo_frames,
 			   struct gve_device_option_dqo_qpl **dev_op_dqo_qpl,
-<<<<<<< HEAD
-			   struct gve_device_option_buffer_sizes **dev_op_buffer_sizes)
-=======
 			   struct gve_device_option_buffer_sizes **dev_op_buffer_sizes,
 			   struct gve_device_option_modify_ring **dev_op_modify_ring)
->>>>>>> 0c383648
 {
 	const int num_options = be16_to_cpu(descriptor->num_device_options);
 	struct gve_device_option *dev_opt;
@@ -240,12 +229,8 @@
 		gve_parse_device_option(priv, descriptor, dev_opt,
 					dev_op_gqi_rda, dev_op_gqi_qpl,
 					dev_op_dqo_rda, dev_op_jumbo_frames,
-<<<<<<< HEAD
-					dev_op_dqo_qpl, dev_op_buffer_sizes);
-=======
 					dev_op_dqo_qpl, dev_op_buffer_sizes,
 					dev_op_modify_ring);
->>>>>>> 0c383648
 		dev_opt = next_opt;
 	}
 
@@ -257,21 +242,12 @@
 	priv->adminq_pool = dma_pool_create("adminq_pool", dev,
 					    GVE_ADMINQ_BUFFER_SIZE, 0, 0);
 	if (unlikely(!priv->adminq_pool))
-<<<<<<< HEAD
 		return -ENOMEM;
 	priv->adminq = dma_pool_alloc(priv->adminq_pool, GFP_KERNEL,
 				      &priv->adminq_bus_addr);
 	if (unlikely(!priv->adminq)) {
 		dma_pool_destroy(priv->adminq_pool);
 		return -ENOMEM;
-=======
-		return -ENOMEM;
-	priv->adminq = dma_pool_alloc(priv->adminq_pool, GFP_KERNEL,
-				      &priv->adminq_bus_addr);
-	if (unlikely(!priv->adminq)) {
-		dma_pool_destroy(priv->adminq_pool);
-		return -ENOMEM;
->>>>>>> 0c383648
 	}
 
 	priv->adminq_mask =
@@ -624,26 +600,6 @@
 
 		cmd.create_tx_queue.queue_page_list_id = cpu_to_be32(qpl_id);
 	} else {
-<<<<<<< HEAD
-		u16 comp_ring_size;
-		u32 qpl_id = 0;
-
-		if (priv->queue_format == GVE_DQO_RDA_FORMAT) {
-			qpl_id = GVE_RAW_ADDRESSING_QPL_ID;
-			comp_ring_size =
-				priv->options_dqo_rda.tx_comp_ring_entries;
-		} else {
-			qpl_id = tx->dqo.qpl->id;
-			comp_ring_size = priv->tx_desc_cnt;
-		}
-		cmd.create_tx_queue.queue_page_list_id = cpu_to_be32(qpl_id);
-		cmd.create_tx_queue.tx_ring_size =
-			cpu_to_be16(priv->tx_desc_cnt);
-		cmd.create_tx_queue.tx_comp_ring_addr =
-			cpu_to_be64(tx->complq_bus_dqo);
-		cmd.create_tx_queue.tx_comp_ring_size =
-			cpu_to_be16(comp_ring_size);
-=======
 		u32 qpl_id = 0;
 
 		if (priv->queue_format == GVE_DQO_RDA_FORMAT)
@@ -655,7 +611,6 @@
 			cpu_to_be64(tx->complq_bus_dqo);
 		cmd.create_tx_queue.tx_comp_ring_size =
 			cpu_to_be16(priv->tx_desc_cnt);
->>>>>>> 0c383648
 	}
 
 	return gve_adminq_issue_cmd(priv, &cmd);
@@ -702,23 +657,6 @@
 		cmd->create_rx_queue.queue_page_list_id = cpu_to_be32(qpl_id);
 		cmd->create_rx_queue.packet_buffer_size = cpu_to_be16(rx->packet_buffer_size);
 	} else {
-<<<<<<< HEAD
-		u16 rx_buff_ring_entries;
-		u32 qpl_id = 0;
-
-		if (priv->queue_format == GVE_DQO_RDA_FORMAT) {
-			qpl_id = GVE_RAW_ADDRESSING_QPL_ID;
-			rx_buff_ring_entries =
-				priv->options_dqo_rda.rx_buff_ring_entries;
-		} else {
-			qpl_id = rx->dqo.qpl->id;
-			rx_buff_ring_entries = priv->rx_desc_cnt;
-		}
-		cmd.create_rx_queue.queue_page_list_id = cpu_to_be32(qpl_id);
-		cmd.create_rx_queue.rx_ring_size =
-			cpu_to_be16(priv->rx_desc_cnt);
-		cmd.create_rx_queue.rx_desc_ring_addr =
-=======
 		u32 qpl_id = 0;
 
 		if (priv->queue_format == GVE_DQO_RDA_FORMAT)
@@ -727,27 +665,17 @@
 			qpl_id = rx->dqo.qpl->id;
 		cmd->create_rx_queue.queue_page_list_id = cpu_to_be32(qpl_id);
 		cmd->create_rx_queue.rx_desc_ring_addr =
->>>>>>> 0c383648
 			cpu_to_be64(rx->dqo.complq.bus);
 		cmd->create_rx_queue.rx_data_ring_addr =
 			cpu_to_be64(rx->dqo.bufq.bus);
 		cmd->create_rx_queue.packet_buffer_size =
 			cpu_to_be16(priv->data_buffer_size_dqo);
-<<<<<<< HEAD
-		cmd.create_rx_queue.rx_buff_ring_size =
-			cpu_to_be16(rx_buff_ring_entries);
-		cmd.create_rx_queue.enable_rsc =
-			!!(priv->dev->features & NETIF_F_LRO);
-		if (priv->header_split_enabled)
-			cmd.create_rx_queue.header_buffer_size =
-=======
 		cmd->create_rx_queue.rx_buff_ring_size =
 			cpu_to_be16(priv->rx_desc_cnt);
 		cmd->create_rx_queue.enable_rsc =
 			!!(priv->dev->features & NETIF_F_LRO);
 		if (priv->header_split_enabled)
 			cmd->create_rx_queue.header_buffer_size =
->>>>>>> 0c383648
 				cpu_to_be16(priv->header_buf_size);
 	}
 }
@@ -861,35 +789,12 @@
 {
 	priv->tx_desc_cnt = be16_to_cpu(descriptor->tx_queue_entries);
 	priv->rx_desc_cnt = be16_to_cpu(descriptor->rx_queue_entries);
-<<<<<<< HEAD
-	return 0;
-}
-
-static int
-gve_set_desc_cnt_dqo(struct gve_priv *priv,
-		     const struct gve_device_descriptor *descriptor,
-		     const struct gve_device_option_dqo_rda *dev_op_dqo_rda)
-{
-	priv->tx_desc_cnt = be16_to_cpu(descriptor->tx_queue_entries);
-	priv->rx_desc_cnt = be16_to_cpu(descriptor->rx_queue_entries);
-
-	if (priv->queue_format == GVE_DQO_QPL_FORMAT)
-		return 0;
-
-	priv->options_dqo_rda.tx_comp_ring_entries =
-		be16_to_cpu(dev_op_dqo_rda->tx_comp_ring_entries);
-	priv->options_dqo_rda.rx_buff_ring_entries =
-		be16_to_cpu(dev_op_dqo_rda->rx_buff_ring_entries);
-
-	return 0;
-=======
 
 	/* set default ranges */
 	priv->max_tx_desc_cnt = priv->tx_desc_cnt;
 	priv->max_rx_desc_cnt = priv->rx_desc_cnt;
 	priv->min_tx_desc_cnt = priv->tx_desc_cnt;
 	priv->min_rx_desc_cnt = priv->rx_desc_cnt;
->>>>>>> 0c383648
 }
 
 static void gve_enable_supported_features(struct gve_priv *priv,
@@ -899,13 +804,9 @@
 					  const struct gve_device_option_dqo_qpl
 					  *dev_op_dqo_qpl,
 					  const struct gve_device_option_buffer_sizes
-<<<<<<< HEAD
-					  *dev_op_buffer_sizes)
-=======
 					  *dev_op_buffer_sizes,
 					  const struct gve_device_option_modify_ring
 					  *dev_op_modify_ring)
->>>>>>> 0c383648
 {
 	/* Before control reaches this point, the page-size-capped max MTU from
 	 * the gve_device_descriptor field has already been stored in
@@ -922,17 +823,8 @@
 	if (dev_op_dqo_qpl) {
 		priv->tx_pages_per_qpl =
 			be16_to_cpu(dev_op_dqo_qpl->tx_pages_per_qpl);
-<<<<<<< HEAD
-		priv->rx_pages_per_qpl =
-			be16_to_cpu(dev_op_dqo_qpl->rx_pages_per_qpl);
 		if (priv->tx_pages_per_qpl == 0)
 			priv->tx_pages_per_qpl = DQO_QPL_DEFAULT_TX_PAGES;
-		if (priv->rx_pages_per_qpl == 0)
-			priv->rx_pages_per_qpl = DQO_QPL_DEFAULT_RX_PAGES;
-=======
-		if (priv->tx_pages_per_qpl == 0)
-			priv->tx_pages_per_qpl = DQO_QPL_DEFAULT_TX_PAGES;
->>>>>>> 0c383648
 	}
 
 	if (dev_op_buffer_sizes &&
@@ -945,8 +837,6 @@
 			 "BUFFER SIZES device option enabled with max_rx_buffer_size of %u, header_buf_size of %u.\n",
 			 priv->max_rx_buffer_size, priv->header_buf_size);
 	}
-<<<<<<< HEAD
-=======
 
 	/* Read and store ring size ranges given by device */
 	if (dev_op_modify_ring &&
@@ -967,7 +857,6 @@
 			priv->min_tx_desc_cnt = be16_to_cpu(dev_op_modify_ring->min_tx_ring_size);
 		}
 	}
->>>>>>> 0c383648
 }
 
 int gve_adminq_describe_device(struct gve_priv *priv)
@@ -1006,15 +895,9 @@
 
 	err = gve_process_device_options(priv, descriptor, &dev_op_gqi_rda,
 					 &dev_op_gqi_qpl, &dev_op_dqo_rda,
-<<<<<<< HEAD
-					 &dev_op_jumbo_frames,
-					 &dev_op_dqo_qpl,
-					 &dev_op_buffer_sizes);
-=======
 					 &dev_op_jumbo_frames, &dev_op_dqo_qpl,
 					 &dev_op_buffer_sizes,
 					 &dev_op_modify_ring);
->>>>>>> 0c383648
 	if (err)
 		goto free_device_descriptor;
 
@@ -1075,11 +958,7 @@
 
 	gve_enable_supported_features(priv, supported_features_mask,
 				      dev_op_jumbo_frames, dev_op_dqo_qpl,
-<<<<<<< HEAD
-				      dev_op_buffer_sizes);
-=======
 				      dev_op_buffer_sizes, dev_op_modify_ring);
->>>>>>> 0c383648
 
 free_device_descriptor:
 	dma_pool_free(priv->adminq_pool, descriptor, descriptor_bus);
