--- conflicted
+++ resolved
@@ -116,23 +116,10 @@
 config HNS3_ENET
 	tristate "Hisilicon HNS3 Ethernet Device Support"
 	depends on 64BIT && PCI
-<<<<<<< HEAD
-	depends on HNS3 && HNS3_HCLGE
-=======
 	depends on HNS3
->>>>>>> 661e50bc
 	---help---
 	  This selects the Ethernet Driver for Hisilicon Network Subsystem 3 for hip08
 	  family of SoCs. This module depends upon HNAE3 driver to access the HNAE3
 	  devices and their associated operations.
 
-config HNS3_DCB
-	bool "Hisilicon HNS3 Data Center Bridge Support"
-	default n
-	depends on HNS3 && HNS3_HCLGE && DCB
-	---help---
-	  Say Y here if you want to use Data Center Bridging (DCB) in the HNS3 driver.
-
-	  If unsure, say N.
-
 endif # NET_VENDOR_HISILICON