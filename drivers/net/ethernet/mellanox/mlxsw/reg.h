/* SPDX-License-Identifier: BSD-3-Clause OR GPL-2.0 */
/* Copyright (c) 2015-2018 Mellanox Technologies. All rights reserved */

#ifndef _MLXSW_REG_H
#define _MLXSW_REG_H

#include <linux/kernel.h>
#include <linux/string.h>
#include <linux/bitops.h>
#include <linux/if_vlan.h>

#include "item.h"
#include "port.h"

struct mlxsw_reg_info {
	u16 id;
	u16 len; /* In u8 */
	const char *name;
};

#define MLXSW_REG_DEFINE(_name, _id, _len)				\
static const struct mlxsw_reg_info mlxsw_reg_##_name = {		\
	.id = _id,							\
	.len = _len,							\
	.name = #_name,							\
}

#define MLXSW_REG(type) (&mlxsw_reg_##type)
#define MLXSW_REG_LEN(type) MLXSW_REG(type)->len
#define MLXSW_REG_ZERO(type, payload) memset(payload, 0, MLXSW_REG(type)->len)

/* SGCR - Switch General Configuration Register
 * --------------------------------------------
 * This register is used for configuration of the switch capabilities.
 */
#define MLXSW_REG_SGCR_ID 0x2000
#define MLXSW_REG_SGCR_LEN 0x10

MLXSW_REG_DEFINE(sgcr, MLXSW_REG_SGCR_ID, MLXSW_REG_SGCR_LEN);

/* reg_sgcr_lag_lookup_pgt_base
 * Base address used for lookup in PGT table
 * Supported when CONFIG_PROFILE.lag_mode = 1
 * Note: when IGCR.ddd_lag_mode=0, the address shall be aligned to 8 entries.
 * Access: RW
 */
MLXSW_ITEM32(reg, sgcr, lag_lookup_pgt_base, 0x0C, 0, 16);

static inline void mlxsw_reg_sgcr_pack(char *payload, u16 lag_lookup_pgt_base)
{
	MLXSW_REG_ZERO(sgcr, payload);
	mlxsw_reg_sgcr_lag_lookup_pgt_base_set(payload, lag_lookup_pgt_base);
}

/* SPAD - Switch Physical Address Register
 * ---------------------------------------
 * The SPAD register configures the switch physical MAC address.
 */
#define MLXSW_REG_SPAD_ID 0x2002
#define MLXSW_REG_SPAD_LEN 0x10

MLXSW_REG_DEFINE(spad, MLXSW_REG_SPAD_ID, MLXSW_REG_SPAD_LEN);

/* reg_spad_base_mac
 * Base MAC address for the switch partitions.
 * Per switch partition MAC address is equal to:
 * base_mac + swid
 * Access: RW
 */
MLXSW_ITEM_BUF(reg, spad, base_mac, 0x02, 6);

/* SSPR - Switch System Port Record Register
 * -----------------------------------------
 * Configures the system port to local port mapping.
 */
#define MLXSW_REG_SSPR_ID 0x2008
#define MLXSW_REG_SSPR_LEN 0x8

MLXSW_REG_DEFINE(sspr, MLXSW_REG_SSPR_ID, MLXSW_REG_SSPR_LEN);

/* reg_sspr_m
 * Master - if set, then the record describes the master system port.
 * This is needed in case a local port is mapped into several system ports
 * (for multipathing). That number will be reported as the source system
 * port when packets are forwarded to the CPU. Only one master port is allowed
 * per local port.
 *
 * Note: Must be set for Spectrum.
 * Access: RW
 */
MLXSW_ITEM32(reg, sspr, m, 0x00, 31, 1);

/* reg_sspr_local_port
 * Local port number.
 *
 * Access: RW
 */
MLXSW_ITEM32_LP(reg, sspr, 0x00, 16, 0x00, 12);

/* reg_sspr_system_port
 * Unique identifier within the stacking domain that represents all the ports
 * that are available in the system (external ports).
 *
 * Currently, only single-ASIC configurations are supported, so we default to
 * 1:1 mapping between system ports and local ports.
 * Access: Index
 */
MLXSW_ITEM32(reg, sspr, system_port, 0x04, 0, 16);

static inline void mlxsw_reg_sspr_pack(char *payload, u16 local_port)
{
	MLXSW_REG_ZERO(sspr, payload);
	mlxsw_reg_sspr_m_set(payload, 1);
	mlxsw_reg_sspr_local_port_set(payload, local_port);
	mlxsw_reg_sspr_system_port_set(payload, local_port);
}

/* SFDAT - Switch Filtering Database Aging Time
 * --------------------------------------------
 * Controls the Switch aging time. Aging time is able to be set per Switch
 * Partition.
 */
#define MLXSW_REG_SFDAT_ID 0x2009
#define MLXSW_REG_SFDAT_LEN 0x8

MLXSW_REG_DEFINE(sfdat, MLXSW_REG_SFDAT_ID, MLXSW_REG_SFDAT_LEN);

/* reg_sfdat_swid
 * Switch partition ID.
 * Access: Index
 */
MLXSW_ITEM32(reg, sfdat, swid, 0x00, 24, 8);

/* reg_sfdat_age_time
 * Aging time in seconds
 * Min - 10 seconds
 * Max - 1,000,000 seconds
 * Default is 300 seconds.
 * Access: RW
 */
MLXSW_ITEM32(reg, sfdat, age_time, 0x04, 0, 20);

static inline void mlxsw_reg_sfdat_pack(char *payload, u32 age_time)
{
	MLXSW_REG_ZERO(sfdat, payload);
	mlxsw_reg_sfdat_swid_set(payload, 0);
	mlxsw_reg_sfdat_age_time_set(payload, age_time);
}

/* SFD - Switch Filtering Database
 * -------------------------------
 * The following register defines the access to the filtering database.
 * The register supports querying, adding, removing and modifying the database.
 * The access is optimized for bulk updates in which case more than one
 * FDB record is present in the same command.
 */
#define MLXSW_REG_SFD_ID 0x200A
#define MLXSW_REG_SFD_BASE_LEN 0x10 /* base length, without records */
#define MLXSW_REG_SFD_REC_LEN 0x10 /* record length */
#define MLXSW_REG_SFD_REC_MAX_COUNT 64
#define MLXSW_REG_SFD_LEN (MLXSW_REG_SFD_BASE_LEN +	\
			   MLXSW_REG_SFD_REC_LEN * MLXSW_REG_SFD_REC_MAX_COUNT)

MLXSW_REG_DEFINE(sfd, MLXSW_REG_SFD_ID, MLXSW_REG_SFD_LEN);

/* reg_sfd_swid
 * Switch partition ID for queries. Reserved on Write.
 * Access: Index
 */
MLXSW_ITEM32(reg, sfd, swid, 0x00, 24, 8);

enum mlxsw_reg_sfd_op {
	/* Dump entire FDB a (process according to record_locator) */
	MLXSW_REG_SFD_OP_QUERY_DUMP = 0,
	/* Query records by {MAC, VID/FID} value */
	MLXSW_REG_SFD_OP_QUERY_QUERY = 1,
	/* Query and clear activity. Query records by {MAC, VID/FID} value */
	MLXSW_REG_SFD_OP_QUERY_QUERY_AND_CLEAR_ACTIVITY = 2,
	/* Test. Response indicates if each of the records could be
	 * added to the FDB.
	 */
	MLXSW_REG_SFD_OP_WRITE_TEST = 0,
	/* Add/modify. Aged-out records cannot be added. This command removes
	 * the learning notification of the {MAC, VID/FID}. Response includes
	 * the entries that were added to the FDB.
	 */
	MLXSW_REG_SFD_OP_WRITE_EDIT = 1,
	/* Remove record by {MAC, VID/FID}. This command also removes
	 * the learning notification and aged-out notifications
	 * of the {MAC, VID/FID}. The response provides current (pre-removal)
	 * entries as non-aged-out.
	 */
	MLXSW_REG_SFD_OP_WRITE_REMOVE = 2,
	/* Remove learned notification by {MAC, VID/FID}. The response provides
	 * the removed learning notification.
	 */
	MLXSW_REG_SFD_OP_WRITE_REMOVE_NOTIFICATION = 2,
};

/* reg_sfd_op
 * Operation.
 * Access: OP
 */
MLXSW_ITEM32(reg, sfd, op, 0x04, 30, 2);

/* reg_sfd_record_locator
 * Used for querying the FDB. Use record_locator=0 to initiate the
 * query. When a record is returned, a new record_locator is
 * returned to be used in the subsequent query.
 * Reserved for database update.
 * Access: Index
 */
MLXSW_ITEM32(reg, sfd, record_locator, 0x04, 0, 30);

/* reg_sfd_num_rec
 * Request: Number of records to read/add/modify/remove
 * Response: Number of records read/added/replaced/removed
 * See above description for more details.
 * Ranges 0..64
 * Access: RW
 */
MLXSW_ITEM32(reg, sfd, num_rec, 0x08, 0, 8);

static inline void mlxsw_reg_sfd_pack(char *payload, enum mlxsw_reg_sfd_op op,
				      u32 record_locator)
{
	MLXSW_REG_ZERO(sfd, payload);
	mlxsw_reg_sfd_op_set(payload, op);
	mlxsw_reg_sfd_record_locator_set(payload, record_locator);
}

/* reg_sfd_rec_swid
 * Switch partition ID.
 * Access: Index
 */
MLXSW_ITEM32_INDEXED(reg, sfd, rec_swid, MLXSW_REG_SFD_BASE_LEN, 24, 8,
		     MLXSW_REG_SFD_REC_LEN, 0x00, false);

enum mlxsw_reg_sfd_rec_type {
	MLXSW_REG_SFD_REC_TYPE_UNICAST = 0x0,
	MLXSW_REG_SFD_REC_TYPE_UNICAST_LAG = 0x1,
	MLXSW_REG_SFD_REC_TYPE_MULTICAST = 0x2,
	MLXSW_REG_SFD_REC_TYPE_UNICAST_TUNNEL = 0xC,
};

/* reg_sfd_rec_type
 * FDB record type.
 * Access: RW
 */
MLXSW_ITEM32_INDEXED(reg, sfd, rec_type, MLXSW_REG_SFD_BASE_LEN, 20, 4,
		     MLXSW_REG_SFD_REC_LEN, 0x00, false);

enum mlxsw_reg_sfd_rec_policy {
	/* Replacement disabled, aging disabled. */
	MLXSW_REG_SFD_REC_POLICY_STATIC_ENTRY = 0,
	/* (mlag remote): Replacement enabled, aging disabled,
	 * learning notification enabled on this port.
	 */
	MLXSW_REG_SFD_REC_POLICY_DYNAMIC_ENTRY_MLAG = 1,
	/* (ingress device): Replacement enabled, aging enabled. */
	MLXSW_REG_SFD_REC_POLICY_DYNAMIC_ENTRY_INGRESS = 3,
};

/* reg_sfd_rec_policy
 * Policy.
 * Access: RW
 */
MLXSW_ITEM32_INDEXED(reg, sfd, rec_policy, MLXSW_REG_SFD_BASE_LEN, 18, 2,
		     MLXSW_REG_SFD_REC_LEN, 0x00, false);

/* reg_sfd_rec_a
 * Activity. Set for new static entries. Set for static entries if a frame SMAC
 * lookup hits on the entry.
 * To clear the a bit, use "query and clear activity" op.
 * Access: RO
 */
MLXSW_ITEM32_INDEXED(reg, sfd, rec_a, MLXSW_REG_SFD_BASE_LEN, 16, 1,
		     MLXSW_REG_SFD_REC_LEN, 0x00, false);

/* reg_sfd_rec_mac
 * MAC address.
 * Access: Index
 */
MLXSW_ITEM_BUF_INDEXED(reg, sfd, rec_mac, MLXSW_REG_SFD_BASE_LEN, 6,
		       MLXSW_REG_SFD_REC_LEN, 0x02);

enum mlxsw_reg_sfd_rec_action {
	/* forward */
	MLXSW_REG_SFD_REC_ACTION_NOP = 0,
	/* forward and trap, trap_id is FDB_TRAP */
	MLXSW_REG_SFD_REC_ACTION_MIRROR_TO_CPU = 1,
	/* trap and do not forward, trap_id is FDB_TRAP */
	MLXSW_REG_SFD_REC_ACTION_TRAP = 2,
	/* forward to IP router */
	MLXSW_REG_SFD_REC_ACTION_FORWARD_IP_ROUTER = 3,
	MLXSW_REG_SFD_REC_ACTION_DISCARD_ERROR = 15,
};

/* reg_sfd_rec_action
 * Action to apply on the packet.
 * Note: Dynamic entries can only be configured with NOP action.
 * Access: RW
 */
MLXSW_ITEM32_INDEXED(reg, sfd, rec_action, MLXSW_REG_SFD_BASE_LEN, 28, 4,
		     MLXSW_REG_SFD_REC_LEN, 0x0C, false);

/* reg_sfd_uc_sub_port
 * VEPA channel on local port.
 * Valid only if local port is a non-stacking port. Must be 0 if multichannel
 * VEPA is not enabled.
 * Access: RW
 */
MLXSW_ITEM32_INDEXED(reg, sfd, uc_sub_port, MLXSW_REG_SFD_BASE_LEN, 16, 8,
		     MLXSW_REG_SFD_REC_LEN, 0x08, false);

/* reg_sfd_uc_set_vid
 * Set VID.
 * 0 - Do not update VID.
 * 1 - Set VID.
 * For Spectrum-2 when set_vid=0 and smpe_valid=1, the smpe will modify the vid.
 * Access: RW
 *
 * Note: Reserved when legacy bridge model is used.
 */
MLXSW_ITEM32_INDEXED(reg, sfd, uc_set_vid, MLXSW_REG_SFD_BASE_LEN, 31, 1,
		     MLXSW_REG_SFD_REC_LEN, 0x08, false);

/* reg_sfd_uc_fid_vid
 * Filtering ID or VLAN ID
 * For SwitchX and SwitchX-2:
 * - Dynamic entries (policy 2,3) use FID
 * - Static entries (policy 0) use VID
 * - When independent learning is configured, VID=FID
 * For Spectrum: use FID for both Dynamic and Static entries.
 * VID should not be used.
 * Access: Index
 */
MLXSW_ITEM32_INDEXED(reg, sfd, uc_fid_vid, MLXSW_REG_SFD_BASE_LEN, 0, 16,
		     MLXSW_REG_SFD_REC_LEN, 0x08, false);

/* reg_sfd_uc_vid
 * New VID when set_vid=1.
 * Access: RW
 *
 * Note: Reserved when legacy bridge model is used and when set_vid=0.
 */
MLXSW_ITEM32_INDEXED(reg, sfd, uc_vid, MLXSW_REG_SFD_BASE_LEN, 16, 12,
		     MLXSW_REG_SFD_REC_LEN, 0x0C, false);

/* reg_sfd_uc_system_port
 * Unique port identifier for the final destination of the packet.
 * Access: RW
 */
MLXSW_ITEM32_INDEXED(reg, sfd, uc_system_port, MLXSW_REG_SFD_BASE_LEN, 0, 16,
		     MLXSW_REG_SFD_REC_LEN, 0x0C, false);

static inline void mlxsw_reg_sfd_rec_pack(char *payload, int rec_index,
					  enum mlxsw_reg_sfd_rec_type rec_type,
					  const char *mac,
					  enum mlxsw_reg_sfd_rec_action action)
{
	u8 num_rec = mlxsw_reg_sfd_num_rec_get(payload);

	if (rec_index >= num_rec)
		mlxsw_reg_sfd_num_rec_set(payload, rec_index + 1);
	mlxsw_reg_sfd_rec_swid_set(payload, rec_index, 0);
	mlxsw_reg_sfd_rec_type_set(payload, rec_index, rec_type);
	mlxsw_reg_sfd_rec_mac_memcpy_to(payload, rec_index, mac);
	mlxsw_reg_sfd_rec_action_set(payload, rec_index, action);
}

static inline void mlxsw_reg_sfd_uc_pack(char *payload, int rec_index,
					 enum mlxsw_reg_sfd_rec_policy policy,
					 const char *mac, u16 fid_vid, u16 vid,
					 enum mlxsw_reg_sfd_rec_action action,
					 u16 local_port)
{
	mlxsw_reg_sfd_rec_pack(payload, rec_index,
			       MLXSW_REG_SFD_REC_TYPE_UNICAST, mac, action);
	mlxsw_reg_sfd_rec_policy_set(payload, rec_index, policy);
	mlxsw_reg_sfd_uc_sub_port_set(payload, rec_index, 0);
	mlxsw_reg_sfd_uc_fid_vid_set(payload, rec_index, fid_vid);
	mlxsw_reg_sfd_uc_set_vid_set(payload, rec_index, vid ? true : false);
	mlxsw_reg_sfd_uc_vid_set(payload, rec_index, vid);
	mlxsw_reg_sfd_uc_system_port_set(payload, rec_index, local_port);
}

/* reg_sfd_uc_lag_sub_port
 * LAG sub port.
 * Must be 0 if multichannel VEPA is not enabled.
 * Access: RW
 */
MLXSW_ITEM32_INDEXED(reg, sfd, uc_lag_sub_port, MLXSW_REG_SFD_BASE_LEN, 16, 8,
		     MLXSW_REG_SFD_REC_LEN, 0x08, false);

/* reg_sfd_uc_lag_set_vid
 * Set VID.
 * 0 - Do not update VID.
 * 1 - Set VID.
 * For Spectrum-2 when set_vid=0 and smpe_valid=1, the smpe will modify the vid.
 * Access: RW
 *
 * Note: Reserved when legacy bridge model is used.
 */
MLXSW_ITEM32_INDEXED(reg, sfd, uc_lag_set_vid, MLXSW_REG_SFD_BASE_LEN, 31, 1,
		     MLXSW_REG_SFD_REC_LEN, 0x08, false);

/* reg_sfd_uc_lag_fid_vid
 * Filtering ID or VLAN ID
 * For SwitchX and SwitchX-2:
 * - Dynamic entries (policy 2,3) use FID
 * - Static entries (policy 0) use VID
 * - When independent learning is configured, VID=FID
 * For Spectrum: use FID for both Dynamic and Static entries.
 * VID should not be used.
 * Access: Index
 */
MLXSW_ITEM32_INDEXED(reg, sfd, uc_lag_fid_vid, MLXSW_REG_SFD_BASE_LEN, 0, 16,
		     MLXSW_REG_SFD_REC_LEN, 0x08, false);

/* reg_sfd_uc_lag_lag_vid
 * New vlan ID.
 * Access: RW
 *
 * Note: Reserved when legacy bridge model is used and set_vid=0.
 */
MLXSW_ITEM32_INDEXED(reg, sfd, uc_lag_lag_vid, MLXSW_REG_SFD_BASE_LEN, 16, 12,
		     MLXSW_REG_SFD_REC_LEN, 0x0C, false);

/* reg_sfd_uc_lag_lag_id
 * LAG Identifier - pointer into the LAG descriptor table.
 * Access: RW
 */
MLXSW_ITEM32_INDEXED(reg, sfd, uc_lag_lag_id, MLXSW_REG_SFD_BASE_LEN, 0, 10,
		     MLXSW_REG_SFD_REC_LEN, 0x0C, false);

static inline void
mlxsw_reg_sfd_uc_lag_pack(char *payload, int rec_index,
			  enum mlxsw_reg_sfd_rec_policy policy,
			  const char *mac, u16 fid_vid,
			  enum mlxsw_reg_sfd_rec_action action, u16 lag_vid,
			  u16 lag_id)
{
	mlxsw_reg_sfd_rec_pack(payload, rec_index,
			       MLXSW_REG_SFD_REC_TYPE_UNICAST_LAG,
			       mac, action);
	mlxsw_reg_sfd_rec_policy_set(payload, rec_index, policy);
	mlxsw_reg_sfd_uc_lag_sub_port_set(payload, rec_index, 0);
	mlxsw_reg_sfd_uc_lag_fid_vid_set(payload, rec_index, fid_vid);
	mlxsw_reg_sfd_uc_lag_set_vid_set(payload, rec_index, true);
	mlxsw_reg_sfd_uc_lag_lag_vid_set(payload, rec_index, lag_vid);
	mlxsw_reg_sfd_uc_lag_lag_id_set(payload, rec_index, lag_id);
}

/* reg_sfd_mc_pgi
 *
 * Multicast port group index - index into the port group table.
 * Value 0x1FFF indicates the pgi should point to the MID entry.
 * For Spectrum this value must be set to 0x1FFF
 * Access: RW
 */
MLXSW_ITEM32_INDEXED(reg, sfd, mc_pgi, MLXSW_REG_SFD_BASE_LEN, 16, 13,
		     MLXSW_REG_SFD_REC_LEN, 0x08, false);

/* reg_sfd_mc_fid_vid
 *
 * Filtering ID or VLAN ID
 * Access: Index
 */
MLXSW_ITEM32_INDEXED(reg, sfd, mc_fid_vid, MLXSW_REG_SFD_BASE_LEN, 0, 16,
		     MLXSW_REG_SFD_REC_LEN, 0x08, false);

/* reg_sfd_mc_mid
 *
 * Multicast identifier - global identifier that represents the multicast
 * group across all devices.
 * Access: RW
 */
MLXSW_ITEM32_INDEXED(reg, sfd, mc_mid, MLXSW_REG_SFD_BASE_LEN, 0, 16,
		     MLXSW_REG_SFD_REC_LEN, 0x0C, false);

static inline void
mlxsw_reg_sfd_mc_pack(char *payload, int rec_index,
		      const char *mac, u16 fid_vid,
		      enum mlxsw_reg_sfd_rec_action action, u16 mid)
{
	mlxsw_reg_sfd_rec_pack(payload, rec_index,
			       MLXSW_REG_SFD_REC_TYPE_MULTICAST, mac, action);
	mlxsw_reg_sfd_mc_pgi_set(payload, rec_index, 0x1FFF);
	mlxsw_reg_sfd_mc_fid_vid_set(payload, rec_index, fid_vid);
	mlxsw_reg_sfd_mc_mid_set(payload, rec_index, mid);
}

/* reg_sfd_uc_tunnel_uip_msb
 * When protocol is IPv4, the most significant byte of the underlay IPv4
 * destination IP.
 * When protocol is IPv6, reserved.
 * Access: RW
 */
MLXSW_ITEM32_INDEXED(reg, sfd, uc_tunnel_uip_msb, MLXSW_REG_SFD_BASE_LEN, 24,
		     8, MLXSW_REG_SFD_REC_LEN, 0x08, false);

/* reg_sfd_uc_tunnel_fid
 * Filtering ID.
 * Access: Index
 */
MLXSW_ITEM32_INDEXED(reg, sfd, uc_tunnel_fid, MLXSW_REG_SFD_BASE_LEN, 0, 16,
		     MLXSW_REG_SFD_REC_LEN, 0x08, false);

enum mlxsw_reg_sfd_uc_tunnel_protocol {
	MLXSW_REG_SFD_UC_TUNNEL_PROTOCOL_IPV4,
	MLXSW_REG_SFD_UC_TUNNEL_PROTOCOL_IPV6,
};

/* reg_sfd_uc_tunnel_protocol
 * IP protocol.
 * Access: RW
 */
MLXSW_ITEM32_INDEXED(reg, sfd, uc_tunnel_protocol, MLXSW_REG_SFD_BASE_LEN, 27,
		     1, MLXSW_REG_SFD_REC_LEN, 0x0C, false);

/* reg_sfd_uc_tunnel_uip_lsb
 * When protocol is IPv4, the least significant bytes of the underlay
 * IPv4 destination IP.
 * When protocol is IPv6, pointer to the underlay IPv6 destination IP
 * which is configured by RIPS.
 * Access: RW
 */
MLXSW_ITEM32_INDEXED(reg, sfd, uc_tunnel_uip_lsb, MLXSW_REG_SFD_BASE_LEN, 0,
		     24, MLXSW_REG_SFD_REC_LEN, 0x0C, false);

static inline void
mlxsw_reg_sfd_uc_tunnel_pack(char *payload, int rec_index,
			     enum mlxsw_reg_sfd_rec_policy policy,
			     const char *mac, u16 fid,
			     enum mlxsw_reg_sfd_rec_action action,
			     enum mlxsw_reg_sfd_uc_tunnel_protocol proto)
{
	mlxsw_reg_sfd_rec_pack(payload, rec_index,
			       MLXSW_REG_SFD_REC_TYPE_UNICAST_TUNNEL, mac,
			       action);
	mlxsw_reg_sfd_rec_policy_set(payload, rec_index, policy);
	mlxsw_reg_sfd_uc_tunnel_fid_set(payload, rec_index, fid);
	mlxsw_reg_sfd_uc_tunnel_protocol_set(payload, rec_index, proto);
}

static inline void
mlxsw_reg_sfd_uc_tunnel_pack4(char *payload, int rec_index,
			      enum mlxsw_reg_sfd_rec_policy policy,
			      const char *mac, u16 fid,
			      enum mlxsw_reg_sfd_rec_action action, u32 uip)
{
	mlxsw_reg_sfd_uc_tunnel_uip_msb_set(payload, rec_index, uip >> 24);
	mlxsw_reg_sfd_uc_tunnel_uip_lsb_set(payload, rec_index, uip);
	mlxsw_reg_sfd_uc_tunnel_pack(payload, rec_index, policy, mac, fid,
				     action,
				     MLXSW_REG_SFD_UC_TUNNEL_PROTOCOL_IPV4);
}

static inline void
mlxsw_reg_sfd_uc_tunnel_pack6(char *payload, int rec_index, const char *mac,
			      u16 fid, enum mlxsw_reg_sfd_rec_action action,
			      u32 uip_ptr)
{
	mlxsw_reg_sfd_uc_tunnel_uip_lsb_set(payload, rec_index, uip_ptr);
	/* Only static policy is supported for IPv6 unicast tunnel entry. */
	mlxsw_reg_sfd_uc_tunnel_pack(payload, rec_index,
				     MLXSW_REG_SFD_REC_POLICY_STATIC_ENTRY,
				     mac, fid, action,
				     MLXSW_REG_SFD_UC_TUNNEL_PROTOCOL_IPV6);
}

enum mlxsw_reg_tunnel_port {
	MLXSW_REG_TUNNEL_PORT_NVE,
	MLXSW_REG_TUNNEL_PORT_VPLS,
	MLXSW_REG_TUNNEL_PORT_FLEX_TUNNEL0,
	MLXSW_REG_TUNNEL_PORT_FLEX_TUNNEL1,
};

/* SFN - Switch FDB Notification Register
 * -------------------------------------------
 * The switch provides notifications on newly learned FDB entries and
 * aged out entries. The notifications can be polled by software.
 */
#define MLXSW_REG_SFN_ID 0x200B
#define MLXSW_REG_SFN_BASE_LEN 0x10 /* base length, without records */
#define MLXSW_REG_SFN_REC_LEN 0x10 /* record length */
#define MLXSW_REG_SFN_REC_MAX_COUNT 64
#define MLXSW_REG_SFN_LEN (MLXSW_REG_SFN_BASE_LEN +	\
			   MLXSW_REG_SFN_REC_LEN * MLXSW_REG_SFN_REC_MAX_COUNT)

MLXSW_REG_DEFINE(sfn, MLXSW_REG_SFN_ID, MLXSW_REG_SFN_LEN);

/* reg_sfn_swid
 * Switch partition ID.
 * Access: Index
 */
MLXSW_ITEM32(reg, sfn, swid, 0x00, 24, 8);

/* reg_sfn_end
 * Forces the current session to end.
 * Access: OP
 */
MLXSW_ITEM32(reg, sfn, end, 0x04, 20, 1);

/* reg_sfn_num_rec
 * Request: Number of learned notifications and aged-out notification
 * records requested.
 * Response: Number of notification records returned (must be smaller
 * than or equal to the value requested)
 * Ranges 0..64
 * Access: OP
 */
MLXSW_ITEM32(reg, sfn, num_rec, 0x04, 0, 8);

static inline void mlxsw_reg_sfn_pack(char *payload)
{
	MLXSW_REG_ZERO(sfn, payload);
	mlxsw_reg_sfn_swid_set(payload, 0);
	mlxsw_reg_sfn_end_set(payload, 0);
	mlxsw_reg_sfn_num_rec_set(payload, MLXSW_REG_SFN_REC_MAX_COUNT);
}

/* reg_sfn_rec_swid
 * Switch partition ID.
 * Access: RO
 */
MLXSW_ITEM32_INDEXED(reg, sfn, rec_swid, MLXSW_REG_SFN_BASE_LEN, 24, 8,
		     MLXSW_REG_SFN_REC_LEN, 0x00, false);

enum mlxsw_reg_sfn_rec_type {
	/* MAC addresses learned on a regular port. */
	MLXSW_REG_SFN_REC_TYPE_LEARNED_MAC = 0x5,
	/* MAC addresses learned on a LAG port. */
	MLXSW_REG_SFN_REC_TYPE_LEARNED_MAC_LAG = 0x6,
	/* Aged-out MAC address on a regular port. */
	MLXSW_REG_SFN_REC_TYPE_AGED_OUT_MAC = 0x7,
	/* Aged-out MAC address on a LAG port. */
	MLXSW_REG_SFN_REC_TYPE_AGED_OUT_MAC_LAG = 0x8,
	/* Learned unicast tunnel record. */
	MLXSW_REG_SFN_REC_TYPE_LEARNED_UNICAST_TUNNEL = 0xD,
	/* Aged-out unicast tunnel record. */
	MLXSW_REG_SFN_REC_TYPE_AGED_OUT_UNICAST_TUNNEL = 0xE,
};

/* reg_sfn_rec_type
 * Notification record type.
 * Access: RO
 */
MLXSW_ITEM32_INDEXED(reg, sfn, rec_type, MLXSW_REG_SFN_BASE_LEN, 20, 4,
		     MLXSW_REG_SFN_REC_LEN, 0x00, false);

/* reg_sfn_rec_mac
 * MAC address.
 * Access: RO
 */
MLXSW_ITEM_BUF_INDEXED(reg, sfn, rec_mac, MLXSW_REG_SFN_BASE_LEN, 6,
		       MLXSW_REG_SFN_REC_LEN, 0x02);

/* reg_sfn_mac_sub_port
 * VEPA channel on the local port.
 * 0 if multichannel VEPA is not enabled.
 * Access: RO
 */
MLXSW_ITEM32_INDEXED(reg, sfn, mac_sub_port, MLXSW_REG_SFN_BASE_LEN, 16, 8,
		     MLXSW_REG_SFN_REC_LEN, 0x08, false);

/* reg_sfn_mac_fid
 * Filtering identifier.
 * Access: RO
 */
MLXSW_ITEM32_INDEXED(reg, sfn, mac_fid, MLXSW_REG_SFN_BASE_LEN, 0, 16,
		     MLXSW_REG_SFN_REC_LEN, 0x08, false);

/* reg_sfn_mac_system_port
 * Unique port identifier for the final destination of the packet.
 * Access: RO
 */
MLXSW_ITEM32_INDEXED(reg, sfn, mac_system_port, MLXSW_REG_SFN_BASE_LEN, 0, 16,
		     MLXSW_REG_SFN_REC_LEN, 0x0C, false);

static inline void mlxsw_reg_sfn_mac_unpack(char *payload, int rec_index,
					    char *mac, u16 *p_vid,
					    u16 *p_local_port)
{
	mlxsw_reg_sfn_rec_mac_memcpy_from(payload, rec_index, mac);
	*p_vid = mlxsw_reg_sfn_mac_fid_get(payload, rec_index);
	*p_local_port = mlxsw_reg_sfn_mac_system_port_get(payload, rec_index);
}

/* reg_sfn_mac_lag_lag_id
 * LAG ID (pointer into the LAG descriptor table).
 * Access: RO
 */
MLXSW_ITEM32_INDEXED(reg, sfn, mac_lag_lag_id, MLXSW_REG_SFN_BASE_LEN, 0, 10,
		     MLXSW_REG_SFN_REC_LEN, 0x0C, false);

static inline void mlxsw_reg_sfn_mac_lag_unpack(char *payload, int rec_index,
						char *mac, u16 *p_vid,
						u16 *p_lag_id)
{
	mlxsw_reg_sfn_rec_mac_memcpy_from(payload, rec_index, mac);
	*p_vid = mlxsw_reg_sfn_mac_fid_get(payload, rec_index);
	*p_lag_id = mlxsw_reg_sfn_mac_lag_lag_id_get(payload, rec_index);
}

/* reg_sfn_uc_tunnel_uip_msb
 * When protocol is IPv4, the most significant byte of the underlay IPv4
 * address of the remote VTEP.
 * When protocol is IPv6, reserved.
 * Access: RO
 */
MLXSW_ITEM32_INDEXED(reg, sfn, uc_tunnel_uip_msb, MLXSW_REG_SFN_BASE_LEN, 24,
		     8, MLXSW_REG_SFN_REC_LEN, 0x08, false);

enum mlxsw_reg_sfn_uc_tunnel_protocol {
	MLXSW_REG_SFN_UC_TUNNEL_PROTOCOL_IPV4,
	MLXSW_REG_SFN_UC_TUNNEL_PROTOCOL_IPV6,
};

/* reg_sfn_uc_tunnel_protocol
 * IP protocol.
 * Access: RO
 */
MLXSW_ITEM32_INDEXED(reg, sfn, uc_tunnel_protocol, MLXSW_REG_SFN_BASE_LEN, 27,
		     1, MLXSW_REG_SFN_REC_LEN, 0x0C, false);

/* reg_sfn_uc_tunnel_uip_lsb
 * When protocol is IPv4, the least significant bytes of the underlay
 * IPv4 address of the remote VTEP.
 * When protocol is IPv6, ipv6_id to be queried from TNIPSD.
 * Access: RO
 */
MLXSW_ITEM32_INDEXED(reg, sfn, uc_tunnel_uip_lsb, MLXSW_REG_SFN_BASE_LEN, 0,
		     24, MLXSW_REG_SFN_REC_LEN, 0x0C, false);

/* reg_sfn_uc_tunnel_port
 * Tunnel port.
 * Reserved on Spectrum.
 * Access: RO
 */
MLXSW_ITEM32_INDEXED(reg, sfn, tunnel_port, MLXSW_REG_SFN_BASE_LEN, 0, 4,
		     MLXSW_REG_SFN_REC_LEN, 0x10, false);

static inline void
mlxsw_reg_sfn_uc_tunnel_unpack(char *payload, int rec_index, char *mac,
			       u16 *p_fid, u32 *p_uip,
			       enum mlxsw_reg_sfn_uc_tunnel_protocol *p_proto)
{
	u32 uip_msb, uip_lsb;

	mlxsw_reg_sfn_rec_mac_memcpy_from(payload, rec_index, mac);
	*p_fid = mlxsw_reg_sfn_mac_fid_get(payload, rec_index);
	uip_msb = mlxsw_reg_sfn_uc_tunnel_uip_msb_get(payload, rec_index);
	uip_lsb = mlxsw_reg_sfn_uc_tunnel_uip_lsb_get(payload, rec_index);
	*p_uip = uip_msb << 24 | uip_lsb;
	*p_proto = mlxsw_reg_sfn_uc_tunnel_protocol_get(payload, rec_index);
}

/* SPMS - Switch Port MSTP/RSTP State Register
 * -------------------------------------------
 * Configures the spanning tree state of a physical port.
 */
#define MLXSW_REG_SPMS_ID 0x200D
#define MLXSW_REG_SPMS_LEN 0x404

MLXSW_REG_DEFINE(spms, MLXSW_REG_SPMS_ID, MLXSW_REG_SPMS_LEN);

/* reg_spms_local_port
 * Local port number.
 * Access: Index
 */
MLXSW_ITEM32_LP(reg, spms, 0x00, 16, 0x00, 12);

enum mlxsw_reg_spms_state {
	MLXSW_REG_SPMS_STATE_NO_CHANGE,
	MLXSW_REG_SPMS_STATE_DISCARDING,
	MLXSW_REG_SPMS_STATE_LEARNING,
	MLXSW_REG_SPMS_STATE_FORWARDING,
};

/* reg_spms_state
 * Spanning tree state of each VLAN ID (VID) of the local port.
 * 0 - Do not change spanning tree state (used only when writing).
 * 1 - Discarding. No learning or forwarding to/from this port (default).
 * 2 - Learning. Port is learning, but not forwarding.
 * 3 - Forwarding. Port is learning and forwarding.
 * Access: RW
 */
MLXSW_ITEM_BIT_ARRAY(reg, spms, state, 0x04, 0x400, 2);

static inline void mlxsw_reg_spms_pack(char *payload, u16 local_port)
{
	MLXSW_REG_ZERO(spms, payload);
	mlxsw_reg_spms_local_port_set(payload, local_port);
}

static inline void mlxsw_reg_spms_vid_pack(char *payload, u16 vid,
					   enum mlxsw_reg_spms_state state)
{
	mlxsw_reg_spms_state_set(payload, vid, state);
}

/* SPVID - Switch Port VID
 * -----------------------
 * The switch port VID configures the default VID for a port.
 */
#define MLXSW_REG_SPVID_ID 0x200E
#define MLXSW_REG_SPVID_LEN 0x08

MLXSW_REG_DEFINE(spvid, MLXSW_REG_SPVID_ID, MLXSW_REG_SPVID_LEN);

/* reg_spvid_tport
 * Port is tunnel port.
 * Reserved when SwitchX/-2 or Spectrum-1.
 * Access: Index
 */
MLXSW_ITEM32(reg, spvid, tport, 0x00, 24, 1);

/* reg_spvid_local_port
 * When tport = 0: Local port number. Not supported for CPU port.
 * When tport = 1: Tunnel port.
 * Access: Index
 */
MLXSW_ITEM32_LP(reg, spvid, 0x00, 16, 0x00, 12);

/* reg_spvid_sub_port
 * Virtual port within the physical port.
 * Should be set to 0 when virtual ports are not enabled on the port.
 * Access: Index
 */
MLXSW_ITEM32(reg, spvid, sub_port, 0x00, 8, 8);

/* reg_spvid_egr_et_set
 * When VLAN is pushed at ingress (for untagged packets or for
 * QinQ push mode) then the EtherType is decided at the egress port.
 * Reserved when Spectrum-1.
 * Access: RW
 */
MLXSW_ITEM32(reg, spvid, egr_et_set, 0x04, 24, 1);

/* reg_spvid_et_vlan
 * EtherType used for when VLAN is pushed at ingress (for untagged
 * packets or for QinQ push mode).
 * 0: ether_type0 - (default)
 * 1: ether_type1
 * 2: ether_type2 - Reserved when Spectrum-1, supported by Spectrum-2
 * Ethertype IDs are configured by SVER.
 * Reserved when egr_et_set = 1.
 * Access: RW
 */
MLXSW_ITEM32(reg, spvid, et_vlan, 0x04, 16, 2);

/* reg_spvid_pvid
 * Port default VID
 * Access: RW
 */
MLXSW_ITEM32(reg, spvid, pvid, 0x04, 0, 12);

static inline void mlxsw_reg_spvid_pack(char *payload, u16 local_port, u16 pvid,
					u8 et_vlan)
{
	MLXSW_REG_ZERO(spvid, payload);
	mlxsw_reg_spvid_local_port_set(payload, local_port);
	mlxsw_reg_spvid_pvid_set(payload, pvid);
	mlxsw_reg_spvid_et_vlan_set(payload, et_vlan);
}

/* SPVM - Switch Port VLAN Membership
 * ----------------------------------
 * The Switch Port VLAN Membership register configures the VLAN membership
 * of a port in a VLAN denoted by VID. VLAN membership is managed per
 * virtual port. The register can be used to add and remove VID(s) from a port.
 */
#define MLXSW_REG_SPVM_ID 0x200F
#define MLXSW_REG_SPVM_BASE_LEN 0x04 /* base length, without records */
#define MLXSW_REG_SPVM_REC_LEN 0x04 /* record length */
#define MLXSW_REG_SPVM_REC_MAX_COUNT 255
#define MLXSW_REG_SPVM_LEN (MLXSW_REG_SPVM_BASE_LEN +	\
		    MLXSW_REG_SPVM_REC_LEN * MLXSW_REG_SPVM_REC_MAX_COUNT)

MLXSW_REG_DEFINE(spvm, MLXSW_REG_SPVM_ID, MLXSW_REG_SPVM_LEN);

/* reg_spvm_pt
 * Priority tagged. If this bit is set, packets forwarded to the port with
 * untagged VLAN membership (u bit is set) will be tagged with priority tag
 * (VID=0)
 * Access: RW
 */
MLXSW_ITEM32(reg, spvm, pt, 0x00, 31, 1);

/* reg_spvm_pte
 * Priority Tagged Update Enable. On Write operations, if this bit is cleared,
 * the pt bit will NOT be updated. To update the pt bit, pte must be set.
 * Access: WO
 */
MLXSW_ITEM32(reg, spvm, pte, 0x00, 30, 1);

/* reg_spvm_local_port
 * Local port number.
 * Access: Index
 */
MLXSW_ITEM32_LP(reg, spvm, 0x00, 16, 0x00, 12);

/* reg_spvm_sub_port
 * Virtual port within the physical port.
 * Should be set to 0 when virtual ports are not enabled on the port.
 * Access: Index
 */
MLXSW_ITEM32(reg, spvm, sub_port, 0x00, 8, 8);

/* reg_spvm_num_rec
 * Number of records to update. Each record contains: i, e, u, vid.
 * Access: OP
 */
MLXSW_ITEM32(reg, spvm, num_rec, 0x00, 0, 8);

/* reg_spvm_rec_i
 * Ingress membership in VLAN ID.
 * Access: Index
 */
MLXSW_ITEM32_INDEXED(reg, spvm, rec_i,
		     MLXSW_REG_SPVM_BASE_LEN, 14, 1,
		     MLXSW_REG_SPVM_REC_LEN, 0, false);

/* reg_spvm_rec_e
 * Egress membership in VLAN ID.
 * Access: Index
 */
MLXSW_ITEM32_INDEXED(reg, spvm, rec_e,
		     MLXSW_REG_SPVM_BASE_LEN, 13, 1,
		     MLXSW_REG_SPVM_REC_LEN, 0, false);

/* reg_spvm_rec_u
 * Untagged - port is an untagged member - egress transmission uses untagged
 * frames on VID<n>
 * Access: Index
 */
MLXSW_ITEM32_INDEXED(reg, spvm, rec_u,
		     MLXSW_REG_SPVM_BASE_LEN, 12, 1,
		     MLXSW_REG_SPVM_REC_LEN, 0, false);

/* reg_spvm_rec_vid
 * Egress membership in VLAN ID.
 * Access: Index
 */
MLXSW_ITEM32_INDEXED(reg, spvm, rec_vid,
		     MLXSW_REG_SPVM_BASE_LEN, 0, 12,
		     MLXSW_REG_SPVM_REC_LEN, 0, false);

static inline void mlxsw_reg_spvm_pack(char *payload, u16 local_port,
				       u16 vid_begin, u16 vid_end,
				       bool is_member, bool untagged)
{
	int size = vid_end - vid_begin + 1;
	int i;

	MLXSW_REG_ZERO(spvm, payload);
	mlxsw_reg_spvm_local_port_set(payload, local_port);
	mlxsw_reg_spvm_num_rec_set(payload, size);

	for (i = 0; i < size; i++) {
		mlxsw_reg_spvm_rec_i_set(payload, i, is_member);
		mlxsw_reg_spvm_rec_e_set(payload, i, is_member);
		mlxsw_reg_spvm_rec_u_set(payload, i, untagged);
		mlxsw_reg_spvm_rec_vid_set(payload, i, vid_begin + i);
	}
}

/* SPAFT - Switch Port Acceptable Frame Types
 * ------------------------------------------
 * The Switch Port Acceptable Frame Types register configures the frame
 * admittance of the port.
 */
#define MLXSW_REG_SPAFT_ID 0x2010
#define MLXSW_REG_SPAFT_LEN 0x08

MLXSW_REG_DEFINE(spaft, MLXSW_REG_SPAFT_ID, MLXSW_REG_SPAFT_LEN);

/* reg_spaft_local_port
 * Local port number.
 * Access: Index
 *
 * Note: CPU port is not supported (all tag types are allowed).
 */
MLXSW_ITEM32_LP(reg, spaft, 0x00, 16, 0x00, 12);

/* reg_spaft_sub_port
 * Virtual port within the physical port.
 * Should be set to 0 when virtual ports are not enabled on the port.
 * Access: RW
 */
MLXSW_ITEM32(reg, spaft, sub_port, 0x00, 8, 8);

/* reg_spaft_allow_untagged
 * When set, untagged frames on the ingress are allowed (default).
 * Access: RW
 */
MLXSW_ITEM32(reg, spaft, allow_untagged, 0x04, 31, 1);

/* reg_spaft_allow_prio_tagged
 * When set, priority tagged frames on the ingress are allowed (default).
 * Access: RW
 */
MLXSW_ITEM32(reg, spaft, allow_prio_tagged, 0x04, 30, 1);

/* reg_spaft_allow_tagged
 * When set, tagged frames on the ingress are allowed (default).
 * Access: RW
 */
MLXSW_ITEM32(reg, spaft, allow_tagged, 0x04, 29, 1);

static inline void mlxsw_reg_spaft_pack(char *payload, u16 local_port,
					bool allow_untagged)
{
	MLXSW_REG_ZERO(spaft, payload);
	mlxsw_reg_spaft_local_port_set(payload, local_port);
	mlxsw_reg_spaft_allow_untagged_set(payload, allow_untagged);
	mlxsw_reg_spaft_allow_prio_tagged_set(payload, allow_untagged);
	mlxsw_reg_spaft_allow_tagged_set(payload, true);
}

/* SFGC - Switch Flooding Group Configuration
 * ------------------------------------------
 * The following register controls the association of flooding tables and MIDs
 * to packet types used for flooding.
 *
 * Reserved when CONFIG_PROFILE.flood_mode = CFF.
 */
#define MLXSW_REG_SFGC_ID 0x2011
#define MLXSW_REG_SFGC_LEN 0x14

MLXSW_REG_DEFINE(sfgc, MLXSW_REG_SFGC_ID, MLXSW_REG_SFGC_LEN);

enum mlxsw_reg_sfgc_type {
	MLXSW_REG_SFGC_TYPE_BROADCAST,
	MLXSW_REG_SFGC_TYPE_UNKNOWN_UNICAST,
	MLXSW_REG_SFGC_TYPE_UNREGISTERED_MULTICAST_IPV4,
	MLXSW_REG_SFGC_TYPE_UNREGISTERED_MULTICAST_IPV6,
	MLXSW_REG_SFGC_TYPE_RESERVED,
	MLXSW_REG_SFGC_TYPE_UNREGISTERED_MULTICAST_NON_IP,
	MLXSW_REG_SFGC_TYPE_IPV4_LINK_LOCAL,
	MLXSW_REG_SFGC_TYPE_IPV6_ALL_HOST,
	MLXSW_REG_SFGC_TYPE_MAX,
};

/* reg_sfgc_type
 * The traffic type to reach the flooding table.
 * Access: Index
 */
MLXSW_ITEM32(reg, sfgc, type, 0x00, 0, 4);

/* bridge_type is used in SFGC and SFMR. */
enum mlxsw_reg_bridge_type {
	MLXSW_REG_BRIDGE_TYPE_0 = 0, /* Used for .1q FIDs. */
	MLXSW_REG_BRIDGE_TYPE_1 = 1, /* Used for .1d FIDs. */
};

/* reg_sfgc_bridge_type
 * Access: Index
 *
 * Note: SwitchX-2 only supports 802.1Q mode.
 */
MLXSW_ITEM32(reg, sfgc, bridge_type, 0x04, 24, 3);

enum mlxsw_flood_table_type {
	MLXSW_REG_SFGC_TABLE_TYPE_VID = 1,
	MLXSW_REG_SFGC_TABLE_TYPE_SINGLE = 2,
	MLXSW_REG_SFGC_TABLE_TYPE_ANY = 0,
	MLXSW_REG_SFGC_TABLE_TYPE_FID_OFFSET = 3,
	MLXSW_REG_SFGC_TABLE_TYPE_FID = 4,
};

/* reg_sfgc_table_type
 * See mlxsw_flood_table_type
 * Access: RW
 *
 * Note: FID offset and FID types are not supported in SwitchX-2.
 */
MLXSW_ITEM32(reg, sfgc, table_type, 0x04, 16, 3);

/* reg_sfgc_flood_table
 * Flooding table index to associate with the specific type on the specific
 * switch partition.
 * Access: RW
 */
MLXSW_ITEM32(reg, sfgc, flood_table, 0x04, 0, 6);

/* reg_sfgc_counter_set_type
 * Counter Set Type for flow counters.
 * Access: RW
 */
MLXSW_ITEM32(reg, sfgc, counter_set_type, 0x0C, 24, 8);

/* reg_sfgc_counter_index
 * Counter Index for flow counters.
 * Access: RW
 */
MLXSW_ITEM32(reg, sfgc, counter_index, 0x0C, 0, 24);

/* reg_sfgc_mid_base
 * MID Base.
 * Access: RW
 *
 * Note: Reserved when legacy bridge model is used.
 */
MLXSW_ITEM32(reg, sfgc, mid_base, 0x10, 0, 16);

static inline void
mlxsw_reg_sfgc_pack(char *payload, enum mlxsw_reg_sfgc_type type,
		    enum mlxsw_reg_bridge_type bridge_type,
		    enum mlxsw_flood_table_type table_type,
		    unsigned int flood_table, u16 mid_base)
{
	MLXSW_REG_ZERO(sfgc, payload);
	mlxsw_reg_sfgc_type_set(payload, type);
	mlxsw_reg_sfgc_bridge_type_set(payload, bridge_type);
	mlxsw_reg_sfgc_table_type_set(payload, table_type);
	mlxsw_reg_sfgc_flood_table_set(payload, flood_table);
	mlxsw_reg_sfgc_mid_base_set(payload, mid_base);
}

/* SFDF - Switch Filtering DB Flush
 * --------------------------------
 * The switch filtering DB flush register is used to flush the FDB.
 * Note that FDB notifications are flushed as well.
 */
#define MLXSW_REG_SFDF_ID 0x2013
#define MLXSW_REG_SFDF_LEN 0x14

MLXSW_REG_DEFINE(sfdf, MLXSW_REG_SFDF_ID, MLXSW_REG_SFDF_LEN);

/* reg_sfdf_swid
 * Switch partition ID.
 * Access: Index
 */
MLXSW_ITEM32(reg, sfdf, swid, 0x00, 24, 8);

enum mlxsw_reg_sfdf_flush_type {
	MLXSW_REG_SFDF_FLUSH_PER_SWID,
	MLXSW_REG_SFDF_FLUSH_PER_FID,
	MLXSW_REG_SFDF_FLUSH_PER_PORT,
	MLXSW_REG_SFDF_FLUSH_PER_PORT_AND_FID,
	MLXSW_REG_SFDF_FLUSH_PER_LAG,
	MLXSW_REG_SFDF_FLUSH_PER_LAG_AND_FID,
	MLXSW_REG_SFDF_FLUSH_PER_NVE,
	MLXSW_REG_SFDF_FLUSH_PER_NVE_AND_FID,
};

/* reg_sfdf_flush_type
 * Flush type.
 * 0 - All SWID dynamic entries are flushed.
 * 1 - All FID dynamic entries are flushed.
 * 2 - All dynamic entries pointing to port are flushed.
 * 3 - All FID dynamic entries pointing to port are flushed.
 * 4 - All dynamic entries pointing to LAG are flushed.
 * 5 - All FID dynamic entries pointing to LAG are flushed.
 * 6 - All entries of type "Unicast Tunnel" or "Multicast Tunnel" are
 *     flushed.
 * 7 - All entries of type "Unicast Tunnel" or "Multicast Tunnel" are
 *     flushed, per FID.
 * Access: RW
 */
MLXSW_ITEM32(reg, sfdf, flush_type, 0x04, 28, 4);

/* reg_sfdf_flush_static
 * Static.
 * 0 - Flush only dynamic entries.
 * 1 - Flush both dynamic and static entries.
 * Access: RW
 */
MLXSW_ITEM32(reg, sfdf, flush_static, 0x04, 24, 1);

static inline void mlxsw_reg_sfdf_pack(char *payload,
				       enum mlxsw_reg_sfdf_flush_type type)
{
	MLXSW_REG_ZERO(sfdf, payload);
	mlxsw_reg_sfdf_flush_type_set(payload, type);
	mlxsw_reg_sfdf_flush_static_set(payload, true);
}

/* reg_sfdf_fid
 * FID to flush.
 * Access: RW
 */
MLXSW_ITEM32(reg, sfdf, fid, 0x0C, 0, 16);

/* reg_sfdf_system_port
 * Port to flush.
 * Access: RW
 */
MLXSW_ITEM32(reg, sfdf, system_port, 0x0C, 0, 16);

/* reg_sfdf_port_fid_system_port
 * Port to flush, pointed to by FID.
 * Access: RW
 */
MLXSW_ITEM32(reg, sfdf, port_fid_system_port, 0x08, 0, 16);

/* reg_sfdf_lag_id
 * LAG ID to flush.
 * Access: RW
 */
MLXSW_ITEM32(reg, sfdf, lag_id, 0x0C, 0, 10);

/* reg_sfdf_lag_fid_lag_id
 * LAG ID to flush, pointed to by FID.
 * Access: RW
 */
MLXSW_ITEM32(reg, sfdf, lag_fid_lag_id, 0x08, 0, 10);

/* SLDR - Switch LAG Descriptor Register
 * -----------------------------------------
 * The switch LAG descriptor register is populated by LAG descriptors.
 * Each LAG descriptor is indexed by lag_id. The LAG ID runs from 0 to
 * max_lag-1.
 */
#define MLXSW_REG_SLDR_ID 0x2014
#define MLXSW_REG_SLDR_LEN 0x0C /* counting in only one port in list */

MLXSW_REG_DEFINE(sldr, MLXSW_REG_SLDR_ID, MLXSW_REG_SLDR_LEN);

enum mlxsw_reg_sldr_op {
	/* Indicates a creation of a new LAG-ID, lag_id must be valid */
	MLXSW_REG_SLDR_OP_LAG_CREATE,
	MLXSW_REG_SLDR_OP_LAG_DESTROY,
	/* Ports that appear in the list have the Distributor enabled */
	MLXSW_REG_SLDR_OP_LAG_ADD_PORT_LIST,
	/* Removes ports from the disributor list */
	MLXSW_REG_SLDR_OP_LAG_REMOVE_PORT_LIST,
};

/* reg_sldr_op
 * Operation.
 * Access: RW
 */
MLXSW_ITEM32(reg, sldr, op, 0x00, 29, 3);

/* reg_sldr_lag_id
 * LAG identifier. The lag_id is the index into the LAG descriptor table.
 * Access: Index
 */
MLXSW_ITEM32(reg, sldr, lag_id, 0x00, 0, 10);

static inline void mlxsw_reg_sldr_lag_create_pack(char *payload, u8 lag_id)
{
	MLXSW_REG_ZERO(sldr, payload);
	mlxsw_reg_sldr_op_set(payload, MLXSW_REG_SLDR_OP_LAG_CREATE);
	mlxsw_reg_sldr_lag_id_set(payload, lag_id);
}

static inline void mlxsw_reg_sldr_lag_destroy_pack(char *payload, u8 lag_id)
{
	MLXSW_REG_ZERO(sldr, payload);
	mlxsw_reg_sldr_op_set(payload, MLXSW_REG_SLDR_OP_LAG_DESTROY);
	mlxsw_reg_sldr_lag_id_set(payload, lag_id);
}

/* reg_sldr_num_ports
 * The number of member ports of the LAG.
 * Reserved for Create / Destroy operations
 * For Add / Remove operations - indicates the number of ports in the list.
 * Access: RW
 */
MLXSW_ITEM32(reg, sldr, num_ports, 0x04, 24, 8);

/* reg_sldr_system_port
 * System port.
 * Access: RW
 */
MLXSW_ITEM32_INDEXED(reg, sldr, system_port, 0x08, 0, 16, 4, 0, false);

static inline void mlxsw_reg_sldr_lag_add_port_pack(char *payload, u8 lag_id,
						    u16 local_port)
{
	MLXSW_REG_ZERO(sldr, payload);
	mlxsw_reg_sldr_op_set(payload, MLXSW_REG_SLDR_OP_LAG_ADD_PORT_LIST);
	mlxsw_reg_sldr_lag_id_set(payload, lag_id);
	mlxsw_reg_sldr_num_ports_set(payload, 1);
	mlxsw_reg_sldr_system_port_set(payload, 0, local_port);
}

static inline void mlxsw_reg_sldr_lag_remove_port_pack(char *payload, u8 lag_id,
						       u16 local_port)
{
	MLXSW_REG_ZERO(sldr, payload);
	mlxsw_reg_sldr_op_set(payload, MLXSW_REG_SLDR_OP_LAG_REMOVE_PORT_LIST);
	mlxsw_reg_sldr_lag_id_set(payload, lag_id);
	mlxsw_reg_sldr_num_ports_set(payload, 1);
	mlxsw_reg_sldr_system_port_set(payload, 0, local_port);
}

/* SLCR - Switch LAG Configuration 2 Register
 * -------------------------------------------
 * The Switch LAG Configuration register is used for configuring the
 * LAG properties of the switch.
 */
#define MLXSW_REG_SLCR_ID 0x2015
#define MLXSW_REG_SLCR_LEN 0x10

MLXSW_REG_DEFINE(slcr, MLXSW_REG_SLCR_ID, MLXSW_REG_SLCR_LEN);

enum mlxsw_reg_slcr_pp {
	/* Global Configuration (for all ports) */
	MLXSW_REG_SLCR_PP_GLOBAL,
	/* Per port configuration, based on local_port field */
	MLXSW_REG_SLCR_PP_PER_PORT,
};

/* reg_slcr_pp
 * Per Port Configuration
 * Note: Reading at Global mode results in reading port 1 configuration.
 * Access: Index
 */
MLXSW_ITEM32(reg, slcr, pp, 0x00, 24, 1);

/* reg_slcr_local_port
 * Local port number
 * Supported from CPU port
 * Not supported from router port
 * Reserved when pp = Global Configuration
 * Access: Index
 */
MLXSW_ITEM32_LP(reg, slcr, 0x00, 16, 0x00, 12);

enum mlxsw_reg_slcr_type {
	MLXSW_REG_SLCR_TYPE_CRC, /* default */
	MLXSW_REG_SLCR_TYPE_XOR,
	MLXSW_REG_SLCR_TYPE_RANDOM,
};

/* reg_slcr_type
 * Hash type
 * Access: RW
 */
MLXSW_ITEM32(reg, slcr, type, 0x00, 0, 4);

/* Ingress port */
#define MLXSW_REG_SLCR_LAG_HASH_IN_PORT		BIT(0)
/* SMAC - for IPv4 and IPv6 packets */
#define MLXSW_REG_SLCR_LAG_HASH_SMAC_IP		BIT(1)
/* SMAC - for non-IP packets */
#define MLXSW_REG_SLCR_LAG_HASH_SMAC_NONIP	BIT(2)
#define MLXSW_REG_SLCR_LAG_HASH_SMAC \
	(MLXSW_REG_SLCR_LAG_HASH_SMAC_IP | \
	 MLXSW_REG_SLCR_LAG_HASH_SMAC_NONIP)
/* DMAC - for IPv4 and IPv6 packets */
#define MLXSW_REG_SLCR_LAG_HASH_DMAC_IP		BIT(3)
/* DMAC - for non-IP packets */
#define MLXSW_REG_SLCR_LAG_HASH_DMAC_NONIP	BIT(4)
#define MLXSW_REG_SLCR_LAG_HASH_DMAC \
	(MLXSW_REG_SLCR_LAG_HASH_DMAC_IP | \
	 MLXSW_REG_SLCR_LAG_HASH_DMAC_NONIP)
/* Ethertype - for IPv4 and IPv6 packets */
#define MLXSW_REG_SLCR_LAG_HASH_ETHERTYPE_IP	BIT(5)
/* Ethertype - for non-IP packets */
#define MLXSW_REG_SLCR_LAG_HASH_ETHERTYPE_NONIP	BIT(6)
#define MLXSW_REG_SLCR_LAG_HASH_ETHERTYPE \
	(MLXSW_REG_SLCR_LAG_HASH_ETHERTYPE_IP | \
	 MLXSW_REG_SLCR_LAG_HASH_ETHERTYPE_NONIP)
/* VLAN ID - for IPv4 and IPv6 packets */
#define MLXSW_REG_SLCR_LAG_HASH_VLANID_IP	BIT(7)
/* VLAN ID - for non-IP packets */
#define MLXSW_REG_SLCR_LAG_HASH_VLANID_NONIP	BIT(8)
#define MLXSW_REG_SLCR_LAG_HASH_VLANID \
	(MLXSW_REG_SLCR_LAG_HASH_VLANID_IP | \
	 MLXSW_REG_SLCR_LAG_HASH_VLANID_NONIP)
/* Source IP address (can be IPv4 or IPv6) */
#define MLXSW_REG_SLCR_LAG_HASH_SIP		BIT(9)
/* Destination IP address (can be IPv4 or IPv6) */
#define MLXSW_REG_SLCR_LAG_HASH_DIP		BIT(10)
/* TCP/UDP source port */
#define MLXSW_REG_SLCR_LAG_HASH_SPORT		BIT(11)
/* TCP/UDP destination port*/
#define MLXSW_REG_SLCR_LAG_HASH_DPORT		BIT(12)
/* IPv4 Protocol/IPv6 Next Header */
#define MLXSW_REG_SLCR_LAG_HASH_IPPROTO		BIT(13)
/* IPv6 Flow label */
#define MLXSW_REG_SLCR_LAG_HASH_FLOWLABEL	BIT(14)
/* SID - FCoE source ID */
#define MLXSW_REG_SLCR_LAG_HASH_FCOE_SID	BIT(15)
/* DID - FCoE destination ID */
#define MLXSW_REG_SLCR_LAG_HASH_FCOE_DID	BIT(16)
/* OXID - FCoE originator exchange ID */
#define MLXSW_REG_SLCR_LAG_HASH_FCOE_OXID	BIT(17)
/* Destination QP number - for RoCE packets */
#define MLXSW_REG_SLCR_LAG_HASH_ROCE_DQP	BIT(19)

/* reg_slcr_lag_hash
 * LAG hashing configuration. This is a bitmask, in which each set
 * bit includes the corresponding item in the LAG hash calculation.
 * The default lag_hash contains SMAC, DMAC, VLANID and
 * Ethertype (for all packet types).
 * Access: RW
 */
MLXSW_ITEM32(reg, slcr, lag_hash, 0x04, 0, 20);

/* reg_slcr_seed
 * LAG seed value. The seed is the same for all ports.
 * Access: RW
 */
MLXSW_ITEM32(reg, slcr, seed, 0x08, 0, 32);

static inline void mlxsw_reg_slcr_pack(char *payload, u16 lag_hash, u32 seed)
{
	MLXSW_REG_ZERO(slcr, payload);
	mlxsw_reg_slcr_pp_set(payload, MLXSW_REG_SLCR_PP_GLOBAL);
	mlxsw_reg_slcr_type_set(payload, MLXSW_REG_SLCR_TYPE_CRC);
	mlxsw_reg_slcr_lag_hash_set(payload, lag_hash);
	mlxsw_reg_slcr_seed_set(payload, seed);
}

/* SLCOR - Switch LAG Collector Register
 * -------------------------------------
 * The Switch LAG Collector register controls the Local Port membership
 * in a LAG and enablement of the collector.
 */
#define MLXSW_REG_SLCOR_ID 0x2016
#define MLXSW_REG_SLCOR_LEN 0x10

MLXSW_REG_DEFINE(slcor, MLXSW_REG_SLCOR_ID, MLXSW_REG_SLCOR_LEN);

enum mlxsw_reg_slcor_col {
	/* Port is added with collector disabled */
	MLXSW_REG_SLCOR_COL_LAG_ADD_PORT,
	MLXSW_REG_SLCOR_COL_LAG_COLLECTOR_ENABLED,
	MLXSW_REG_SLCOR_COL_LAG_COLLECTOR_DISABLED,
	MLXSW_REG_SLCOR_COL_LAG_REMOVE_PORT,
};

/* reg_slcor_col
 * Collector configuration
 * Access: RW
 */
MLXSW_ITEM32(reg, slcor, col, 0x00, 30, 2);

/* reg_slcor_local_port
 * Local port number
 * Not supported for CPU port
 * Access: Index
 */
MLXSW_ITEM32_LP(reg, slcor, 0x00, 16, 0x00, 12);

/* reg_slcor_lag_id
 * LAG Identifier. Index into the LAG descriptor table.
 * Access: Index
 */
MLXSW_ITEM32(reg, slcor, lag_id, 0x00, 0, 10);

/* reg_slcor_port_index
 * Port index in the LAG list. Only valid on Add Port to LAG col.
 * Valid range is from 0 to cap_max_lag_members-1
 * Access: RW
 */
MLXSW_ITEM32(reg, slcor, port_index, 0x04, 0, 10);

static inline void mlxsw_reg_slcor_pack(char *payload,
					u16 local_port, u16 lag_id,
					enum mlxsw_reg_slcor_col col)
{
	MLXSW_REG_ZERO(slcor, payload);
	mlxsw_reg_slcor_col_set(payload, col);
	mlxsw_reg_slcor_local_port_set(payload, local_port);
	mlxsw_reg_slcor_lag_id_set(payload, lag_id);
}

static inline void mlxsw_reg_slcor_port_add_pack(char *payload,
						 u16 local_port, u16 lag_id,
						 u8 port_index)
{
	mlxsw_reg_slcor_pack(payload, local_port, lag_id,
			     MLXSW_REG_SLCOR_COL_LAG_ADD_PORT);
	mlxsw_reg_slcor_port_index_set(payload, port_index);
}

static inline void mlxsw_reg_slcor_port_remove_pack(char *payload,
						    u16 local_port, u16 lag_id)
{
	mlxsw_reg_slcor_pack(payload, local_port, lag_id,
			     MLXSW_REG_SLCOR_COL_LAG_REMOVE_PORT);
}

static inline void mlxsw_reg_slcor_col_enable_pack(char *payload,
						   u16 local_port, u16 lag_id)
{
	mlxsw_reg_slcor_pack(payload, local_port, lag_id,
			     MLXSW_REG_SLCOR_COL_LAG_COLLECTOR_ENABLED);
}

static inline void mlxsw_reg_slcor_col_disable_pack(char *payload,
						    u16 local_port, u16 lag_id)
{
	mlxsw_reg_slcor_pack(payload, local_port, lag_id,
			     MLXSW_REG_SLCOR_COL_LAG_COLLECTOR_ENABLED);
}

/* SPMLR - Switch Port MAC Learning Register
 * -----------------------------------------
 * Controls the Switch MAC learning policy per port.
 */
#define MLXSW_REG_SPMLR_ID 0x2018
#define MLXSW_REG_SPMLR_LEN 0x8

MLXSW_REG_DEFINE(spmlr, MLXSW_REG_SPMLR_ID, MLXSW_REG_SPMLR_LEN);

/* reg_spmlr_local_port
 * Local port number.
 * Access: Index
 */
MLXSW_ITEM32_LP(reg, spmlr, 0x00, 16, 0x00, 12);

/* reg_spmlr_sub_port
 * Virtual port within the physical port.
 * Should be set to 0 when virtual ports are not enabled on the port.
 * Access: Index
 */
MLXSW_ITEM32(reg, spmlr, sub_port, 0x00, 8, 8);

enum mlxsw_reg_spmlr_learn_mode {
	MLXSW_REG_SPMLR_LEARN_MODE_DISABLE = 0,
	MLXSW_REG_SPMLR_LEARN_MODE_ENABLE = 2,
	MLXSW_REG_SPMLR_LEARN_MODE_SEC = 3,
};

/* reg_spmlr_learn_mode
 * Learning mode on the port.
 * 0 - Learning disabled.
 * 2 - Learning enabled.
 * 3 - Security mode.
 *
 * In security mode the switch does not learn MACs on the port, but uses the
 * SMAC to see if it exists on another ingress port. If so, the packet is
 * classified as a bad packet and is discarded unless the software registers
 * to receive port security error packets usign HPKT.
 */
MLXSW_ITEM32(reg, spmlr, learn_mode, 0x04, 30, 2);

static inline void mlxsw_reg_spmlr_pack(char *payload, u16 local_port,
					enum mlxsw_reg_spmlr_learn_mode mode)
{
	MLXSW_REG_ZERO(spmlr, payload);
	mlxsw_reg_spmlr_local_port_set(payload, local_port);
	mlxsw_reg_spmlr_sub_port_set(payload, 0);
	mlxsw_reg_spmlr_learn_mode_set(payload, mode);
}

/* SVFA - Switch VID to FID Allocation Register
 * --------------------------------------------
 * Controls the VID to FID mapping and {Port, VID} to FID mapping for
 * virtualized ports.
 */
#define MLXSW_REG_SVFA_ID 0x201C
#define MLXSW_REG_SVFA_LEN 0x18

MLXSW_REG_DEFINE(svfa, MLXSW_REG_SVFA_ID, MLXSW_REG_SVFA_LEN);

/* reg_svfa_swid
 * Switch partition ID.
 * Access: Index
 */
MLXSW_ITEM32(reg, svfa, swid, 0x00, 24, 8);

/* reg_svfa_local_port
 * Local port number.
 * Access: Index
 *
 * Note: Reserved for 802.1Q FIDs.
 */
MLXSW_ITEM32_LP(reg, svfa, 0x00, 16, 0x00, 12);

enum mlxsw_reg_svfa_mt {
	MLXSW_REG_SVFA_MT_VID_TO_FID,
	MLXSW_REG_SVFA_MT_PORT_VID_TO_FID,
	MLXSW_REG_SVFA_MT_VNI_TO_FID,
};

/* reg_svfa_mapping_table
 * Mapping table:
 * 0 - VID to FID
 * 1 - {Port, VID} to FID
 * Access: Index
 *
 * Note: Reserved for SwitchX-2.
 */
MLXSW_ITEM32(reg, svfa, mapping_table, 0x00, 8, 3);

/* reg_svfa_v
 * Valid.
 * Valid if set.
 * Access: RW
 *
 * Note: Reserved for SwitchX-2.
 */
MLXSW_ITEM32(reg, svfa, v, 0x00, 0, 1);

/* reg_svfa_fid
 * Filtering ID.
 * Access: RW
 */
MLXSW_ITEM32(reg, svfa, fid, 0x04, 16, 16);

/* reg_svfa_vid
 * VLAN ID.
 * Access: Index
 */
MLXSW_ITEM32(reg, svfa, vid, 0x04, 0, 12);

/* reg_svfa_counter_set_type
 * Counter set type for flow counters.
 * Access: RW
 *
 * Note: Reserved for SwitchX-2.
 */
MLXSW_ITEM32(reg, svfa, counter_set_type, 0x08, 24, 8);

/* reg_svfa_counter_index
 * Counter index for flow counters.
 * Access: RW
 *
 * Note: Reserved for SwitchX-2.
 */
MLXSW_ITEM32(reg, svfa, counter_index, 0x08, 0, 24);

/* reg_svfa_vni
 * Virtual Network Identifier.
 * Access: Index
 *
 * Note: Reserved when mapping_table is not 2 (VNI mapping table).
 */
MLXSW_ITEM32(reg, svfa, vni, 0x10, 0, 24);

/* reg_svfa_irif_v
 * Ingress RIF valid.
 * 0 - Ingress RIF is not valid, no ingress RIF assigned.
 * 1 - Ingress RIF valid.
 * Must not be set for a non enabled RIF.
 * Access: RW
 *
 * Note: Reserved when legacy bridge model is used.
 */
MLXSW_ITEM32(reg, svfa, irif_v, 0x14, 24, 1);

/* reg_svfa_irif
 * Ingress RIF (Router Interface).
 * Range is 0..cap_max_router_interfaces-1.
 * Access: RW
 *
 * Note: Reserved when legacy bridge model is used and when irif_v=0.
 */
MLXSW_ITEM32(reg, svfa, irif, 0x14, 0, 16);

static inline void __mlxsw_reg_svfa_pack(char *payload,
					 enum mlxsw_reg_svfa_mt mt, bool valid,
					 u16 fid, bool irif_v, u16 irif)
{
	MLXSW_REG_ZERO(svfa, payload);
	mlxsw_reg_svfa_swid_set(payload, 0);
	mlxsw_reg_svfa_mapping_table_set(payload, mt);
	mlxsw_reg_svfa_v_set(payload, valid);
	mlxsw_reg_svfa_fid_set(payload, fid);
	mlxsw_reg_svfa_irif_v_set(payload, irif_v);
	mlxsw_reg_svfa_irif_set(payload, irif_v ? irif : 0);
}

static inline void mlxsw_reg_svfa_port_vid_pack(char *payload, u16 local_port,
						bool valid, u16 fid, u16 vid,
						bool irif_v, u16 irif)
{
	enum mlxsw_reg_svfa_mt mt = MLXSW_REG_SVFA_MT_PORT_VID_TO_FID;

	__mlxsw_reg_svfa_pack(payload, mt, valid, fid, irif_v, irif);
	mlxsw_reg_svfa_local_port_set(payload, local_port);
	mlxsw_reg_svfa_vid_set(payload, vid);
}

static inline void mlxsw_reg_svfa_vid_pack(char *payload, bool valid, u16 fid,
					   u16 vid, bool irif_v, u16 irif)
{
	enum mlxsw_reg_svfa_mt mt = MLXSW_REG_SVFA_MT_VID_TO_FID;

	__mlxsw_reg_svfa_pack(payload, mt, valid, fid, irif_v, irif);
	mlxsw_reg_svfa_vid_set(payload, vid);
}

static inline void mlxsw_reg_svfa_vni_pack(char *payload, bool valid, u16 fid,
					   u32 vni, bool irif_v, u16 irif)
{
	enum mlxsw_reg_svfa_mt mt = MLXSW_REG_SVFA_MT_VNI_TO_FID;

	__mlxsw_reg_svfa_pack(payload, mt, valid, fid, irif_v, irif);
	mlxsw_reg_svfa_vni_set(payload, vni);
}

/*  SPVTR - Switch Port VLAN Stacking Register
 *  ------------------------------------------
 *  The Switch Port VLAN Stacking register configures the VLAN mode of the port
 *  to enable VLAN stacking.
 */
#define MLXSW_REG_SPVTR_ID 0x201D
#define MLXSW_REG_SPVTR_LEN 0x10

MLXSW_REG_DEFINE(spvtr, MLXSW_REG_SPVTR_ID, MLXSW_REG_SPVTR_LEN);

/* reg_spvtr_tport
 * Port is tunnel port.
 * Access: Index
 *
 * Note: Reserved when SwitchX/-2 or Spectrum-1.
 */
MLXSW_ITEM32(reg, spvtr, tport, 0x00, 24, 1);

/* reg_spvtr_local_port
 * When tport = 0: local port number (Not supported from/to CPU).
 * When tport = 1: tunnel port.
 * Access: Index
 */
MLXSW_ITEM32_LP(reg, spvtr, 0x00, 16, 0x00, 12);

/* reg_spvtr_ippe
 * Ingress Port Prio Mode Update Enable.
 * When set, the Port Prio Mode is updated with the provided ipprio_mode field.
 * Reserved on Get operations.
 * Access: OP
 */
MLXSW_ITEM32(reg, spvtr, ippe, 0x04, 31, 1);

/* reg_spvtr_ipve
 * Ingress Port VID Mode Update Enable.
 * When set, the Ingress Port VID Mode is updated with the provided ipvid_mode
 * field.
 * Reserved on Get operations.
 * Access: OP
 */
MLXSW_ITEM32(reg, spvtr, ipve, 0x04, 30, 1);

/* reg_spvtr_epve
 * Egress Port VID Mode Update Enable.
 * When set, the Egress Port VID Mode is updated with the provided epvid_mode
 * field.
 * Access: OP
 */
MLXSW_ITEM32(reg, spvtr, epve, 0x04, 29, 1);

/* reg_spvtr_ipprio_mode
 * Ingress Port Priority Mode.
 * This controls the PCP and DEI of the new outer VLAN
 * Note: for SwitchX/-2 the DEI is not affected.
 * 0: use port default PCP and DEI (configured by QPDPC).
 * 1: use C-VLAN PCP and DEI.
 * Has no effect when ipvid_mode = 0.
 * Reserved when tport = 1.
 * Access: RW
 */
MLXSW_ITEM32(reg, spvtr, ipprio_mode, 0x04, 20, 4);

enum mlxsw_reg_spvtr_ipvid_mode {
	/* IEEE Compliant PVID (default) */
	MLXSW_REG_SPVTR_IPVID_MODE_IEEE_COMPLIANT_PVID,
	/* Push VLAN (for VLAN stacking, except prio tagged packets) */
	MLXSW_REG_SPVTR_IPVID_MODE_PUSH_VLAN_FOR_UNTAGGED_PACKET,
	/* Always push VLAN (also for prio tagged packets) */
	MLXSW_REG_SPVTR_IPVID_MODE_ALWAYS_PUSH_VLAN,
};

/* reg_spvtr_ipvid_mode
 * Ingress Port VLAN-ID Mode.
 * For Spectrum family, this affects the values of SPVM.i
 * Access: RW
 */
MLXSW_ITEM32(reg, spvtr, ipvid_mode, 0x04, 16, 4);

enum mlxsw_reg_spvtr_epvid_mode {
	/* IEEE Compliant VLAN membership */
	MLXSW_REG_SPVTR_EPVID_MODE_IEEE_COMPLIANT_VLAN_MEMBERSHIP,
	/* Pop VLAN (for VLAN stacking) */
	MLXSW_REG_SPVTR_EPVID_MODE_POP_VLAN,
};

/* reg_spvtr_epvid_mode
 * Egress Port VLAN-ID Mode.
 * For Spectrum family, this affects the values of SPVM.e,u,pt.
 * Access: WO
 */
MLXSW_ITEM32(reg, spvtr, epvid_mode, 0x04, 0, 4);

static inline void mlxsw_reg_spvtr_pack(char *payload, bool tport,
					u16 local_port,
					enum mlxsw_reg_spvtr_ipvid_mode ipvid_mode)
{
	MLXSW_REG_ZERO(spvtr, payload);
	mlxsw_reg_spvtr_tport_set(payload, tport);
	mlxsw_reg_spvtr_local_port_set(payload, local_port);
	mlxsw_reg_spvtr_ipvid_mode_set(payload, ipvid_mode);
	mlxsw_reg_spvtr_ipve_set(payload, true);
}

/* SVPE - Switch Virtual-Port Enabling Register
 * --------------------------------------------
 * Enables port virtualization.
 */
#define MLXSW_REG_SVPE_ID 0x201E
#define MLXSW_REG_SVPE_LEN 0x4

MLXSW_REG_DEFINE(svpe, MLXSW_REG_SVPE_ID, MLXSW_REG_SVPE_LEN);

/* reg_svpe_local_port
 * Local port number
 * Access: Index
 *
 * Note: CPU port is not supported (uses VLAN mode only).
 */
MLXSW_ITEM32_LP(reg, svpe, 0x00, 16, 0x00, 12);

/* reg_svpe_vp_en
 * Virtual port enable.
 * 0 - Disable, VLAN mode (VID to FID).
 * 1 - Enable, Virtual port mode ({Port, VID} to FID).
 * Access: RW
 */
MLXSW_ITEM32(reg, svpe, vp_en, 0x00, 8, 1);

static inline void mlxsw_reg_svpe_pack(char *payload, u16 local_port,
				       bool enable)
{
	MLXSW_REG_ZERO(svpe, payload);
	mlxsw_reg_svpe_local_port_set(payload, local_port);
	mlxsw_reg_svpe_vp_en_set(payload, enable);
}

/* SFMR - Switch FID Management Register
 * -------------------------------------
 * Creates and configures FIDs.
 */
#define MLXSW_REG_SFMR_ID 0x201F
#define MLXSW_REG_SFMR_LEN 0x30

MLXSW_REG_DEFINE(sfmr, MLXSW_REG_SFMR_ID, MLXSW_REG_SFMR_LEN);

enum mlxsw_reg_sfmr_op {
	MLXSW_REG_SFMR_OP_CREATE_FID,
	MLXSW_REG_SFMR_OP_DESTROY_FID,
};

/* reg_sfmr_op
 * Operation.
 * 0 - Create or edit FID.
 * 1 - Destroy FID.
 * Access: WO
 */
MLXSW_ITEM32(reg, sfmr, op, 0x00, 24, 4);

/* reg_sfmr_fid
 * Filtering ID.
 * Access: Index
 */
MLXSW_ITEM32(reg, sfmr, fid, 0x00, 0, 16);

/* reg_sfmr_flood_rsp
 * Router sub-port flooding table.
 * 0 - Regular flooding table.
 * 1 - Router sub-port flooding table. For this FID the flooding is per
 * router-sub-port local_port. Must not be set for a FID which is not a
 * router-sub-port and must be set prior to enabling the relevant RIF.
 * Access: RW
 *
 * Note: Reserved when legacy bridge model is used.
 * Reserved when CONFIG_PROFILE.flood_mode = CFF.
 */
MLXSW_ITEM32(reg, sfmr, flood_rsp, 0x08, 31, 1);

/* reg_sfmr_flood_bridge_type
 * Flood bridge type (see SFGC.bridge_type).
 * 0 - type_0.
 * 1 - type_1.
 * Access: RW
 *
 * Note: Reserved when legacy bridge model is used and when flood_rsp=1.
 * Reserved when CONFIG_PROFILE.flood_mode = CFF
 */
MLXSW_ITEM32(reg, sfmr, flood_bridge_type, 0x08, 28, 1);

/* reg_sfmr_fid_offset
 * FID offset.
 * Used to point into the flooding table selected by SFGC register if
 * the table is of type FID-Offset. Otherwise, this field is reserved.
 * Access: RW
 *
 * Note: Reserved when CONFIG_PROFILE.flood_mode = CFF
 */
MLXSW_ITEM32(reg, sfmr, fid_offset, 0x08, 0, 16);

/* reg_sfmr_vtfp
 * Valid Tunnel Flood Pointer.
 * If not set, then nve_tunnel_flood_ptr is reserved and considered NULL.
 * Access: RW
 *
 * Note: Reserved for 802.1Q FIDs.
 */
MLXSW_ITEM32(reg, sfmr, vtfp, 0x0C, 31, 1);

/* reg_sfmr_nve_tunnel_flood_ptr
 * Underlay Flooding and BC Pointer.
 * Used as a pointer to the first entry of the group based link lists of
 * flooding or BC entries (for NVE tunnels).
 * Access: RW
 */
MLXSW_ITEM32(reg, sfmr, nve_tunnel_flood_ptr, 0x0C, 0, 24);

/* reg_sfmr_vv
 * VNI Valid.
 * If not set, then vni is reserved.
 * Access: RW
 *
 * Note: Reserved for 802.1Q FIDs.
 */
MLXSW_ITEM32(reg, sfmr, vv, 0x10, 31, 1);

/* reg_sfmr_vni
 * Virtual Network Identifier.
 * When legacy bridge model is used, a given VNI can only be assigned to one
 * FID. When unified bridge model is used, it configures only the FID->VNI,
 * the VNI->FID is done by SVFA.
 * Access: RW
 */
MLXSW_ITEM32(reg, sfmr, vni, 0x10, 0, 24);

/* reg_sfmr_irif_v
 * Ingress RIF valid.
 * 0 - Ingress RIF is not valid, no ingress RIF assigned.
 * 1 - Ingress RIF valid.
 * Must not be set for a non valid RIF.
 * Access: RW
 *
 * Note: Reserved when legacy bridge model is used.
 */
MLXSW_ITEM32(reg, sfmr, irif_v, 0x14, 24, 1);

/* reg_sfmr_irif
 * Ingress RIF (Router Interface).
 * Range is 0..cap_max_router_interfaces-1.
 * Access: RW
 *
 * Note: Reserved when legacy bridge model is used and when irif_v=0.
 */
MLXSW_ITEM32(reg, sfmr, irif, 0x14, 0, 16);

/* reg_sfmr_cff_mid_base
 * Pointer to PGT table.
 * Range: 0..(cap_max_pgt-1)
 * Access: RW
 *
 * Note: Reserved when SwitchX/-2 and Spectrum-1.
 * Supported when CONFIG_PROFILE.flood_mode = CFF.
 */
MLXSW_ITEM32(reg, sfmr, cff_mid_base, 0x20, 0, 16);

/* reg_sfmr_nve_flood_prf_id
 * FID flooding profile_id for NVE Encap
 * Range 0..(max_cap_nve_flood_prf-1)
 * Access: RW
 *
 * Note: Reserved when SwitchX/-2 and Spectrum-1
 */
MLXSW_ITEM32(reg, sfmr, nve_flood_prf_id, 0x24, 8, 2);

/* reg_sfmr_cff_prf_id
 * Compressed Fid Flooding profile_id
 * Range 0..(max_cap_nve_flood_prf-1)
 * Access: RW
 *
 * Note: Reserved when SwitchX/-2 and Spectrum-1
 * Supported only when CONFIG_PROFLE.flood_mode = CFF.
 */
MLXSW_ITEM32(reg, sfmr, cff_prf_id, 0x24, 0, 2);

/* reg_sfmr_smpe_valid
 * SMPE is valid.
 * Access: RW
 *
 * Note: Reserved when legacy bridge model is used, when flood_rsp=1 and on
 * Spectrum-1.
 */
MLXSW_ITEM32(reg, sfmr, smpe_valid, 0x28, 20, 1);

/* reg_sfmr_smpe
 * Switch multicast port to egress VID.
 * Range is 0..cap_max_rmpe-1
 * Access: RW
 *
 * Note: Reserved when legacy bridge model is used, when flood_rsp=1 and on
 * Spectrum-1.
 */
MLXSW_ITEM32(reg, sfmr, smpe, 0x28, 0, 16);

static inline void mlxsw_reg_sfmr_pack(char *payload,
				       enum mlxsw_reg_sfmr_op op, u16 fid,
				       bool smpe_valid, u16 smpe)
{
	MLXSW_REG_ZERO(sfmr, payload);
	mlxsw_reg_sfmr_op_set(payload, op);
	mlxsw_reg_sfmr_fid_set(payload, fid);
	mlxsw_reg_sfmr_smpe_valid_set(payload, smpe_valid);
	mlxsw_reg_sfmr_smpe_set(payload, smpe);
}

/* SPVMLR - Switch Port VLAN MAC Learning Register
 * -----------------------------------------------
 * Controls the switch MAC learning policy per {Port, VID}.
 */
#define MLXSW_REG_SPVMLR_ID 0x2020
#define MLXSW_REG_SPVMLR_BASE_LEN 0x04 /* base length, without records */
#define MLXSW_REG_SPVMLR_REC_LEN 0x04 /* record length */
#define MLXSW_REG_SPVMLR_REC_MAX_COUNT 255
#define MLXSW_REG_SPVMLR_LEN (MLXSW_REG_SPVMLR_BASE_LEN + \
			      MLXSW_REG_SPVMLR_REC_LEN * \
			      MLXSW_REG_SPVMLR_REC_MAX_COUNT)

MLXSW_REG_DEFINE(spvmlr, MLXSW_REG_SPVMLR_ID, MLXSW_REG_SPVMLR_LEN);

/* reg_spvmlr_local_port
 * Local ingress port.
 * Access: Index
 *
 * Note: CPU port is not supported.
 */
MLXSW_ITEM32_LP(reg, spvmlr, 0x00, 16, 0x00, 12);

/* reg_spvmlr_num_rec
 * Number of records to update.
 * Access: OP
 */
MLXSW_ITEM32(reg, spvmlr, num_rec, 0x00, 0, 8);

/* reg_spvmlr_rec_learn_enable
 * 0 - Disable learning for {Port, VID}.
 * 1 - Enable learning for {Port, VID}.
 * Access: RW
 */
MLXSW_ITEM32_INDEXED(reg, spvmlr, rec_learn_enable, MLXSW_REG_SPVMLR_BASE_LEN,
		     31, 1, MLXSW_REG_SPVMLR_REC_LEN, 0x00, false);

/* reg_spvmlr_rec_vid
 * VLAN ID to be added/removed from port or for querying.
 * Access: Index
 */
MLXSW_ITEM32_INDEXED(reg, spvmlr, rec_vid, MLXSW_REG_SPVMLR_BASE_LEN, 0, 12,
		     MLXSW_REG_SPVMLR_REC_LEN, 0x00, false);

static inline void mlxsw_reg_spvmlr_pack(char *payload, u16 local_port,
					 u16 vid_begin, u16 vid_end,
					 bool learn_enable)
{
	int num_rec = vid_end - vid_begin + 1;
	int i;

	WARN_ON(num_rec < 1 || num_rec > MLXSW_REG_SPVMLR_REC_MAX_COUNT);

	MLXSW_REG_ZERO(spvmlr, payload);
	mlxsw_reg_spvmlr_local_port_set(payload, local_port);
	mlxsw_reg_spvmlr_num_rec_set(payload, num_rec);

	for (i = 0; i < num_rec; i++) {
		mlxsw_reg_spvmlr_rec_learn_enable_set(payload, i, learn_enable);
		mlxsw_reg_spvmlr_rec_vid_set(payload, i, vid_begin + i);
	}
}

/* SPFSR - Switch Port FDB Security Register
 * -----------------------------------------
 * Configures the security mode per port.
 */
#define MLXSW_REG_SPFSR_ID 0x2023
#define MLXSW_REG_SPFSR_LEN 0x08

MLXSW_REG_DEFINE(spfsr, MLXSW_REG_SPFSR_ID, MLXSW_REG_SPFSR_LEN);

/* reg_spfsr_local_port
 * Local port.
 * Access: Index
 *
 * Note: not supported for CPU port.
 */
MLXSW_ITEM32_LP(reg, spfsr, 0x00, 16, 0x00, 12);

/* reg_spfsr_security
 * Security checks.
 * 0: disabled (default)
 * 1: enabled
 * Access: RW
 */
MLXSW_ITEM32(reg, spfsr, security, 0x04, 31, 1);

static inline void mlxsw_reg_spfsr_pack(char *payload, u16 local_port,
					bool security)
{
	MLXSW_REG_ZERO(spfsr, payload);
	mlxsw_reg_spfsr_local_port_set(payload, local_port);
	mlxsw_reg_spfsr_security_set(payload, security);
}

/* SPVC - Switch Port VLAN Classification Register
 * -----------------------------------------------
 * Configures the port to identify packets as untagged / single tagged /
 * double packets based on the packet EtherTypes.
 * Ethertype IDs are configured by SVER.
 */
#define MLXSW_REG_SPVC_ID 0x2026
#define MLXSW_REG_SPVC_LEN 0x0C

MLXSW_REG_DEFINE(spvc, MLXSW_REG_SPVC_ID, MLXSW_REG_SPVC_LEN);

/* reg_spvc_local_port
 * Local port.
 * Access: Index
 *
 * Note: applies both to Rx port and Tx port, so if a packet traverses
 * through Rx port i and a Tx port j then port i and port j must have the
 * same configuration.
 */
MLXSW_ITEM32_LP(reg, spvc, 0x00, 16, 0x00, 12);

/* reg_spvc_inner_et2
 * Vlan Tag1 EtherType2 enable.
 * Packet is initially classified as double VLAN Tag if in addition to
 * being classified with a tag0 VLAN Tag its tag1 EtherType value is
 * equal to ether_type2.
 * 0: disable (default)
 * 1: enable
 * Access: RW
 */
MLXSW_ITEM32(reg, spvc, inner_et2, 0x08, 17, 1);

/* reg_spvc_et2
 * Vlan Tag0 EtherType2 enable.
 * Packet is initially classified as VLAN Tag if its tag0 EtherType is
 * equal to ether_type2.
 * 0: disable (default)
 * 1: enable
 * Access: RW
 */
MLXSW_ITEM32(reg, spvc, et2, 0x08, 16, 1);

/* reg_spvc_inner_et1
 * Vlan Tag1 EtherType1 enable.
 * Packet is initially classified as double VLAN Tag if in addition to
 * being classified with a tag0 VLAN Tag its tag1 EtherType value is
 * equal to ether_type1.
 * 0: disable
 * 1: enable (default)
 * Access: RW
 */
MLXSW_ITEM32(reg, spvc, inner_et1, 0x08, 9, 1);

/* reg_spvc_et1
 * Vlan Tag0 EtherType1 enable.
 * Packet is initially classified as VLAN Tag if its tag0 EtherType is
 * equal to ether_type1.
 * 0: disable
 * 1: enable (default)
 * Access: RW
 */
MLXSW_ITEM32(reg, spvc, et1, 0x08, 8, 1);

/* reg_inner_et0
 * Vlan Tag1 EtherType0 enable.
 * Packet is initially classified as double VLAN Tag if in addition to
 * being classified with a tag0 VLAN Tag its tag1 EtherType value is
 * equal to ether_type0.
 * 0: disable
 * 1: enable (default)
 * Access: RW
 */
MLXSW_ITEM32(reg, spvc, inner_et0, 0x08, 1, 1);

/* reg_et0
 * Vlan Tag0 EtherType0 enable.
 * Packet is initially classified as VLAN Tag if its tag0 EtherType is
 * equal to ether_type0.
 * 0: disable
 * 1: enable (default)
 * Access: RW
 */
MLXSW_ITEM32(reg, spvc, et0, 0x08, 0, 1);

static inline void mlxsw_reg_spvc_pack(char *payload, u16 local_port, bool et1,
				       bool et0)
{
	MLXSW_REG_ZERO(spvc, payload);
	mlxsw_reg_spvc_local_port_set(payload, local_port);
	/* Enable inner_et1 and inner_et0 to enable identification of double
	 * tagged packets.
	 */
	mlxsw_reg_spvc_inner_et1_set(payload, 1);
	mlxsw_reg_spvc_inner_et0_set(payload, 1);
	mlxsw_reg_spvc_et1_set(payload, et1);
	mlxsw_reg_spvc_et0_set(payload, et0);
}

/* SFFP - Switch FID Flooding Profiles Register
 * --------------------------------------------
 * The SFFP register populates the fid flooding profile tables used for the NVE
 * flooding and Compressed-FID Flooding (CFF).
 *
 * Reserved on Spectrum-1.
 */
#define MLXSW_REG_SFFP_ID 0x2029
#define MLXSW_REG_SFFP_LEN 0x0C

MLXSW_REG_DEFINE(sffp, MLXSW_REG_SFFP_ID, MLXSW_REG_SFFP_LEN);

/* reg_sffp_profile_id
 * Profile ID a.k.a. SFMR.nve_flood_prf_id or SFMR.cff_prf_id
 * Range 0..max_cap_nve_flood_prf-1
 * Access: Index
 */
MLXSW_ITEM32(reg, sffp, profile_id, 0x00, 16, 2);

/* reg_sffp_type
 * The traffic type to reach the flooding table.
 * Same as SFGC.type
 * Access: Index
 */
MLXSW_ITEM32(reg, sffp, type, 0x00, 0, 4);

/* reg_sffp_flood_offset
 * Flood offset. Offset to add to SFMR.cff_mid_base to get the final PGT address
 * for FID flood; or offset to add to SFMR.nve_tunnel_flood_ptr to get KVD
 * pointer for NVE underlay.
 * Access: RW
 */
MLXSW_ITEM32(reg, sffp, flood_offset, 0x04, 0, 3);

static inline void mlxsw_reg_sffp_pack(char *payload, u8 profile_id,
				       enum mlxsw_reg_sfgc_type type,
				       u8 flood_offset)
{
	MLXSW_REG_ZERO(sffp, payload);
	mlxsw_reg_sffp_profile_id_set(payload, profile_id);
	mlxsw_reg_sffp_type_set(payload, type);
	mlxsw_reg_sffp_flood_offset_set(payload, flood_offset);
}

/* SPEVET - Switch Port Egress VLAN EtherType
 * ------------------------------------------
 * The switch port egress VLAN EtherType configures which EtherType to push at
 * egress for packets incoming through a local port for which 'SPVID.egr_et_set'
 * is set.
 */
#define MLXSW_REG_SPEVET_ID 0x202A
#define MLXSW_REG_SPEVET_LEN 0x08

MLXSW_REG_DEFINE(spevet, MLXSW_REG_SPEVET_ID, MLXSW_REG_SPEVET_LEN);

/* reg_spevet_local_port
 * Egress Local port number.
 * Not supported to CPU port.
 * Access: Index
 */
MLXSW_ITEM32_LP(reg, spevet, 0x00, 16, 0x00, 12);

/* reg_spevet_et_vlan
 * Egress EtherType VLAN to push when SPVID.egr_et_set field set for the packet:
 * 0: ether_type0 - (default)
 * 1: ether_type1
 * 2: ether_type2
 * Access: RW
 */
MLXSW_ITEM32(reg, spevet, et_vlan, 0x04, 16, 2);

static inline void mlxsw_reg_spevet_pack(char *payload, u16 local_port,
					 u8 et_vlan)
{
	MLXSW_REG_ZERO(spevet, payload);
	mlxsw_reg_spevet_local_port_set(payload, local_port);
	mlxsw_reg_spevet_et_vlan_set(payload, et_vlan);
}

/* SMPE - Switch Multicast Port to Egress VID
 * ------------------------------------------
 * The switch multicast port to egress VID maps
 * {egress_port, SMPE index} -> {VID}.
 */
#define MLXSW_REG_SMPE_ID 0x202B
#define MLXSW_REG_SMPE_LEN 0x0C

MLXSW_REG_DEFINE(smpe, MLXSW_REG_SMPE_ID, MLXSW_REG_SMPE_LEN);

/* reg_smpe_local_port
 * Local port number.
 * CPU port is not supported.
 * Access: Index
 */
MLXSW_ITEM32_LP(reg, smpe, 0x00, 16, 0x00, 12);

/* reg_smpe_smpe_index
 * Switch multicast port to egress VID.
 * Range is 0..cap_max_rmpe-1.
 * Access: Index
 */
MLXSW_ITEM32(reg, smpe, smpe_index, 0x04, 0, 16);

/* reg_smpe_evid
 * Egress VID.
 * Access: RW
 */
MLXSW_ITEM32(reg, smpe, evid, 0x08, 0, 12);

static inline void mlxsw_reg_smpe_pack(char *payload, u16 local_port,
				       u16 smpe_index, u16 evid)
{
	MLXSW_REG_ZERO(smpe, payload);
	mlxsw_reg_smpe_local_port_set(payload, local_port);
	mlxsw_reg_smpe_smpe_index_set(payload, smpe_index);
	mlxsw_reg_smpe_evid_set(payload, evid);
}

/* SMID-V2 - Switch Multicast ID Version 2 Register
 * ------------------------------------------------
 * The MID record maps from a MID (Multicast ID), which is a unique identifier
 * of the multicast group within the stacking domain, into a list of local
 * ports into which the packet is replicated.
 */
#define MLXSW_REG_SMID2_ID 0x2034
#define MLXSW_REG_SMID2_LEN 0x120

MLXSW_REG_DEFINE(smid2, MLXSW_REG_SMID2_ID, MLXSW_REG_SMID2_LEN);

/* reg_smid2_swid
 * Switch partition ID.
 * Access: Index
 */
MLXSW_ITEM32(reg, smid2, swid, 0x00, 24, 8);

/* reg_smid2_mid
 * Multicast identifier - global identifier that represents the multicast group
 * across all devices.
 * Access: Index
 */
MLXSW_ITEM32(reg, smid2, mid, 0x00, 0, 16);

/* reg_smid2_smpe_valid
 * SMPE is valid.
 * When not valid, the egress VID will not be modified by the SMPE table.
 * Access: RW
 *
 * Note: Reserved when legacy bridge model is used and on Spectrum-2.
 */
MLXSW_ITEM32(reg, smid2, smpe_valid, 0x08, 20, 1);

/* reg_smid2_smpe
 * Switch multicast port to egress VID.
 * Access: RW
 *
 * Note: Reserved when legacy bridge model is used and on Spectrum-2.
 */
MLXSW_ITEM32(reg, smid2, smpe, 0x08, 0, 16);

/* reg_smid2_port
 * Local port memebership (1 bit per port).
 * Access: RW
 */
MLXSW_ITEM_BIT_ARRAY(reg, smid2, port, 0x20, 0x80, 1);

/* reg_smid2_port_mask
 * Local port mask (1 bit per port).
 * Access: WO
 */
MLXSW_ITEM_BIT_ARRAY(reg, smid2, port_mask, 0xA0, 0x80, 1);

static inline void mlxsw_reg_smid2_pack(char *payload, u16 mid, u16 port,
					bool set, bool smpe_valid, u16 smpe)
{
	MLXSW_REG_ZERO(smid2, payload);
	mlxsw_reg_smid2_swid_set(payload, 0);
	mlxsw_reg_smid2_mid_set(payload, mid);
	mlxsw_reg_smid2_port_set(payload, port, set);
	mlxsw_reg_smid2_port_mask_set(payload, port, 1);
	mlxsw_reg_smid2_smpe_valid_set(payload, smpe_valid);
	mlxsw_reg_smid2_smpe_set(payload, smpe_valid ? smpe : 0);
}

/* CWTP - Congetion WRED ECN TClass Profile
 * ----------------------------------------
 * Configures the profiles for queues of egress port and traffic class
 */
#define MLXSW_REG_CWTP_ID 0x2802
#define MLXSW_REG_CWTP_BASE_LEN 0x28
#define MLXSW_REG_CWTP_PROFILE_DATA_REC_LEN 0x08
#define MLXSW_REG_CWTP_LEN 0x40

MLXSW_REG_DEFINE(cwtp, MLXSW_REG_CWTP_ID, MLXSW_REG_CWTP_LEN);

/* reg_cwtp_local_port
 * Local port number
 * Not supported for CPU port
 * Access: Index
 */
MLXSW_ITEM32_LP(reg, cwtp, 0x00, 16, 0x00, 12);

/* reg_cwtp_traffic_class
 * Traffic Class to configure
 * Access: Index
 */
MLXSW_ITEM32(reg, cwtp, traffic_class, 32, 0, 8);

/* reg_cwtp_profile_min
 * Minimum Average Queue Size of the profile in cells.
 * Access: RW
 */
MLXSW_ITEM32_INDEXED(reg, cwtp, profile_min, MLXSW_REG_CWTP_BASE_LEN,
		     0, 20, MLXSW_REG_CWTP_PROFILE_DATA_REC_LEN, 0, false);

/* reg_cwtp_profile_percent
 * Percentage of WRED and ECN marking for maximum Average Queue size
 * Range is 0 to 100, units of integer percentage
 * Access: RW
 */
MLXSW_ITEM32_INDEXED(reg, cwtp, profile_percent, MLXSW_REG_CWTP_BASE_LEN,
		     24, 7, MLXSW_REG_CWTP_PROFILE_DATA_REC_LEN, 4, false);

/* reg_cwtp_profile_max
 * Maximum Average Queue size of the profile in cells
 * Access: RW
 */
MLXSW_ITEM32_INDEXED(reg, cwtp, profile_max, MLXSW_REG_CWTP_BASE_LEN,
		     0, 20, MLXSW_REG_CWTP_PROFILE_DATA_REC_LEN, 4, false);

#define MLXSW_REG_CWTP_MIN_VALUE 64
#define MLXSW_REG_CWTP_MAX_PROFILE 2
#define MLXSW_REG_CWTP_DEFAULT_PROFILE 1

static inline void mlxsw_reg_cwtp_pack(char *payload, u16 local_port,
				       u8 traffic_class)
{
	int i;

	MLXSW_REG_ZERO(cwtp, payload);
	mlxsw_reg_cwtp_local_port_set(payload, local_port);
	mlxsw_reg_cwtp_traffic_class_set(payload, traffic_class);

	for (i = 0; i <= MLXSW_REG_CWTP_MAX_PROFILE; i++) {
		mlxsw_reg_cwtp_profile_min_set(payload, i,
					       MLXSW_REG_CWTP_MIN_VALUE);
		mlxsw_reg_cwtp_profile_max_set(payload, i,
					       MLXSW_REG_CWTP_MIN_VALUE);
	}
}

#define MLXSW_REG_CWTP_PROFILE_TO_INDEX(profile) (profile - 1)

static inline void
mlxsw_reg_cwtp_profile_pack(char *payload, u8 profile, u32 min, u32 max,
			    u32 probability)
{
	u8 index = MLXSW_REG_CWTP_PROFILE_TO_INDEX(profile);

	mlxsw_reg_cwtp_profile_min_set(payload, index, min);
	mlxsw_reg_cwtp_profile_max_set(payload, index, max);
	mlxsw_reg_cwtp_profile_percent_set(payload, index, probability);
}

/* CWTPM - Congestion WRED ECN TClass and Pool Mapping
 * ---------------------------------------------------
 * The CWTPM register maps each egress port and traffic class to profile num.
 */
#define MLXSW_REG_CWTPM_ID 0x2803
#define MLXSW_REG_CWTPM_LEN 0x44

MLXSW_REG_DEFINE(cwtpm, MLXSW_REG_CWTPM_ID, MLXSW_REG_CWTPM_LEN);

/* reg_cwtpm_local_port
 * Local port number
 * Not supported for CPU port
 * Access: Index
 */
MLXSW_ITEM32_LP(reg, cwtpm, 0x00, 16, 0x00, 12);

/* reg_cwtpm_traffic_class
 * Traffic Class to configure
 * Access: Index
 */
MLXSW_ITEM32(reg, cwtpm, traffic_class, 32, 0, 8);

/* reg_cwtpm_ew
 * Control enablement of WRED for traffic class:
 * 0 - Disable
 * 1 - Enable
 * Access: RW
 */
MLXSW_ITEM32(reg, cwtpm, ew, 36, 1, 1);

/* reg_cwtpm_ee
 * Control enablement of ECN for traffic class:
 * 0 - Disable
 * 1 - Enable
 * Access: RW
 */
MLXSW_ITEM32(reg, cwtpm, ee, 36, 0, 1);

/* reg_cwtpm_tcp_g
 * TCP Green Profile.
 * Index of the profile within {port, traffic class} to use.
 * 0 for disabling both WRED and ECN for this type of traffic.
 * Access: RW
 */
MLXSW_ITEM32(reg, cwtpm, tcp_g, 52, 0, 2);

/* reg_cwtpm_tcp_y
 * TCP Yellow Profile.
 * Index of the profile within {port, traffic class} to use.
 * 0 for disabling both WRED and ECN for this type of traffic.
 * Access: RW
 */
MLXSW_ITEM32(reg, cwtpm, tcp_y, 56, 16, 2);

/* reg_cwtpm_tcp_r
 * TCP Red Profile.
 * Index of the profile within {port, traffic class} to use.
 * 0 for disabling both WRED and ECN for this type of traffic.
 * Access: RW
 */
MLXSW_ITEM32(reg, cwtpm, tcp_r, 56, 0, 2);

/* reg_cwtpm_ntcp_g
 * Non-TCP Green Profile.
 * Index of the profile within {port, traffic class} to use.
 * 0 for disabling both WRED and ECN for this type of traffic.
 * Access: RW
 */
MLXSW_ITEM32(reg, cwtpm, ntcp_g, 60, 0, 2);

/* reg_cwtpm_ntcp_y
 * Non-TCP Yellow Profile.
 * Index of the profile within {port, traffic class} to use.
 * 0 for disabling both WRED and ECN for this type of traffic.
 * Access: RW
 */
MLXSW_ITEM32(reg, cwtpm, ntcp_y, 64, 16, 2);

/* reg_cwtpm_ntcp_r
 * Non-TCP Red Profile.
 * Index of the profile within {port, traffic class} to use.
 * 0 for disabling both WRED and ECN for this type of traffic.
 * Access: RW
 */
MLXSW_ITEM32(reg, cwtpm, ntcp_r, 64, 0, 2);

#define MLXSW_REG_CWTPM_RESET_PROFILE 0

static inline void mlxsw_reg_cwtpm_pack(char *payload, u16 local_port,
					u8 traffic_class, u8 profile,
					bool wred, bool ecn)
{
	MLXSW_REG_ZERO(cwtpm, payload);
	mlxsw_reg_cwtpm_local_port_set(payload, local_port);
	mlxsw_reg_cwtpm_traffic_class_set(payload, traffic_class);
	mlxsw_reg_cwtpm_ew_set(payload, wred);
	mlxsw_reg_cwtpm_ee_set(payload, ecn);
	mlxsw_reg_cwtpm_tcp_g_set(payload, profile);
	mlxsw_reg_cwtpm_tcp_y_set(payload, profile);
	mlxsw_reg_cwtpm_tcp_r_set(payload, profile);
	mlxsw_reg_cwtpm_ntcp_g_set(payload, profile);
	mlxsw_reg_cwtpm_ntcp_y_set(payload, profile);
	mlxsw_reg_cwtpm_ntcp_r_set(payload, profile);
}

/* PGCR - Policy-Engine General Configuration Register
 * ---------------------------------------------------
 * This register configures general Policy-Engine settings.
 */
#define MLXSW_REG_PGCR_ID 0x3001
#define MLXSW_REG_PGCR_LEN 0x20

MLXSW_REG_DEFINE(pgcr, MLXSW_REG_PGCR_ID, MLXSW_REG_PGCR_LEN);

/* reg_pgcr_default_action_pointer_base
 * Default action pointer base. Each region has a default action pointer
 * which is equal to default_action_pointer_base + region_id.
 * Access: RW
 */
MLXSW_ITEM32(reg, pgcr, default_action_pointer_base, 0x1C, 0, 24);

static inline void mlxsw_reg_pgcr_pack(char *payload, u32 pointer_base)
{
	MLXSW_REG_ZERO(pgcr, payload);
	mlxsw_reg_pgcr_default_action_pointer_base_set(payload, pointer_base);
}

/* PPBT - Policy-Engine Port Binding Table
 * ---------------------------------------
 * This register is used for configuration of the Port Binding Table.
 */
#define MLXSW_REG_PPBT_ID 0x3002
#define MLXSW_REG_PPBT_LEN 0x14

MLXSW_REG_DEFINE(ppbt, MLXSW_REG_PPBT_ID, MLXSW_REG_PPBT_LEN);

enum mlxsw_reg_pxbt_e {
	MLXSW_REG_PXBT_E_IACL,
	MLXSW_REG_PXBT_E_EACL,
};

/* reg_ppbt_e
 * Access: Index
 */
MLXSW_ITEM32(reg, ppbt, e, 0x00, 31, 1);

enum mlxsw_reg_pxbt_op {
	MLXSW_REG_PXBT_OP_BIND,
	MLXSW_REG_PXBT_OP_UNBIND,
};

/* reg_ppbt_op
 * Access: RW
 */
MLXSW_ITEM32(reg, ppbt, op, 0x00, 28, 3);

/* reg_ppbt_local_port
 * Local port. Not including CPU port.
 * Access: Index
 */
MLXSW_ITEM32_LP(reg, ppbt, 0x00, 16, 0x00, 12);

/* reg_ppbt_g
 * group - When set, the binding is of an ACL group. When cleared,
 * the binding is of an ACL.
 * Must be set to 1 for Spectrum.
 * Access: RW
 */
MLXSW_ITEM32(reg, ppbt, g, 0x10, 31, 1);

/* reg_ppbt_acl_info
 * ACL/ACL group identifier. If the g bit is set, this field should hold
 * the acl_group_id, else it should hold the acl_id.
 * Access: RW
 */
MLXSW_ITEM32(reg, ppbt, acl_info, 0x10, 0, 16);

static inline void mlxsw_reg_ppbt_pack(char *payload, enum mlxsw_reg_pxbt_e e,
				       enum mlxsw_reg_pxbt_op op,
				       u16 local_port, u16 acl_info)
{
	MLXSW_REG_ZERO(ppbt, payload);
	mlxsw_reg_ppbt_e_set(payload, e);
	mlxsw_reg_ppbt_op_set(payload, op);
	mlxsw_reg_ppbt_local_port_set(payload, local_port);
	mlxsw_reg_ppbt_g_set(payload, true);
	mlxsw_reg_ppbt_acl_info_set(payload, acl_info);
}

/* PACL - Policy-Engine ACL Register
 * ---------------------------------
 * This register is used for configuration of the ACL.
 */
#define MLXSW_REG_PACL_ID 0x3004
#define MLXSW_REG_PACL_LEN 0x70

MLXSW_REG_DEFINE(pacl, MLXSW_REG_PACL_ID, MLXSW_REG_PACL_LEN);

/* reg_pacl_v
 * Valid. Setting the v bit makes the ACL valid. It should not be cleared
 * while the ACL is bounded to either a port, VLAN or ACL rule.
 * Access: RW
 */
MLXSW_ITEM32(reg, pacl, v, 0x00, 24, 1);

/* reg_pacl_acl_id
 * An identifier representing the ACL (managed by software)
 * Range 0 .. cap_max_acl_regions - 1
 * Access: Index
 */
MLXSW_ITEM32(reg, pacl, acl_id, 0x08, 0, 16);

#define MLXSW_REG_PXXX_TCAM_REGION_INFO_LEN 16

/* reg_pacl_tcam_region_info
 * Opaque object that represents a TCAM region.
 * Obtained through PTAR register.
 * Access: RW
 */
MLXSW_ITEM_BUF(reg, pacl, tcam_region_info, 0x30,
	       MLXSW_REG_PXXX_TCAM_REGION_INFO_LEN);

static inline void mlxsw_reg_pacl_pack(char *payload, u16 acl_id,
				       bool valid, const char *tcam_region_info)
{
	MLXSW_REG_ZERO(pacl, payload);
	mlxsw_reg_pacl_acl_id_set(payload, acl_id);
	mlxsw_reg_pacl_v_set(payload, valid);
	mlxsw_reg_pacl_tcam_region_info_memcpy_to(payload, tcam_region_info);
}

/* PAGT - Policy-Engine ACL Group Table
 * ------------------------------------
 * This register is used for configuration of the ACL Group Table.
 */
#define MLXSW_REG_PAGT_ID 0x3005
#define MLXSW_REG_PAGT_BASE_LEN 0x30
#define MLXSW_REG_PAGT_ACL_LEN 4
#define MLXSW_REG_PAGT_ACL_MAX_NUM 16
#define MLXSW_REG_PAGT_LEN (MLXSW_REG_PAGT_BASE_LEN + \
		MLXSW_REG_PAGT_ACL_MAX_NUM * MLXSW_REG_PAGT_ACL_LEN)

MLXSW_REG_DEFINE(pagt, MLXSW_REG_PAGT_ID, MLXSW_REG_PAGT_LEN);

/* reg_pagt_size
 * Number of ACLs in the group.
 * Size 0 invalidates a group.
 * Range 0 .. cap_max_acl_group_size (hard coded to 16 for now)
 * Total number of ACLs in all groups must be lower or equal
 * to cap_max_acl_tot_groups
 * Note: a group which is binded must not be invalidated
 * Access: Index
 */
MLXSW_ITEM32(reg, pagt, size, 0x00, 0, 8);

/* reg_pagt_acl_group_id
 * An identifier (numbered from 0..cap_max_acl_groups-1) representing
 * the ACL Group identifier (managed by software).
 * Access: Index
 */
MLXSW_ITEM32(reg, pagt, acl_group_id, 0x08, 0, 16);

/* reg_pagt_multi
 * Multi-ACL
 * 0 - This ACL is the last ACL in the multi-ACL
 * 1 - This ACL is part of a multi-ACL
 * Access: RW
 */
MLXSW_ITEM32_INDEXED(reg, pagt, multi, 0x30, 31, 1, 0x04, 0x00, false);

/* reg_pagt_acl_id
 * ACL identifier
 * Access: RW
 */
MLXSW_ITEM32_INDEXED(reg, pagt, acl_id, 0x30, 0, 16, 0x04, 0x00, false);

static inline void mlxsw_reg_pagt_pack(char *payload, u16 acl_group_id)
{
	MLXSW_REG_ZERO(pagt, payload);
	mlxsw_reg_pagt_acl_group_id_set(payload, acl_group_id);
}

static inline void mlxsw_reg_pagt_acl_id_pack(char *payload, int index,
					      u16 acl_id, bool multi)
{
	u8 size = mlxsw_reg_pagt_size_get(payload);

	if (index >= size)
		mlxsw_reg_pagt_size_set(payload, index + 1);
	mlxsw_reg_pagt_multi_set(payload, index, multi);
	mlxsw_reg_pagt_acl_id_set(payload, index, acl_id);
}

/* PTAR - Policy-Engine TCAM Allocation Register
 * ---------------------------------------------
 * This register is used for allocation of regions in the TCAM.
 * Note: Query method is not supported on this register.
 */
#define MLXSW_REG_PTAR_ID 0x3006
#define MLXSW_REG_PTAR_BASE_LEN 0x20
#define MLXSW_REG_PTAR_KEY_ID_LEN 1
#define MLXSW_REG_PTAR_KEY_ID_MAX_NUM 16
#define MLXSW_REG_PTAR_LEN (MLXSW_REG_PTAR_BASE_LEN + \
		MLXSW_REG_PTAR_KEY_ID_MAX_NUM * MLXSW_REG_PTAR_KEY_ID_LEN)

MLXSW_REG_DEFINE(ptar, MLXSW_REG_PTAR_ID, MLXSW_REG_PTAR_LEN);

enum mlxsw_reg_ptar_op {
	/* allocate a TCAM region */
	MLXSW_REG_PTAR_OP_ALLOC,
	/* resize a TCAM region */
	MLXSW_REG_PTAR_OP_RESIZE,
	/* deallocate TCAM region */
	MLXSW_REG_PTAR_OP_FREE,
	/* test allocation */
	MLXSW_REG_PTAR_OP_TEST,
};

/* reg_ptar_op
 * Access: OP
 */
MLXSW_ITEM32(reg, ptar, op, 0x00, 28, 4);

/* reg_ptar_action_set_type
 * Type of action set to be used on this region.
 * For Spectrum and Spectrum-2, this is always type 2 - "flexible"
 * Access: WO
 */
MLXSW_ITEM32(reg, ptar, action_set_type, 0x00, 16, 8);

enum mlxsw_reg_ptar_key_type {
	MLXSW_REG_PTAR_KEY_TYPE_FLEX = 0x50, /* Spetrum */
	MLXSW_REG_PTAR_KEY_TYPE_FLEX2 = 0x51, /* Spectrum-2 */
};

/* reg_ptar_key_type
 * TCAM key type for the region.
 * Access: WO
 */
MLXSW_ITEM32(reg, ptar, key_type, 0x00, 0, 8);

/* reg_ptar_region_size
 * TCAM region size. When allocating/resizing this is the requested size,
 * the response is the actual size. Note that actual size may be
 * larger than requested.
 * Allowed range 1 .. cap_max_rules-1
 * Reserved during op deallocate.
 * Access: WO
 */
MLXSW_ITEM32(reg, ptar, region_size, 0x04, 0, 16);

/* reg_ptar_region_id
 * Region identifier
 * Range 0 .. cap_max_regions-1
 * Access: Index
 */
MLXSW_ITEM32(reg, ptar, region_id, 0x08, 0, 16);

/* reg_ptar_tcam_region_info
 * Opaque object that represents the TCAM region.
 * Returned when allocating a region.
 * Provided by software for ACL generation and region deallocation and resize.
 * Access: RW
 */
MLXSW_ITEM_BUF(reg, ptar, tcam_region_info, 0x10,
	       MLXSW_REG_PXXX_TCAM_REGION_INFO_LEN);

/* reg_ptar_flexible_key_id
 * Identifier of the Flexible Key.
 * Only valid if key_type == "FLEX_KEY"
 * The key size will be rounded up to one of the following values:
 * 9B, 18B, 36B, 54B.
 * This field is reserved for in resize operation.
 * Access: WO
 */
MLXSW_ITEM8_INDEXED(reg, ptar, flexible_key_id, 0x20, 0, 8,
		    MLXSW_REG_PTAR_KEY_ID_LEN, 0x00, false);

static inline void mlxsw_reg_ptar_pack(char *payload, enum mlxsw_reg_ptar_op op,
				       enum mlxsw_reg_ptar_key_type key_type,
				       u16 region_size, u16 region_id,
				       const char *tcam_region_info)
{
	MLXSW_REG_ZERO(ptar, payload);
	mlxsw_reg_ptar_op_set(payload, op);
	mlxsw_reg_ptar_action_set_type_set(payload, 2); /* "flexible" */
	mlxsw_reg_ptar_key_type_set(payload, key_type);
	mlxsw_reg_ptar_region_size_set(payload, region_size);
	mlxsw_reg_ptar_region_id_set(payload, region_id);
	mlxsw_reg_ptar_tcam_region_info_memcpy_to(payload, tcam_region_info);
}

static inline void mlxsw_reg_ptar_key_id_pack(char *payload, int index,
					      u16 key_id)
{
	mlxsw_reg_ptar_flexible_key_id_set(payload, index, key_id);
}

static inline void mlxsw_reg_ptar_unpack(char *payload, char *tcam_region_info)
{
	mlxsw_reg_ptar_tcam_region_info_memcpy_from(payload, tcam_region_info);
}

/* PPRR - Policy-Engine Port Range Register
 * ----------------------------------------
 * This register is used for configuring port range identification.
 */
#define MLXSW_REG_PPRR_ID 0x3008
#define MLXSW_REG_PPRR_LEN 0x14

MLXSW_REG_DEFINE(pprr, MLXSW_REG_PPRR_ID, MLXSW_REG_PPRR_LEN);

/* reg_pprr_ipv4
 * Apply port range register to IPv4 packets.
 * Access: RW
 */
MLXSW_ITEM32(reg, pprr, ipv4, 0x00, 31, 1);

/* reg_pprr_ipv6
 * Apply port range register to IPv6 packets.
 * Access: RW
 */
MLXSW_ITEM32(reg, pprr, ipv6, 0x00, 30, 1);

/* reg_pprr_src
 * Apply port range register to source L4 ports.
 * Access: RW
 */
MLXSW_ITEM32(reg, pprr, src, 0x00, 29, 1);

/* reg_pprr_dst
 * Apply port range register to destination L4 ports.
 * Access: RW
 */
MLXSW_ITEM32(reg, pprr, dst, 0x00, 28, 1);

/* reg_pprr_tcp
 * Apply port range register to TCP packets.
 * Access: RW
 */
MLXSW_ITEM32(reg, pprr, tcp, 0x00, 27, 1);

/* reg_pprr_udp
 * Apply port range register to UDP packets.
 * Access: RW
 */
MLXSW_ITEM32(reg, pprr, udp, 0x00, 26, 1);

/* reg_pprr_register_index
 * Index of Port Range Register being accessed.
 * Range is 0..cap_max_acl_l4_port_range-1.
 * Access: Index
 */
MLXSW_ITEM32(reg, pprr, register_index, 0x00, 0, 8);

/* reg_prrr_port_range_min
 * Minimum port range for comparison.
 * Match is defined as:
 * port_range_min <= packet_port <= port_range_max.
 * Access: RW
 */
MLXSW_ITEM32(reg, pprr, port_range_min, 0x04, 16, 16);

/* reg_prrr_port_range_max
 * Maximum port range for comparison.
 * Access: RW
 */
MLXSW_ITEM32(reg, pprr, port_range_max, 0x04, 0, 16);

static inline void mlxsw_reg_pprr_pack(char *payload, u8 register_index)
{
	MLXSW_REG_ZERO(pprr, payload);
	mlxsw_reg_pprr_register_index_set(payload, register_index);
}

/* PPBS - Policy-Engine Policy Based Switching Register
 * ----------------------------------------------------
 * This register retrieves and sets Policy Based Switching Table entries.
 */
#define MLXSW_REG_PPBS_ID 0x300C
#define MLXSW_REG_PPBS_LEN 0x14

MLXSW_REG_DEFINE(ppbs, MLXSW_REG_PPBS_ID, MLXSW_REG_PPBS_LEN);

/* reg_ppbs_pbs_ptr
 * Index into the PBS table.
 * For Spectrum, the index points to the KVD Linear.
 * Access: Index
 */
MLXSW_ITEM32(reg, ppbs, pbs_ptr, 0x08, 0, 24);

/* reg_ppbs_system_port
 * Unique port identifier for the final destination of the packet.
 * Access: RW
 */
MLXSW_ITEM32(reg, ppbs, system_port, 0x10, 0, 16);

static inline void mlxsw_reg_ppbs_pack(char *payload, u32 pbs_ptr,
				       u16 system_port)
{
	MLXSW_REG_ZERO(ppbs, payload);
	mlxsw_reg_ppbs_pbs_ptr_set(payload, pbs_ptr);
	mlxsw_reg_ppbs_system_port_set(payload, system_port);
}

/* PRCR - Policy-Engine Rules Copy Register
 * ----------------------------------------
 * This register is used for accessing rules within a TCAM region.
 */
#define MLXSW_REG_PRCR_ID 0x300D
#define MLXSW_REG_PRCR_LEN 0x40

MLXSW_REG_DEFINE(prcr, MLXSW_REG_PRCR_ID, MLXSW_REG_PRCR_LEN);

enum mlxsw_reg_prcr_op {
	/* Move rules. Moves the rules from "tcam_region_info" starting
	 * at offset "offset" to "dest_tcam_region_info"
	 * at offset "dest_offset."
	 */
	MLXSW_REG_PRCR_OP_MOVE,
	/* Copy rules. Copies the rules from "tcam_region_info" starting
	 * at offset "offset" to "dest_tcam_region_info"
	 * at offset "dest_offset."
	 */
	MLXSW_REG_PRCR_OP_COPY,
};

/* reg_prcr_op
 * Access: OP
 */
MLXSW_ITEM32(reg, prcr, op, 0x00, 28, 4);

/* reg_prcr_offset
 * Offset within the source region to copy/move from.
 * Access: Index
 */
MLXSW_ITEM32(reg, prcr, offset, 0x00, 0, 16);

/* reg_prcr_size
 * The number of rules to copy/move.
 * Access: WO
 */
MLXSW_ITEM32(reg, prcr, size, 0x04, 0, 16);

/* reg_prcr_tcam_region_info
 * Opaque object that represents the source TCAM region.
 * Access: Index
 */
MLXSW_ITEM_BUF(reg, prcr, tcam_region_info, 0x10,
	       MLXSW_REG_PXXX_TCAM_REGION_INFO_LEN);

/* reg_prcr_dest_offset
 * Offset within the source region to copy/move to.
 * Access: Index
 */
MLXSW_ITEM32(reg, prcr, dest_offset, 0x20, 0, 16);

/* reg_prcr_dest_tcam_region_info
 * Opaque object that represents the destination TCAM region.
 * Access: Index
 */
MLXSW_ITEM_BUF(reg, prcr, dest_tcam_region_info, 0x30,
	       MLXSW_REG_PXXX_TCAM_REGION_INFO_LEN);

static inline void mlxsw_reg_prcr_pack(char *payload, enum mlxsw_reg_prcr_op op,
				       const char *src_tcam_region_info,
				       u16 src_offset,
				       const char *dest_tcam_region_info,
				       u16 dest_offset, u16 size)
{
	MLXSW_REG_ZERO(prcr, payload);
	mlxsw_reg_prcr_op_set(payload, op);
	mlxsw_reg_prcr_offset_set(payload, src_offset);
	mlxsw_reg_prcr_size_set(payload, size);
	mlxsw_reg_prcr_tcam_region_info_memcpy_to(payload,
						  src_tcam_region_info);
	mlxsw_reg_prcr_dest_offset_set(payload, dest_offset);
	mlxsw_reg_prcr_dest_tcam_region_info_memcpy_to(payload,
						       dest_tcam_region_info);
}

/* PEFA - Policy-Engine Extended Flexible Action Register
 * ------------------------------------------------------
 * This register is used for accessing an extended flexible action entry
 * in the central KVD Linear Database.
 */
#define MLXSW_REG_PEFA_ID 0x300F
#define MLXSW_REG_PEFA_LEN 0xB0

MLXSW_REG_DEFINE(pefa, MLXSW_REG_PEFA_ID, MLXSW_REG_PEFA_LEN);

/* reg_pefa_index
 * Index in the KVD Linear Centralized Database.
 * Access: Index
 */
MLXSW_ITEM32(reg, pefa, index, 0x00, 0, 24);

/* reg_pefa_a
 * Index in the KVD Linear Centralized Database.
 * Activity
 * For a new entry: set if ca=0, clear if ca=1
 * Set if a packet lookup has hit on the specific entry
 * Access: RO
 */
MLXSW_ITEM32(reg, pefa, a, 0x04, 29, 1);

/* reg_pefa_ca
 * Clear activity
 * When write: activity is according to this field
 * When read: after reading the activity is cleared according to ca
 * Access: OP
 */
MLXSW_ITEM32(reg, pefa, ca, 0x04, 24, 1);

#define MLXSW_REG_FLEX_ACTION_SET_LEN 0xA8

/* reg_pefa_flex_action_set
 * Action-set to perform when rule is matched.
 * Must be zero padded if action set is shorter.
 * Access: RW
 */
MLXSW_ITEM_BUF(reg, pefa, flex_action_set, 0x08, MLXSW_REG_FLEX_ACTION_SET_LEN);

static inline void mlxsw_reg_pefa_pack(char *payload, u32 index, bool ca,
				       const char *flex_action_set)
{
	MLXSW_REG_ZERO(pefa, payload);
	mlxsw_reg_pefa_index_set(payload, index);
	mlxsw_reg_pefa_ca_set(payload, ca);
	if (flex_action_set)
		mlxsw_reg_pefa_flex_action_set_memcpy_to(payload,
							 flex_action_set);
}

static inline void mlxsw_reg_pefa_unpack(char *payload, bool *p_a)
{
	*p_a = mlxsw_reg_pefa_a_get(payload);
}

/* PEMRBT - Policy-Engine Multicast Router Binding Table Register
 * --------------------------------------------------------------
 * This register is used for binding Multicast router to an ACL group
 * that serves the MC router.
 * This register is not supported by SwitchX/-2 and Spectrum.
 */
#define MLXSW_REG_PEMRBT_ID 0x3014
#define MLXSW_REG_PEMRBT_LEN 0x14

MLXSW_REG_DEFINE(pemrbt, MLXSW_REG_PEMRBT_ID, MLXSW_REG_PEMRBT_LEN);

enum mlxsw_reg_pemrbt_protocol {
	MLXSW_REG_PEMRBT_PROTO_IPV4,
	MLXSW_REG_PEMRBT_PROTO_IPV6,
};

/* reg_pemrbt_protocol
 * Access: Index
 */
MLXSW_ITEM32(reg, pemrbt, protocol, 0x00, 0, 1);

/* reg_pemrbt_group_id
 * ACL group identifier.
 * Range 0..cap_max_acl_groups-1
 * Access: RW
 */
MLXSW_ITEM32(reg, pemrbt, group_id, 0x10, 0, 16);

static inline void
mlxsw_reg_pemrbt_pack(char *payload, enum mlxsw_reg_pemrbt_protocol protocol,
		      u16 group_id)
{
	MLXSW_REG_ZERO(pemrbt, payload);
	mlxsw_reg_pemrbt_protocol_set(payload, protocol);
	mlxsw_reg_pemrbt_group_id_set(payload, group_id);
}

/* PTCE-V2 - Policy-Engine TCAM Entry Register Version 2
 * -----------------------------------------------------
 * This register is used for accessing rules within a TCAM region.
 * It is a new version of PTCE in order to support wider key,
 * mask and action within a TCAM region. This register is not supported
 * by SwitchX and SwitchX-2.
 */
#define MLXSW_REG_PTCE2_ID 0x3017
#define MLXSW_REG_PTCE2_LEN 0x1D8

MLXSW_REG_DEFINE(ptce2, MLXSW_REG_PTCE2_ID, MLXSW_REG_PTCE2_LEN);

/* reg_ptce2_v
 * Valid.
 * Access: RW
 */
MLXSW_ITEM32(reg, ptce2, v, 0x00, 31, 1);

/* reg_ptce2_a
 * Activity. Set if a packet lookup has hit on the specific entry.
 * To clear the "a" bit, use "clear activity" op or "clear on read" op.
 * Access: RO
 */
MLXSW_ITEM32(reg, ptce2, a, 0x00, 30, 1);

enum mlxsw_reg_ptce2_op {
	/* Read operation. */
	MLXSW_REG_PTCE2_OP_QUERY_READ = 0,
	/* clear on read operation. Used to read entry
	 * and clear Activity bit.
	 */
	MLXSW_REG_PTCE2_OP_QUERY_CLEAR_ON_READ = 1,
	/* Write operation. Used to write a new entry to the table.
	 * All R/W fields are relevant for new entry. Activity bit is set
	 * for new entries - Note write with v = 0 will delete the entry.
	 */
	MLXSW_REG_PTCE2_OP_WRITE_WRITE = 0,
	/* Update action. Only action set will be updated. */
	MLXSW_REG_PTCE2_OP_WRITE_UPDATE = 1,
	/* Clear activity. A bit is cleared for the entry. */
	MLXSW_REG_PTCE2_OP_WRITE_CLEAR_ACTIVITY = 2,
};

/* reg_ptce2_op
 * Access: OP
 */
MLXSW_ITEM32(reg, ptce2, op, 0x00, 20, 3);

/* reg_ptce2_offset
 * Access: Index
 */
MLXSW_ITEM32(reg, ptce2, offset, 0x00, 0, 16);

/* reg_ptce2_priority
 * Priority of the rule, higher values win. The range is 1..cap_kvd_size-1.
 * Note: priority does not have to be unique per rule.
 * Within a region, higher priority should have lower offset (no limitation
 * between regions in a multi-region).
 * Access: RW
 */
MLXSW_ITEM32(reg, ptce2, priority, 0x04, 0, 24);

/* reg_ptce2_tcam_region_info
 * Opaque object that represents the TCAM region.
 * Access: Index
 */
MLXSW_ITEM_BUF(reg, ptce2, tcam_region_info, 0x10,
	       MLXSW_REG_PXXX_TCAM_REGION_INFO_LEN);

#define MLXSW_REG_PTCEX_FLEX_KEY_BLOCKS_LEN 96

/* reg_ptce2_flex_key_blocks
 * ACL Key.
 * Access: RW
 */
MLXSW_ITEM_BUF(reg, ptce2, flex_key_blocks, 0x20,
	       MLXSW_REG_PTCEX_FLEX_KEY_BLOCKS_LEN);

/* reg_ptce2_mask
 * mask- in the same size as key. A bit that is set directs the TCAM
 * to compare the corresponding bit in key. A bit that is clear directs
 * the TCAM to ignore the corresponding bit in key.
 * Access: RW
 */
MLXSW_ITEM_BUF(reg, ptce2, mask, 0x80,
	       MLXSW_REG_PTCEX_FLEX_KEY_BLOCKS_LEN);

/* reg_ptce2_flex_action_set
 * ACL action set.
 * Access: RW
 */
MLXSW_ITEM_BUF(reg, ptce2, flex_action_set, 0xE0,
	       MLXSW_REG_FLEX_ACTION_SET_LEN);

static inline void mlxsw_reg_ptce2_pack(char *payload, bool valid,
					enum mlxsw_reg_ptce2_op op,
					const char *tcam_region_info,
					u16 offset, u32 priority)
{
	MLXSW_REG_ZERO(ptce2, payload);
	mlxsw_reg_ptce2_v_set(payload, valid);
	mlxsw_reg_ptce2_op_set(payload, op);
	mlxsw_reg_ptce2_offset_set(payload, offset);
	mlxsw_reg_ptce2_priority_set(payload, priority);
	mlxsw_reg_ptce2_tcam_region_info_memcpy_to(payload, tcam_region_info);
}

/* PERPT - Policy-Engine ERP Table Register
 * ----------------------------------------
 * This register adds and removes eRPs from the eRP table.
 */
#define MLXSW_REG_PERPT_ID 0x3021
#define MLXSW_REG_PERPT_LEN 0x80

MLXSW_REG_DEFINE(perpt, MLXSW_REG_PERPT_ID, MLXSW_REG_PERPT_LEN);

/* reg_perpt_erpt_bank
 * eRP table bank.
 * Range 0 .. cap_max_erp_table_banks - 1
 * Access: Index
 */
MLXSW_ITEM32(reg, perpt, erpt_bank, 0x00, 16, 4);

/* reg_perpt_erpt_index
 * Index to eRP table within the eRP bank.
 * Range is 0 .. cap_max_erp_table_bank_size - 1
 * Access: Index
 */
MLXSW_ITEM32(reg, perpt, erpt_index, 0x00, 0, 8);

enum mlxsw_reg_perpt_key_size {
	MLXSW_REG_PERPT_KEY_SIZE_2KB,
	MLXSW_REG_PERPT_KEY_SIZE_4KB,
	MLXSW_REG_PERPT_KEY_SIZE_8KB,
	MLXSW_REG_PERPT_KEY_SIZE_12KB,
};

/* reg_perpt_key_size
 * Access: OP
 */
MLXSW_ITEM32(reg, perpt, key_size, 0x04, 0, 4);

/* reg_perpt_bf_bypass
 * 0 - The eRP is used only if bloom filter state is set for the given
 * rule.
 * 1 - The eRP is used regardless of bloom filter state.
 * The bypass is an OR condition of region_id or eRP. See PERCR.bf_bypass
 * Access: RW
 */
MLXSW_ITEM32(reg, perpt, bf_bypass, 0x08, 8, 1);

/* reg_perpt_erp_id
 * eRP ID for use by the rules.
 * Access: RW
 */
MLXSW_ITEM32(reg, perpt, erp_id, 0x08, 0, 4);

/* reg_perpt_erpt_base_bank
 * Base eRP table bank, points to head of erp_vector
 * Range is 0 .. cap_max_erp_table_banks - 1
 * Access: OP
 */
MLXSW_ITEM32(reg, perpt, erpt_base_bank, 0x0C, 16, 4);

/* reg_perpt_erpt_base_index
 * Base index to eRP table within the eRP bank
 * Range is 0 .. cap_max_erp_table_bank_size - 1
 * Access: OP
 */
MLXSW_ITEM32(reg, perpt, erpt_base_index, 0x0C, 0, 8);

/* reg_perpt_erp_index_in_vector
 * eRP index in the vector.
 * Access: OP
 */
MLXSW_ITEM32(reg, perpt, erp_index_in_vector, 0x10, 0, 4);

/* reg_perpt_erp_vector
 * eRP vector.
 * Access: OP
 */
MLXSW_ITEM_BIT_ARRAY(reg, perpt, erp_vector, 0x14, 4, 1);

/* reg_perpt_mask
 * Mask
 * 0 - A-TCAM will ignore the bit in key
 * 1 - A-TCAM will compare the bit in key
 * Access: RW
 */
MLXSW_ITEM_BUF(reg, perpt, mask, 0x20, MLXSW_REG_PTCEX_FLEX_KEY_BLOCKS_LEN);

static inline void mlxsw_reg_perpt_erp_vector_pack(char *payload,
						   unsigned long *erp_vector,
						   unsigned long size)
{
	unsigned long bit;

	for_each_set_bit(bit, erp_vector, size)
		mlxsw_reg_perpt_erp_vector_set(payload, bit, true);
}

static inline void
mlxsw_reg_perpt_pack(char *payload, u8 erpt_bank, u8 erpt_index,
		     enum mlxsw_reg_perpt_key_size key_size, u8 erp_id,
		     u8 erpt_base_bank, u8 erpt_base_index, u8 erp_index,
		     char *mask)
{
	MLXSW_REG_ZERO(perpt, payload);
	mlxsw_reg_perpt_erpt_bank_set(payload, erpt_bank);
	mlxsw_reg_perpt_erpt_index_set(payload, erpt_index);
	mlxsw_reg_perpt_key_size_set(payload, key_size);
	mlxsw_reg_perpt_bf_bypass_set(payload, false);
	mlxsw_reg_perpt_erp_id_set(payload, erp_id);
	mlxsw_reg_perpt_erpt_base_bank_set(payload, erpt_base_bank);
	mlxsw_reg_perpt_erpt_base_index_set(payload, erpt_base_index);
	mlxsw_reg_perpt_erp_index_in_vector_set(payload, erp_index);
	mlxsw_reg_perpt_mask_memcpy_to(payload, mask);
}

/* PERAR - Policy-Engine Region Association Register
 * -------------------------------------------------
 * This register associates a hw region for region_id's. Changing on the fly
 * is supported by the device.
 */
#define MLXSW_REG_PERAR_ID 0x3026
#define MLXSW_REG_PERAR_LEN 0x08

MLXSW_REG_DEFINE(perar, MLXSW_REG_PERAR_ID, MLXSW_REG_PERAR_LEN);

/* reg_perar_region_id
 * Region identifier
 * Range 0 .. cap_max_regions-1
 * Access: Index
 */
MLXSW_ITEM32(reg, perar, region_id, 0x00, 0, 16);

static inline unsigned int
mlxsw_reg_perar_hw_regions_needed(unsigned int block_num)
{
	return DIV_ROUND_UP(block_num, 4);
}

/* reg_perar_hw_region
 * HW Region
 * Range 0 .. cap_max_regions-1
 * Default: hw_region = region_id
 * For a 8 key block region, 2 consecutive regions are used
 * For a 12 key block region, 3 consecutive regions are used
 * Access: RW
 */
MLXSW_ITEM32(reg, perar, hw_region, 0x04, 0, 16);

static inline void mlxsw_reg_perar_pack(char *payload, u16 region_id,
					u16 hw_region)
{
	MLXSW_REG_ZERO(perar, payload);
	mlxsw_reg_perar_region_id_set(payload, region_id);
	mlxsw_reg_perar_hw_region_set(payload, hw_region);
}

/* PTCE-V3 - Policy-Engine TCAM Entry Register Version 3
 * -----------------------------------------------------
 * This register is a new version of PTCE-V2 in order to support the
 * A-TCAM. This register is not supported by SwitchX/-2 and Spectrum.
 */
#define MLXSW_REG_PTCE3_ID 0x3027
#define MLXSW_REG_PTCE3_LEN 0xF0

MLXSW_REG_DEFINE(ptce3, MLXSW_REG_PTCE3_ID, MLXSW_REG_PTCE3_LEN);

/* reg_ptce3_v
 * Valid.
 * Access: RW
 */
MLXSW_ITEM32(reg, ptce3, v, 0x00, 31, 1);

enum mlxsw_reg_ptce3_op {
	/* Write operation. Used to write a new entry to the table.
	 * All R/W fields are relevant for new entry. Activity bit is set
	 * for new entries. Write with v = 0 will delete the entry. Must
	 * not be used if an entry exists.
	 */
	 MLXSW_REG_PTCE3_OP_WRITE_WRITE = 0,
	 /* Update operation */
	 MLXSW_REG_PTCE3_OP_WRITE_UPDATE = 1,
	 /* Read operation */
	 MLXSW_REG_PTCE3_OP_QUERY_READ = 0,
};

/* reg_ptce3_op
 * Access: OP
 */
MLXSW_ITEM32(reg, ptce3, op, 0x00, 20, 3);

/* reg_ptce3_priority
 * Priority of the rule. Higher values win.
 * For Spectrum-2 range is 1..cap_kvd_size - 1
 * Note: Priority does not have to be unique per rule.
 * Access: RW
 */
MLXSW_ITEM32(reg, ptce3, priority, 0x04, 0, 24);

/* reg_ptce3_tcam_region_info
 * Opaque object that represents the TCAM region.
 * Access: Index
 */
MLXSW_ITEM_BUF(reg, ptce3, tcam_region_info, 0x10,
	       MLXSW_REG_PXXX_TCAM_REGION_INFO_LEN);

/* reg_ptce3_flex2_key_blocks
 * ACL key. The key must be masked according to eRP (if exists) or
 * according to master mask.
 * Access: Index
 */
MLXSW_ITEM_BUF(reg, ptce3, flex2_key_blocks, 0x20,
	       MLXSW_REG_PTCEX_FLEX_KEY_BLOCKS_LEN);

/* reg_ptce3_erp_id
 * eRP ID.
 * Access: Index
 */
MLXSW_ITEM32(reg, ptce3, erp_id, 0x80, 0, 4);

/* reg_ptce3_delta_start
 * Start point of delta_value and delta_mask, in bits. Must not exceed
 * num_key_blocks * 36 - 8. Reserved when delta_mask = 0.
 * Access: Index
 */
MLXSW_ITEM32(reg, ptce3, delta_start, 0x84, 0, 10);

/* reg_ptce3_delta_mask
 * Delta mask.
 * 0 - Ignore relevant bit in delta_value
 * 1 - Compare relevant bit in delta_value
 * Delta mask must not be set for reserved fields in the key blocks.
 * Note: No delta when no eRPs. Thus, for regions with
 * PERERP.erpt_pointer_valid = 0 the delta mask must be 0.
 * Access: Index
 */
MLXSW_ITEM32(reg, ptce3, delta_mask, 0x88, 16, 8);

/* reg_ptce3_delta_value
 * Delta value.
 * Bits which are masked by delta_mask must be 0.
 * Access: Index
 */
MLXSW_ITEM32(reg, ptce3, delta_value, 0x88, 0, 8);

/* reg_ptce3_prune_vector
 * Pruning vector relative to the PERPT.erp_id.
 * Used for reducing lookups.
 * 0 - NEED: Do a lookup using the eRP.
 * 1 - PRUNE: Do not perform a lookup using the eRP.
 * Maybe be modified by PEAPBL and PEAPBM.
 * Note: In Spectrum-2, a region of 8 key blocks must be set to either
 * all 1's or all 0's.
 * Access: RW
 */
MLXSW_ITEM_BIT_ARRAY(reg, ptce3, prune_vector, 0x90, 4, 1);

/* reg_ptce3_prune_ctcam
 * Pruning on C-TCAM. Used for reducing lookups.
 * 0 - NEED: Do a lookup in the C-TCAM.
 * 1 - PRUNE: Do not perform a lookup in the C-TCAM.
 * Access: RW
 */
MLXSW_ITEM32(reg, ptce3, prune_ctcam, 0x94, 31, 1);

/* reg_ptce3_large_exists
 * Large entry key ID exists.
 * Within the region:
 * 0 - SINGLE: The large_entry_key_id is not currently in use.
 * For rule insert: The MSB of the key (blocks 6..11) will be added.
 * For rule delete: The MSB of the key will be removed.
 * 1 - NON_SINGLE: The large_entry_key_id is currently in use.
 * For rule insert: The MSB of the key (blocks 6..11) will not be added.
 * For rule delete: The MSB of the key will not be removed.
 * Access: WO
 */
MLXSW_ITEM32(reg, ptce3, large_exists, 0x98, 31, 1);

/* reg_ptce3_large_entry_key_id
 * Large entry key ID.
 * A key for 12 key blocks rules. Reserved when region has less than 12 key
 * blocks. Must be different for different keys which have the same common
 * 6 key blocks (MSB, blocks 6..11) key within a region.
 * Range is 0..cap_max_pe_large_key_id - 1
 * Access: RW
 */
MLXSW_ITEM32(reg, ptce3, large_entry_key_id, 0x98, 0, 24);

/* reg_ptce3_action_pointer
 * Pointer to action.
 * Range is 0..cap_max_kvd_action_sets - 1
 * Access: RW
 */
MLXSW_ITEM32(reg, ptce3, action_pointer, 0xA0, 0, 24);

static inline void mlxsw_reg_ptce3_pack(char *payload, bool valid,
					enum mlxsw_reg_ptce3_op op,
					u32 priority,
					const char *tcam_region_info,
					const char *key, u8 erp_id,
					u16 delta_start, u8 delta_mask,
					u8 delta_value, bool large_exists,
					u32 lkey_id, u32 action_pointer)
{
	MLXSW_REG_ZERO(ptce3, payload);
	mlxsw_reg_ptce3_v_set(payload, valid);
	mlxsw_reg_ptce3_op_set(payload, op);
	mlxsw_reg_ptce3_priority_set(payload, priority);
	mlxsw_reg_ptce3_tcam_region_info_memcpy_to(payload, tcam_region_info);
	mlxsw_reg_ptce3_flex2_key_blocks_memcpy_to(payload, key);
	mlxsw_reg_ptce3_erp_id_set(payload, erp_id);
	mlxsw_reg_ptce3_delta_start_set(payload, delta_start);
	mlxsw_reg_ptce3_delta_mask_set(payload, delta_mask);
	mlxsw_reg_ptce3_delta_value_set(payload, delta_value);
	mlxsw_reg_ptce3_large_exists_set(payload, large_exists);
	mlxsw_reg_ptce3_large_entry_key_id_set(payload, lkey_id);
	mlxsw_reg_ptce3_action_pointer_set(payload, action_pointer);
}

/* PERCR - Policy-Engine Region Configuration Register
 * ---------------------------------------------------
 * This register configures the region parameters. The region_id must be
 * allocated.
 */
#define MLXSW_REG_PERCR_ID 0x302A
#define MLXSW_REG_PERCR_LEN 0x80

MLXSW_REG_DEFINE(percr, MLXSW_REG_PERCR_ID, MLXSW_REG_PERCR_LEN);

/* reg_percr_region_id
 * Region identifier.
 * Range 0..cap_max_regions-1
 * Access: Index
 */
MLXSW_ITEM32(reg, percr, region_id, 0x00, 0, 16);

/* reg_percr_atcam_ignore_prune
 * Ignore prune_vector by other A-TCAM rules. Used e.g., for a new rule.
 * Access: RW
 */
MLXSW_ITEM32(reg, percr, atcam_ignore_prune, 0x04, 25, 1);

/* reg_percr_ctcam_ignore_prune
 * Ignore prune_ctcam by other A-TCAM rules. Used e.g., for a new rule.
 * Access: RW
 */
MLXSW_ITEM32(reg, percr, ctcam_ignore_prune, 0x04, 24, 1);

/* reg_percr_bf_bypass
 * Bloom filter bypass.
 * 0 - Bloom filter is used (default)
 * 1 - Bloom filter is bypassed. The bypass is an OR condition of
 * region_id or eRP. See PERPT.bf_bypass
 * Access: RW
 */
MLXSW_ITEM32(reg, percr, bf_bypass, 0x04, 16, 1);

/* reg_percr_master_mask
 * Master mask. Logical OR mask of all masks of all rules of a region
 * (both A-TCAM and C-TCAM). When there are no eRPs
 * (erpt_pointer_valid = 0), then this provides the mask.
 * Access: RW
 */
MLXSW_ITEM_BUF(reg, percr, master_mask, 0x20, 96);

static inline void mlxsw_reg_percr_pack(char *payload, u16 region_id)
{
	MLXSW_REG_ZERO(percr, payload);
	mlxsw_reg_percr_region_id_set(payload, region_id);
	mlxsw_reg_percr_atcam_ignore_prune_set(payload, false);
	mlxsw_reg_percr_ctcam_ignore_prune_set(payload, false);
	mlxsw_reg_percr_bf_bypass_set(payload, false);
}

/* PERERP - Policy-Engine Region eRP Register
 * ------------------------------------------
 * This register configures the region eRP. The region_id must be
 * allocated.
 */
#define MLXSW_REG_PERERP_ID 0x302B
#define MLXSW_REG_PERERP_LEN 0x1C

MLXSW_REG_DEFINE(pererp, MLXSW_REG_PERERP_ID, MLXSW_REG_PERERP_LEN);

/* reg_pererp_region_id
 * Region identifier.
 * Range 0..cap_max_regions-1
 * Access: Index
 */
MLXSW_ITEM32(reg, pererp, region_id, 0x00, 0, 16);

/* reg_pererp_ctcam_le
 * C-TCAM lookup enable. Reserved when erpt_pointer_valid = 0.
 * Access: RW
 */
MLXSW_ITEM32(reg, pererp, ctcam_le, 0x04, 28, 1);

/* reg_pererp_erpt_pointer_valid
 * erpt_pointer is valid.
 * Access: RW
 */
MLXSW_ITEM32(reg, pererp, erpt_pointer_valid, 0x10, 31, 1);

/* reg_pererp_erpt_bank_pointer
 * Pointer to eRP table bank. May be modified at any time.
 * Range 0..cap_max_erp_table_banks-1
 * Reserved when erpt_pointer_valid = 0
 */
MLXSW_ITEM32(reg, pererp, erpt_bank_pointer, 0x10, 16, 4);

/* reg_pererp_erpt_pointer
 * Pointer to eRP table within the eRP bank. Can be changed for an
 * existing region.
 * Range 0..cap_max_erp_table_size-1
 * Reserved when erpt_pointer_valid = 0
 * Access: RW
 */
MLXSW_ITEM32(reg, pererp, erpt_pointer, 0x10, 0, 8);

/* reg_pererp_erpt_vector
 * Vector of allowed eRP indexes starting from erpt_pointer within the
 * erpt_bank_pointer. Next entries will be in next bank.
 * Note that eRP index is used and not eRP ID.
 * Reserved when erpt_pointer_valid = 0
 * Access: RW
 */
MLXSW_ITEM_BIT_ARRAY(reg, pererp, erpt_vector, 0x14, 4, 1);

/* reg_pererp_master_rp_id
 * Master RP ID. When there are no eRPs, then this provides the eRP ID
 * for the lookup. Can be changed for an existing region.
 * Reserved when erpt_pointer_valid = 1
 * Access: RW
 */
MLXSW_ITEM32(reg, pererp, master_rp_id, 0x18, 0, 4);

static inline void mlxsw_reg_pererp_erp_vector_pack(char *payload,
						    unsigned long *erp_vector,
						    unsigned long size)
{
	unsigned long bit;

	for_each_set_bit(bit, erp_vector, size)
		mlxsw_reg_pererp_erpt_vector_set(payload, bit, true);
}

static inline void mlxsw_reg_pererp_pack(char *payload, u16 region_id,
					 bool ctcam_le, bool erpt_pointer_valid,
					 u8 erpt_bank_pointer, u8 erpt_pointer,
					 u8 master_rp_id)
{
	MLXSW_REG_ZERO(pererp, payload);
	mlxsw_reg_pererp_region_id_set(payload, region_id);
	mlxsw_reg_pererp_ctcam_le_set(payload, ctcam_le);
	mlxsw_reg_pererp_erpt_pointer_valid_set(payload, erpt_pointer_valid);
	mlxsw_reg_pererp_erpt_bank_pointer_set(payload, erpt_bank_pointer);
	mlxsw_reg_pererp_erpt_pointer_set(payload, erpt_pointer);
	mlxsw_reg_pererp_master_rp_id_set(payload, master_rp_id);
}

/* PEABFE - Policy-Engine Algorithmic Bloom Filter Entries Register
 * ----------------------------------------------------------------
 * This register configures the Bloom filter entries.
 */
#define MLXSW_REG_PEABFE_ID 0x3022
#define MLXSW_REG_PEABFE_BASE_LEN 0x10
#define MLXSW_REG_PEABFE_BF_REC_LEN 0x4
#define MLXSW_REG_PEABFE_BF_REC_MAX_COUNT 256
#define MLXSW_REG_PEABFE_LEN (MLXSW_REG_PEABFE_BASE_LEN + \
			      MLXSW_REG_PEABFE_BF_REC_LEN * \
			      MLXSW_REG_PEABFE_BF_REC_MAX_COUNT)

MLXSW_REG_DEFINE(peabfe, MLXSW_REG_PEABFE_ID, MLXSW_REG_PEABFE_LEN);

/* reg_peabfe_size
 * Number of BF entries to be updated.
 * Range 1..256
 * Access: Op
 */
MLXSW_ITEM32(reg, peabfe, size, 0x00, 0, 9);

/* reg_peabfe_bf_entry_state
 * Bloom filter state
 * 0 - Clear
 * 1 - Set
 * Access: RW
 */
MLXSW_ITEM32_INDEXED(reg, peabfe, bf_entry_state,
		     MLXSW_REG_PEABFE_BASE_LEN,	31, 1,
		     MLXSW_REG_PEABFE_BF_REC_LEN, 0x00, false);

/* reg_peabfe_bf_entry_bank
 * Bloom filter bank ID
 * Range 0..cap_max_erp_table_banks-1
 * Access: Index
 */
MLXSW_ITEM32_INDEXED(reg, peabfe, bf_entry_bank,
		     MLXSW_REG_PEABFE_BASE_LEN,	24, 4,
		     MLXSW_REG_PEABFE_BF_REC_LEN, 0x00, false);

/* reg_peabfe_bf_entry_index
 * Bloom filter entry index
 * Range 0..2^cap_max_bf_log-1
 * Access: Index
 */
MLXSW_ITEM32_INDEXED(reg, peabfe, bf_entry_index,
		     MLXSW_REG_PEABFE_BASE_LEN,	0, 24,
		     MLXSW_REG_PEABFE_BF_REC_LEN, 0x00, false);

static inline void mlxsw_reg_peabfe_pack(char *payload)
{
	MLXSW_REG_ZERO(peabfe, payload);
}

static inline void mlxsw_reg_peabfe_rec_pack(char *payload, int rec_index,
					     u8 state, u8 bank, u32 bf_index)
{
	u8 num_rec = mlxsw_reg_peabfe_size_get(payload);

	if (rec_index >= num_rec)
		mlxsw_reg_peabfe_size_set(payload, rec_index + 1);
	mlxsw_reg_peabfe_bf_entry_state_set(payload, rec_index, state);
	mlxsw_reg_peabfe_bf_entry_bank_set(payload, rec_index, bank);
	mlxsw_reg_peabfe_bf_entry_index_set(payload, rec_index, bf_index);
}

/* IEDR - Infrastructure Entry Delete Register
 * ----------------------------------------------------
 * This register is used for deleting entries from the entry tables.
 * It is legitimate to attempt to delete a nonexisting entry (the device will
 * respond as a good flow).
 */
#define MLXSW_REG_IEDR_ID 0x3804
#define MLXSW_REG_IEDR_BASE_LEN 0x10 /* base length, without records */
#define MLXSW_REG_IEDR_REC_LEN 0x8 /* record length */
#define MLXSW_REG_IEDR_REC_MAX_COUNT 64
#define MLXSW_REG_IEDR_LEN (MLXSW_REG_IEDR_BASE_LEN +	\
			    MLXSW_REG_IEDR_REC_LEN *	\
			    MLXSW_REG_IEDR_REC_MAX_COUNT)

MLXSW_REG_DEFINE(iedr, MLXSW_REG_IEDR_ID, MLXSW_REG_IEDR_LEN);

/* reg_iedr_num_rec
 * Number of records.
 * Access: OP
 */
MLXSW_ITEM32(reg, iedr, num_rec, 0x00, 0, 8);

/* reg_iedr_rec_type
 * Resource type.
 * Access: OP
 */
MLXSW_ITEM32_INDEXED(reg, iedr, rec_type, MLXSW_REG_IEDR_BASE_LEN, 24, 8,
		     MLXSW_REG_IEDR_REC_LEN, 0x00, false);

/* reg_iedr_rec_size
 * Size of entries do be deleted. The unit is 1 entry, regardless of entry type.
 * Access: OP
 */
MLXSW_ITEM32_INDEXED(reg, iedr, rec_size, MLXSW_REG_IEDR_BASE_LEN, 0, 13,
		     MLXSW_REG_IEDR_REC_LEN, 0x00, false);

/* reg_iedr_rec_index_start
 * Resource index start.
 * Access: OP
 */
MLXSW_ITEM32_INDEXED(reg, iedr, rec_index_start, MLXSW_REG_IEDR_BASE_LEN, 0, 24,
		     MLXSW_REG_IEDR_REC_LEN, 0x04, false);

static inline void mlxsw_reg_iedr_pack(char *payload)
{
	MLXSW_REG_ZERO(iedr, payload);
}

static inline void mlxsw_reg_iedr_rec_pack(char *payload, int rec_index,
					   u8 rec_type, u16 rec_size,
					   u32 rec_index_start)
{
	u8 num_rec = mlxsw_reg_iedr_num_rec_get(payload);

	if (rec_index >= num_rec)
		mlxsw_reg_iedr_num_rec_set(payload, rec_index + 1);
	mlxsw_reg_iedr_rec_type_set(payload, rec_index, rec_type);
	mlxsw_reg_iedr_rec_size_set(payload, rec_index, rec_size);
	mlxsw_reg_iedr_rec_index_start_set(payload, rec_index, rec_index_start);
}

/* QPTS - QoS Priority Trust State Register
 * ----------------------------------------
 * This register controls the port policy to calculate the switch priority and
 * packet color based on incoming packet fields.
 */
#define MLXSW_REG_QPTS_ID 0x4002
#define MLXSW_REG_QPTS_LEN 0x8

MLXSW_REG_DEFINE(qpts, MLXSW_REG_QPTS_ID, MLXSW_REG_QPTS_LEN);

/* reg_qpts_local_port
 * Local port number.
 * Access: Index
 *
 * Note: CPU port is supported.
 */
MLXSW_ITEM32_LP(reg, qpts, 0x00, 16, 0x00, 12);

enum mlxsw_reg_qpts_trust_state {
	MLXSW_REG_QPTS_TRUST_STATE_PCP = 1,
	MLXSW_REG_QPTS_TRUST_STATE_DSCP = 2, /* For MPLS, trust EXP. */
};

/* reg_qpts_trust_state
 * Trust state for a given port.
 * Access: RW
 */
MLXSW_ITEM32(reg, qpts, trust_state, 0x04, 0, 3);

static inline void mlxsw_reg_qpts_pack(char *payload, u16 local_port,
				       enum mlxsw_reg_qpts_trust_state ts)
{
	MLXSW_REG_ZERO(qpts, payload);

	mlxsw_reg_qpts_local_port_set(payload, local_port);
	mlxsw_reg_qpts_trust_state_set(payload, ts);
}

/* QPCR - QoS Policer Configuration Register
 * -----------------------------------------
 * The QPCR register is used to create policers - that limit
 * the rate of bytes or packets via some trap group.
 */
#define MLXSW_REG_QPCR_ID 0x4004
#define MLXSW_REG_QPCR_LEN 0x28

MLXSW_REG_DEFINE(qpcr, MLXSW_REG_QPCR_ID, MLXSW_REG_QPCR_LEN);

enum mlxsw_reg_qpcr_g {
	MLXSW_REG_QPCR_G_GLOBAL = 2,
	MLXSW_REG_QPCR_G_STORM_CONTROL = 3,
};

/* reg_qpcr_g
 * The policer type.
 * Access: Index
 */
MLXSW_ITEM32(reg, qpcr, g, 0x00, 14, 2);

/* reg_qpcr_pid
 * Policer ID.
 * Access: Index
 */
MLXSW_ITEM32(reg, qpcr, pid, 0x00, 0, 14);

/* reg_qpcr_clear_counter
 * Clear counters.
 * Access: OP
 */
MLXSW_ITEM32(reg, qpcr, clear_counter, 0x04, 31, 1);

/* reg_qpcr_color_aware
 * Is the policer aware of colors.
 * Must be 0 (unaware) for cpu port.
 * Access: RW for unbounded policer. RO for bounded policer.
 */
MLXSW_ITEM32(reg, qpcr, color_aware, 0x04, 15, 1);

/* reg_qpcr_bytes
 * Is policer limit is for bytes per sec or packets per sec.
 * 0 - packets
 * 1 - bytes
 * Access: RW for unbounded policer. RO for bounded policer.
 */
MLXSW_ITEM32(reg, qpcr, bytes, 0x04, 14, 1);

enum mlxsw_reg_qpcr_ir_units {
	MLXSW_REG_QPCR_IR_UNITS_M,
	MLXSW_REG_QPCR_IR_UNITS_K,
};

/* reg_qpcr_ir_units
 * Policer's units for cir and eir fields (for bytes limits only)
 * 1 - 10^3
 * 0 - 10^6
 * Access: OP
 */
MLXSW_ITEM32(reg, qpcr, ir_units, 0x04, 12, 1);

enum mlxsw_reg_qpcr_rate_type {
	MLXSW_REG_QPCR_RATE_TYPE_SINGLE = 1,
	MLXSW_REG_QPCR_RATE_TYPE_DOUBLE = 2,
};

/* reg_qpcr_rate_type
 * Policer can have one limit (single rate) or 2 limits with specific operation
 * for packets that exceed the lower rate but not the upper one.
 * (For cpu port must be single rate)
 * Access: RW for unbounded policer. RO for bounded policer.
 */
MLXSW_ITEM32(reg, qpcr, rate_type, 0x04, 8, 2);

/* reg_qpc_cbs
 * Policer's committed burst size.
 * The policer is working with time slices of 50 nano sec. By default every
 * slice is granted the proportionate share of the committed rate. If we want to
 * allow a slice to exceed that share (while still keeping the rate per sec) we
 * can allow burst. The burst size is between the default proportionate share
 * (and no lower than 8) to 32Gb. (Even though giving a number higher than the
 * committed rate will result in exceeding the rate). The burst size must be a
 * log of 2 and will be determined by 2^cbs.
 * Access: RW
 */
MLXSW_ITEM32(reg, qpcr, cbs, 0x08, 24, 6);

/* reg_qpcr_cir
 * Policer's committed rate.
 * The rate used for sungle rate, the lower rate for double rate.
 * For bytes limits, the rate will be this value * the unit from ir_units.
 * (Resolution error is up to 1%).
 * Access: RW
 */
MLXSW_ITEM32(reg, qpcr, cir, 0x0C, 0, 32);

/* reg_qpcr_eir
 * Policer's exceed rate.
 * The higher rate for double rate, reserved for single rate.
 * Lower rate for double rate policer.
 * For bytes limits, the rate will be this value * the unit from ir_units.
 * (Resolution error is up to 1%).
 * Access: RW
 */
MLXSW_ITEM32(reg, qpcr, eir, 0x10, 0, 32);

#define MLXSW_REG_QPCR_DOUBLE_RATE_ACTION 2

/* reg_qpcr_exceed_action.
 * What to do with packets between the 2 limits for double rate.
 * Access: RW for unbounded policer. RO for bounded policer.
 */
MLXSW_ITEM32(reg, qpcr, exceed_action, 0x14, 0, 4);

enum mlxsw_reg_qpcr_action {
	/* Discard */
	MLXSW_REG_QPCR_ACTION_DISCARD = 1,
	/* Forward and set color to red.
	 * If the packet is intended to cpu port, it will be dropped.
	 */
	MLXSW_REG_QPCR_ACTION_FORWARD = 2,
};

/* reg_qpcr_violate_action
 * What to do with packets that cross the cir limit (for single rate) or the eir
 * limit (for double rate).
 * Access: RW for unbounded policer. RO for bounded policer.
 */
MLXSW_ITEM32(reg, qpcr, violate_action, 0x18, 0, 4);

/* reg_qpcr_violate_count
 * Counts the number of times violate_action happened on this PID.
 * Access: RW
 */
MLXSW_ITEM64(reg, qpcr, violate_count, 0x20, 0, 64);

/* Packets */
#define MLXSW_REG_QPCR_LOWEST_CIR	1
#define MLXSW_REG_QPCR_HIGHEST_CIR	(2 * 1000 * 1000 * 1000) /* 2Gpps */
#define MLXSW_REG_QPCR_LOWEST_CBS	4
#define MLXSW_REG_QPCR_HIGHEST_CBS	24

/* Bandwidth */
#define MLXSW_REG_QPCR_LOWEST_CIR_BITS		1024 /* bps */
#define MLXSW_REG_QPCR_HIGHEST_CIR_BITS		2000000000000ULL /* 2Tbps */
#define MLXSW_REG_QPCR_LOWEST_CBS_BITS_SP1	4
#define MLXSW_REG_QPCR_LOWEST_CBS_BITS_SP2	4
#define MLXSW_REG_QPCR_HIGHEST_CBS_BITS_SP1	25
#define MLXSW_REG_QPCR_HIGHEST_CBS_BITS_SP2	31

static inline void mlxsw_reg_qpcr_pack(char *payload, u16 pid,
				       enum mlxsw_reg_qpcr_ir_units ir_units,
				       bool bytes, u32 cir, u16 cbs)
{
	MLXSW_REG_ZERO(qpcr, payload);
	mlxsw_reg_qpcr_pid_set(payload, pid);
	mlxsw_reg_qpcr_g_set(payload, MLXSW_REG_QPCR_G_GLOBAL);
	mlxsw_reg_qpcr_rate_type_set(payload, MLXSW_REG_QPCR_RATE_TYPE_SINGLE);
	mlxsw_reg_qpcr_violate_action_set(payload,
					  MLXSW_REG_QPCR_ACTION_DISCARD);
	mlxsw_reg_qpcr_cir_set(payload, cir);
	mlxsw_reg_qpcr_ir_units_set(payload, ir_units);
	mlxsw_reg_qpcr_bytes_set(payload, bytes);
	mlxsw_reg_qpcr_cbs_set(payload, cbs);
}

/* QTCT - QoS Switch Traffic Class Table
 * -------------------------------------
 * Configures the mapping between the packet switch priority and the
 * traffic class on the transmit port.
 */
#define MLXSW_REG_QTCT_ID 0x400A
#define MLXSW_REG_QTCT_LEN 0x08

MLXSW_REG_DEFINE(qtct, MLXSW_REG_QTCT_ID, MLXSW_REG_QTCT_LEN);

/* reg_qtct_local_port
 * Local port number.
 * Access: Index
 *
 * Note: CPU port is not supported.
 */
MLXSW_ITEM32_LP(reg, qtct, 0x00, 16, 0x00, 12);

/* reg_qtct_sub_port
 * Virtual port within the physical port.
 * Should be set to 0 when virtual ports are not enabled on the port.
 * Access: Index
 */
MLXSW_ITEM32(reg, qtct, sub_port, 0x00, 8, 8);

/* reg_qtct_switch_prio
 * Switch priority.
 * Access: Index
 */
MLXSW_ITEM32(reg, qtct, switch_prio, 0x00, 0, 4);

/* reg_qtct_tclass
 * Traffic class.
 * Default values:
 * switch_prio 0 : tclass 1
 * switch_prio 1 : tclass 0
 * switch_prio i : tclass i, for i > 1
 * Access: RW
 */
MLXSW_ITEM32(reg, qtct, tclass, 0x04, 0, 4);

static inline void mlxsw_reg_qtct_pack(char *payload, u16 local_port,
				       u8 switch_prio, u8 tclass)
{
	MLXSW_REG_ZERO(qtct, payload);
	mlxsw_reg_qtct_local_port_set(payload, local_port);
	mlxsw_reg_qtct_switch_prio_set(payload, switch_prio);
	mlxsw_reg_qtct_tclass_set(payload, tclass);
}

/* QEEC - QoS ETS Element Configuration Register
 * ---------------------------------------------
 * Configures the ETS elements.
 */
#define MLXSW_REG_QEEC_ID 0x400D
#define MLXSW_REG_QEEC_LEN 0x20

MLXSW_REG_DEFINE(qeec, MLXSW_REG_QEEC_ID, MLXSW_REG_QEEC_LEN);

/* reg_qeec_local_port
 * Local port number.
 * Access: Index
 *
 * Note: CPU port is supported.
 */
MLXSW_ITEM32_LP(reg, qeec, 0x00, 16, 0x00, 12);

enum mlxsw_reg_qeec_hr {
	MLXSW_REG_QEEC_HR_PORT,
	MLXSW_REG_QEEC_HR_GROUP,
	MLXSW_REG_QEEC_HR_SUBGROUP,
	MLXSW_REG_QEEC_HR_TC,
};

/* reg_qeec_element_hierarchy
 * 0 - Port
 * 1 - Group
 * 2 - Subgroup
 * 3 - Traffic Class
 * Access: Index
 */
MLXSW_ITEM32(reg, qeec, element_hierarchy, 0x04, 16, 4);

/* reg_qeec_element_index
 * The index of the element in the hierarchy.
 * Access: Index
 */
MLXSW_ITEM32(reg, qeec, element_index, 0x04, 0, 8);

/* reg_qeec_next_element_index
 * The index of the next (lower) element in the hierarchy.
 * Access: RW
 *
 * Note: Reserved for element_hierarchy 0.
 */
MLXSW_ITEM32(reg, qeec, next_element_index, 0x08, 0, 8);

/* reg_qeec_mise
 * Min shaper configuration enable. Enables configuration of the min
 * shaper on this ETS element
 * 0 - Disable
 * 1 - Enable
 * Access: RW
 */
MLXSW_ITEM32(reg, qeec, mise, 0x0C, 31, 1);

/* reg_qeec_ptps
 * PTP shaper
 * 0: regular shaper mode
 * 1: PTP oriented shaper
 * Allowed only for hierarchy 0
 * Not supported for CPU port
 * Note that ptps mode may affect the shaper rates of all hierarchies
 * Supported only on Spectrum-1
 * Access: RW
 */
MLXSW_ITEM32(reg, qeec, ptps, 0x0C, 29, 1);

enum {
	MLXSW_REG_QEEC_BYTES_MODE,
	MLXSW_REG_QEEC_PACKETS_MODE,
};

/* reg_qeec_pb
 * Packets or bytes mode.
 * 0 - Bytes mode
 * 1 - Packets mode
 * Access: RW
 *
 * Note: Used for max shaper configuration. For Spectrum, packets mode
 * is supported only for traffic classes of CPU port.
 */
MLXSW_ITEM32(reg, qeec, pb, 0x0C, 28, 1);

/* The smallest permitted min shaper rate. */
#define MLXSW_REG_QEEC_MIS_MIN	200000		/* Kbps */

/* reg_qeec_min_shaper_rate
 * Min shaper information rate.
 * For CPU port, can only be configured for port hierarchy.
 * When in bytes mode, value is specified in units of 1000bps.
 * Access: RW
 */
MLXSW_ITEM32(reg, qeec, min_shaper_rate, 0x0C, 0, 28);

/* reg_qeec_mase
 * Max shaper configuration enable. Enables configuration of the max
 * shaper on this ETS element.
 * 0 - Disable
 * 1 - Enable
 * Access: RW
 */
MLXSW_ITEM32(reg, qeec, mase, 0x10, 31, 1);

/* The largest max shaper value possible to disable the shaper. */
#define MLXSW_REG_QEEC_MAS_DIS	((1u << 31) - 1)	/* Kbps */

/* reg_qeec_max_shaper_rate
 * Max shaper information rate.
 * For CPU port, can only be configured for port hierarchy.
 * When in bytes mode, value is specified in units of 1000bps.
 * Access: RW
 */
MLXSW_ITEM32(reg, qeec, max_shaper_rate, 0x10, 0, 31);

/* reg_qeec_de
 * DWRR configuration enable. Enables configuration of the dwrr and
 * dwrr_weight.
 * 0 - Disable
 * 1 - Enable
 * Access: RW
 */
MLXSW_ITEM32(reg, qeec, de, 0x18, 31, 1);

/* reg_qeec_dwrr
 * Transmission selection algorithm to use on the link going down from
 * the ETS element.
 * 0 - Strict priority
 * 1 - DWRR
 * Access: RW
 */
MLXSW_ITEM32(reg, qeec, dwrr, 0x18, 15, 1);

/* reg_qeec_dwrr_weight
 * DWRR weight on the link going down from the ETS element. The
 * percentage of bandwidth guaranteed to an ETS element within
 * its hierarchy. The sum of all weights across all ETS elements
 * within one hierarchy should be equal to 100. Reserved when
 * transmission selection algorithm is strict priority.
 * Access: RW
 */
MLXSW_ITEM32(reg, qeec, dwrr_weight, 0x18, 0, 8);

/* reg_qeec_max_shaper_bs
 * Max shaper burst size
 * Burst size is 2^max_shaper_bs * 512 bits
 * For Spectrum-1: Range is: 5..25
 * For Spectrum-2: Range is: 11..25
 * Reserved when ptps = 1
 * Access: RW
 */
MLXSW_ITEM32(reg, qeec, max_shaper_bs, 0x1C, 0, 6);

#define MLXSW_REG_QEEC_HIGHEST_SHAPER_BS	25
#define MLXSW_REG_QEEC_LOWEST_SHAPER_BS_SP1	5
#define MLXSW_REG_QEEC_LOWEST_SHAPER_BS_SP2	11
#define MLXSW_REG_QEEC_LOWEST_SHAPER_BS_SP3	11
#define MLXSW_REG_QEEC_LOWEST_SHAPER_BS_SP4	11

static inline void mlxsw_reg_qeec_pack(char *payload, u16 local_port,
				       enum mlxsw_reg_qeec_hr hr, u8 index,
				       u8 next_index)
{
	MLXSW_REG_ZERO(qeec, payload);
	mlxsw_reg_qeec_local_port_set(payload, local_port);
	mlxsw_reg_qeec_element_hierarchy_set(payload, hr);
	mlxsw_reg_qeec_element_index_set(payload, index);
	mlxsw_reg_qeec_next_element_index_set(payload, next_index);
}

static inline void mlxsw_reg_qeec_ptps_pack(char *payload, u16 local_port,
					    bool ptps)
{
	MLXSW_REG_ZERO(qeec, payload);
	mlxsw_reg_qeec_local_port_set(payload, local_port);
	mlxsw_reg_qeec_element_hierarchy_set(payload, MLXSW_REG_QEEC_HR_PORT);
	mlxsw_reg_qeec_ptps_set(payload, ptps);
}

/* QRWE - QoS ReWrite Enable
 * -------------------------
 * This register configures the rewrite enable per receive port.
 */
#define MLXSW_REG_QRWE_ID 0x400F
#define MLXSW_REG_QRWE_LEN 0x08

MLXSW_REG_DEFINE(qrwe, MLXSW_REG_QRWE_ID, MLXSW_REG_QRWE_LEN);

/* reg_qrwe_local_port
 * Local port number.
 * Access: Index
 *
 * Note: CPU port is supported. No support for router port.
 */
MLXSW_ITEM32_LP(reg, qrwe, 0x00, 16, 0x00, 12);

/* reg_qrwe_dscp
 * Whether to enable DSCP rewrite (default is 0, don't rewrite).
 * Access: RW
 */
MLXSW_ITEM32(reg, qrwe, dscp, 0x04, 1, 1);

/* reg_qrwe_pcp
 * Whether to enable PCP and DEI rewrite (default is 0, don't rewrite).
 * Access: RW
 */
MLXSW_ITEM32(reg, qrwe, pcp, 0x04, 0, 1);

static inline void mlxsw_reg_qrwe_pack(char *payload, u16 local_port,
				       bool rewrite_pcp, bool rewrite_dscp)
{
	MLXSW_REG_ZERO(qrwe, payload);
	mlxsw_reg_qrwe_local_port_set(payload, local_port);
	mlxsw_reg_qrwe_pcp_set(payload, rewrite_pcp);
	mlxsw_reg_qrwe_dscp_set(payload, rewrite_dscp);
}

/* QPDSM - QoS Priority to DSCP Mapping
 * ------------------------------------
 * QoS Priority to DSCP Mapping Register
 */
#define MLXSW_REG_QPDSM_ID 0x4011
#define MLXSW_REG_QPDSM_BASE_LEN 0x04 /* base length, without records */
#define MLXSW_REG_QPDSM_PRIO_ENTRY_REC_LEN 0x4 /* record length */
#define MLXSW_REG_QPDSM_PRIO_ENTRY_REC_MAX_COUNT 16
#define MLXSW_REG_QPDSM_LEN (MLXSW_REG_QPDSM_BASE_LEN +			\
			     MLXSW_REG_QPDSM_PRIO_ENTRY_REC_LEN *	\
			     MLXSW_REG_QPDSM_PRIO_ENTRY_REC_MAX_COUNT)

MLXSW_REG_DEFINE(qpdsm, MLXSW_REG_QPDSM_ID, MLXSW_REG_QPDSM_LEN);

/* reg_qpdsm_local_port
 * Local Port. Supported for data packets from CPU port.
 * Access: Index
 */
MLXSW_ITEM32_LP(reg, qpdsm, 0x00, 16, 0x00, 12);

/* reg_qpdsm_prio_entry_color0_e
 * Enable update of the entry for color 0 and a given port.
 * Access: WO
 */
MLXSW_ITEM32_INDEXED(reg, qpdsm, prio_entry_color0_e,
		     MLXSW_REG_QPDSM_BASE_LEN, 31, 1,
		     MLXSW_REG_QPDSM_PRIO_ENTRY_REC_LEN, 0x00, false);

/* reg_qpdsm_prio_entry_color0_dscp
 * DSCP field in the outer label of the packet for color 0 and a given port.
 * Reserved when e=0.
 * Access: RW
 */
MLXSW_ITEM32_INDEXED(reg, qpdsm, prio_entry_color0_dscp,
		     MLXSW_REG_QPDSM_BASE_LEN, 24, 6,
		     MLXSW_REG_QPDSM_PRIO_ENTRY_REC_LEN, 0x00, false);

/* reg_qpdsm_prio_entry_color1_e
 * Enable update of the entry for color 1 and a given port.
 * Access: WO
 */
MLXSW_ITEM32_INDEXED(reg, qpdsm, prio_entry_color1_e,
		     MLXSW_REG_QPDSM_BASE_LEN, 23, 1,
		     MLXSW_REG_QPDSM_PRIO_ENTRY_REC_LEN, 0x00, false);

/* reg_qpdsm_prio_entry_color1_dscp
 * DSCP field in the outer label of the packet for color 1 and a given port.
 * Reserved when e=0.
 * Access: RW
 */
MLXSW_ITEM32_INDEXED(reg, qpdsm, prio_entry_color1_dscp,
		     MLXSW_REG_QPDSM_BASE_LEN, 16, 6,
		     MLXSW_REG_QPDSM_PRIO_ENTRY_REC_LEN, 0x00, false);

/* reg_qpdsm_prio_entry_color2_e
 * Enable update of the entry for color 2 and a given port.
 * Access: WO
 */
MLXSW_ITEM32_INDEXED(reg, qpdsm, prio_entry_color2_e,
		     MLXSW_REG_QPDSM_BASE_LEN, 15, 1,
		     MLXSW_REG_QPDSM_PRIO_ENTRY_REC_LEN, 0x00, false);

/* reg_qpdsm_prio_entry_color2_dscp
 * DSCP field in the outer label of the packet for color 2 and a given port.
 * Reserved when e=0.
 * Access: RW
 */
MLXSW_ITEM32_INDEXED(reg, qpdsm, prio_entry_color2_dscp,
		     MLXSW_REG_QPDSM_BASE_LEN, 8, 6,
		     MLXSW_REG_QPDSM_PRIO_ENTRY_REC_LEN, 0x00, false);

static inline void mlxsw_reg_qpdsm_pack(char *payload, u16 local_port)
{
	MLXSW_REG_ZERO(qpdsm, payload);
	mlxsw_reg_qpdsm_local_port_set(payload, local_port);
}

static inline void
mlxsw_reg_qpdsm_prio_pack(char *payload, unsigned short prio, u8 dscp)
{
	mlxsw_reg_qpdsm_prio_entry_color0_e_set(payload, prio, 1);
	mlxsw_reg_qpdsm_prio_entry_color0_dscp_set(payload, prio, dscp);
	mlxsw_reg_qpdsm_prio_entry_color1_e_set(payload, prio, 1);
	mlxsw_reg_qpdsm_prio_entry_color1_dscp_set(payload, prio, dscp);
	mlxsw_reg_qpdsm_prio_entry_color2_e_set(payload, prio, 1);
	mlxsw_reg_qpdsm_prio_entry_color2_dscp_set(payload, prio, dscp);
}

/* QPDP - QoS Port DSCP to Priority Mapping Register
 * -------------------------------------------------
 * This register controls the port default Switch Priority and Color. The
 * default Switch Priority and Color are used for frames where the trust state
 * uses default values. All member ports of a LAG should be configured with the
 * same default values.
 */
#define MLXSW_REG_QPDP_ID 0x4007
#define MLXSW_REG_QPDP_LEN 0x8

MLXSW_REG_DEFINE(qpdp, MLXSW_REG_QPDP_ID, MLXSW_REG_QPDP_LEN);

/* reg_qpdp_local_port
 * Local Port. Supported for data packets from CPU port.
 * Access: Index
 */
MLXSW_ITEM32_LP(reg, qpdp, 0x00, 16, 0x00, 12);

/* reg_qpdp_switch_prio
 * Default port Switch Priority (default 0)
 * Access: RW
 */
MLXSW_ITEM32(reg, qpdp, switch_prio, 0x04, 0, 4);

static inline void mlxsw_reg_qpdp_pack(char *payload, u16 local_port,
				       u8 switch_prio)
{
	MLXSW_REG_ZERO(qpdp, payload);
	mlxsw_reg_qpdp_local_port_set(payload, local_port);
	mlxsw_reg_qpdp_switch_prio_set(payload, switch_prio);
}

/* QPDPM - QoS Port DSCP to Priority Mapping Register
 * --------------------------------------------------
 * This register controls the mapping from DSCP field to
 * Switch Priority for IP packets.
 */
#define MLXSW_REG_QPDPM_ID 0x4013
#define MLXSW_REG_QPDPM_BASE_LEN 0x4 /* base length, without records */
#define MLXSW_REG_QPDPM_DSCP_ENTRY_REC_LEN 0x2 /* record length */
#define MLXSW_REG_QPDPM_DSCP_ENTRY_REC_MAX_COUNT 64
#define MLXSW_REG_QPDPM_LEN (MLXSW_REG_QPDPM_BASE_LEN +			\
			     MLXSW_REG_QPDPM_DSCP_ENTRY_REC_LEN *	\
			     MLXSW_REG_QPDPM_DSCP_ENTRY_REC_MAX_COUNT)

MLXSW_REG_DEFINE(qpdpm, MLXSW_REG_QPDPM_ID, MLXSW_REG_QPDPM_LEN);

/* reg_qpdpm_local_port
 * Local Port. Supported for data packets from CPU port.
 * Access: Index
 */
MLXSW_ITEM32_LP(reg, qpdpm, 0x00, 16, 0x00, 12);

/* reg_qpdpm_dscp_e
 * Enable update of the specific entry. When cleared, the switch_prio and color
 * fields are ignored and the previous switch_prio and color values are
 * preserved.
 * Access: WO
 */
MLXSW_ITEM16_INDEXED(reg, qpdpm, dscp_entry_e, MLXSW_REG_QPDPM_BASE_LEN, 15, 1,
		     MLXSW_REG_QPDPM_DSCP_ENTRY_REC_LEN, 0x00, false);

/* reg_qpdpm_dscp_prio
 * The new Switch Priority value for the relevant DSCP value.
 * Access: RW
 */
MLXSW_ITEM16_INDEXED(reg, qpdpm, dscp_entry_prio,
		     MLXSW_REG_QPDPM_BASE_LEN, 0, 4,
		     MLXSW_REG_QPDPM_DSCP_ENTRY_REC_LEN, 0x00, false);

static inline void mlxsw_reg_qpdpm_pack(char *payload, u16 local_port)
{
	MLXSW_REG_ZERO(qpdpm, payload);
	mlxsw_reg_qpdpm_local_port_set(payload, local_port);
}

static inline void
mlxsw_reg_qpdpm_dscp_pack(char *payload, unsigned short dscp, u8 prio)
{
	mlxsw_reg_qpdpm_dscp_entry_e_set(payload, dscp, 1);
	mlxsw_reg_qpdpm_dscp_entry_prio_set(payload, dscp, prio);
}

/* QTCTM - QoS Switch Traffic Class Table is Multicast-Aware Register
 * ------------------------------------------------------------------
 * This register configures if the Switch Priority to Traffic Class mapping is
 * based on Multicast packet indication. If so, then multicast packets will get
 * a Traffic Class that is plus (cap_max_tclass_data/2) the value configured by
 * QTCT.
 * By default, Switch Priority to Traffic Class mapping is not based on
 * Multicast packet indication.
 */
#define MLXSW_REG_QTCTM_ID 0x401A
#define MLXSW_REG_QTCTM_LEN 0x08

MLXSW_REG_DEFINE(qtctm, MLXSW_REG_QTCTM_ID, MLXSW_REG_QTCTM_LEN);

/* reg_qtctm_local_port
 * Local port number.
 * No support for CPU port.
 * Access: Index
 */
MLXSW_ITEM32_LP(reg, qtctm, 0x00, 16, 0x00, 12);

/* reg_qtctm_mc
 * Multicast Mode
 * Whether Switch Priority to Traffic Class mapping is based on Multicast packet
 * indication (default is 0, not based on Multicast packet indication).
 */
MLXSW_ITEM32(reg, qtctm, mc, 0x04, 0, 1);

static inline void
mlxsw_reg_qtctm_pack(char *payload, u16 local_port, bool mc)
{
	MLXSW_REG_ZERO(qtctm, payload);
	mlxsw_reg_qtctm_local_port_set(payload, local_port);
	mlxsw_reg_qtctm_mc_set(payload, mc);
}

/* QPSC - QoS PTP Shaper Configuration Register
 * --------------------------------------------
 * The QPSC allows advanced configuration of the shapers when QEEC.ptps=1.
 * Supported only on Spectrum-1.
 */
#define MLXSW_REG_QPSC_ID 0x401B
#define MLXSW_REG_QPSC_LEN 0x28

MLXSW_REG_DEFINE(qpsc, MLXSW_REG_QPSC_ID, MLXSW_REG_QPSC_LEN);

enum mlxsw_reg_qpsc_port_speed {
	MLXSW_REG_QPSC_PORT_SPEED_100M,
	MLXSW_REG_QPSC_PORT_SPEED_1G,
	MLXSW_REG_QPSC_PORT_SPEED_10G,
	MLXSW_REG_QPSC_PORT_SPEED_25G,
};

/* reg_qpsc_port_speed
 * Port speed.
 * Access: Index
 */
MLXSW_ITEM32(reg, qpsc, port_speed, 0x00, 0, 4);

/* reg_qpsc_shaper_time_exp
 * The base-time-interval for updating the shapers tokens (for all hierarchies).
 * shaper_update_rate = 2 ^ shaper_time_exp * (1 + shaper_time_mantissa) * 32nSec
 * shaper_rate = 64bit * shaper_inc / shaper_update_rate
 * Access: RW
 */
MLXSW_ITEM32(reg, qpsc, shaper_time_exp, 0x04, 16, 4);

/* reg_qpsc_shaper_time_mantissa
 * The base-time-interval for updating the shapers tokens (for all hierarchies).
 * shaper_update_rate = 2 ^ shaper_time_exp * (1 + shaper_time_mantissa) * 32nSec
 * shaper_rate = 64bit * shaper_inc / shaper_update_rate
 * Access: RW
 */
MLXSW_ITEM32(reg, qpsc, shaper_time_mantissa, 0x04, 0, 5);

/* reg_qpsc_shaper_inc
 * Number of tokens added to shaper on each update.
 * Units of 8B.
 * Access: RW
 */
MLXSW_ITEM32(reg, qpsc, shaper_inc, 0x08, 0, 5);

/* reg_qpsc_shaper_bs
 * Max shaper Burst size.
 * Burst size is 2 ^ max_shaper_bs * 512 [bits]
 * Range is: 5..25 (from 2KB..2GB)
 * Access: RW
 */
MLXSW_ITEM32(reg, qpsc, shaper_bs, 0x0C, 0, 6);

/* reg_qpsc_ptsc_we
 * Write enable to port_to_shaper_credits.
 * Access: WO
 */
MLXSW_ITEM32(reg, qpsc, ptsc_we, 0x10, 31, 1);

/* reg_qpsc_port_to_shaper_credits
 * For split ports: range 1..57
 * For non-split ports: range 1..112
 * Written only when ptsc_we is set.
 * Access: RW
 */
MLXSW_ITEM32(reg, qpsc, port_to_shaper_credits, 0x10, 0, 8);

/* reg_qpsc_ing_timestamp_inc
 * Ingress timestamp increment.
 * 2's complement.
 * The timestamp of MTPPTR at ingress will be incremented by this value. Global
 * value for all ports.
 * Same units as used by MTPPTR.
 * Access: RW
 */
MLXSW_ITEM32(reg, qpsc, ing_timestamp_inc, 0x20, 0, 32);

/* reg_qpsc_egr_timestamp_inc
 * Egress timestamp increment.
 * 2's complement.
 * The timestamp of MTPPTR at egress will be incremented by this value. Global
 * value for all ports.
 * Same units as used by MTPPTR.
 * Access: RW
 */
MLXSW_ITEM32(reg, qpsc, egr_timestamp_inc, 0x24, 0, 32);

static inline void
mlxsw_reg_qpsc_pack(char *payload, enum mlxsw_reg_qpsc_port_speed port_speed,
		    u8 shaper_time_exp, u8 shaper_time_mantissa, u8 shaper_inc,
		    u8 shaper_bs, u8 port_to_shaper_credits,
		    int ing_timestamp_inc, int egr_timestamp_inc)
{
	MLXSW_REG_ZERO(qpsc, payload);
	mlxsw_reg_qpsc_port_speed_set(payload, port_speed);
	mlxsw_reg_qpsc_shaper_time_exp_set(payload, shaper_time_exp);
	mlxsw_reg_qpsc_shaper_time_mantissa_set(payload, shaper_time_mantissa);
	mlxsw_reg_qpsc_shaper_inc_set(payload, shaper_inc);
	mlxsw_reg_qpsc_shaper_bs_set(payload, shaper_bs);
	mlxsw_reg_qpsc_ptsc_we_set(payload, true);
	mlxsw_reg_qpsc_port_to_shaper_credits_set(payload, port_to_shaper_credits);
	mlxsw_reg_qpsc_ing_timestamp_inc_set(payload, ing_timestamp_inc);
	mlxsw_reg_qpsc_egr_timestamp_inc_set(payload, egr_timestamp_inc);
}

/* PMLP - Ports Module to Local Port Register
 * ------------------------------------------
 * Configures the assignment of modules to local ports.
 */
#define MLXSW_REG_PMLP_ID 0x5002
#define MLXSW_REG_PMLP_LEN 0x40

MLXSW_REG_DEFINE(pmlp, MLXSW_REG_PMLP_ID, MLXSW_REG_PMLP_LEN);

/* reg_pmlp_rxtx
 * 0 - Tx value is used for both Tx and Rx.
 * 1 - Rx value is taken from a separte field.
 * Access: RW
 */
MLXSW_ITEM32(reg, pmlp, rxtx, 0x00, 31, 1);

/* reg_pmlp_local_port
 * Local port number.
 * Access: Index
 */
MLXSW_ITEM32_LP(reg, pmlp, 0x00, 16, 0x00, 12);

/* reg_pmlp_width
 * 0 - Unmap local port.
 * 1 - Lane 0 is used.
 * 2 - Lanes 0 and 1 are used.
 * 4 - Lanes 0, 1, 2 and 3 are used.
 * 8 - Lanes 0-7 are used.
 * Access: RW
 */
MLXSW_ITEM32(reg, pmlp, width, 0x00, 0, 8);

/* reg_pmlp_module
 * Module number.
 * Access: RW
 */
MLXSW_ITEM32_INDEXED(reg, pmlp, module, 0x04, 0, 8, 0x04, 0x00, false);

/* reg_pmlp_slot_index
 * Module number.
 * Slot_index
 * Slot_index = 0 represent the onboard (motherboard).
 * In case of non-modular system only slot_index = 0 is available.
 * Access: RW
 */
MLXSW_ITEM32_INDEXED(reg, pmlp, slot_index, 0x04, 8, 4, 0x04, 0x00, false);

/* reg_pmlp_tx_lane
 * Tx Lane. When rxtx field is cleared, this field is used for Rx as well.
 * Access: RW
 */
MLXSW_ITEM32_INDEXED(reg, pmlp, tx_lane, 0x04, 16, 4, 0x04, 0x00, false);

/* reg_pmlp_rx_lane
 * Rx Lane. When rxtx field is cleared, this field is ignored and Rx lane is
 * equal to Tx lane.
 * Access: RW
 */
MLXSW_ITEM32_INDEXED(reg, pmlp, rx_lane, 0x04, 24, 4, 0x04, 0x00, false);

static inline void mlxsw_reg_pmlp_pack(char *payload, u16 local_port)
{
	MLXSW_REG_ZERO(pmlp, payload);
	mlxsw_reg_pmlp_local_port_set(payload, local_port);
}

/* PMTU - Port MTU Register
 * ------------------------
 * Configures and reports the port MTU.
 */
#define MLXSW_REG_PMTU_ID 0x5003
#define MLXSW_REG_PMTU_LEN 0x10

MLXSW_REG_DEFINE(pmtu, MLXSW_REG_PMTU_ID, MLXSW_REG_PMTU_LEN);

/* reg_pmtu_local_port
 * Local port number.
 * Access: Index
 */
MLXSW_ITEM32_LP(reg, pmtu, 0x00, 16, 0x00, 12);

/* reg_pmtu_max_mtu
 * Maximum MTU.
 * When port type (e.g. Ethernet) is configured, the relevant MTU is
 * reported, otherwise the minimum between the max_mtu of the different
 * types is reported.
 * Access: RO
 */
MLXSW_ITEM32(reg, pmtu, max_mtu, 0x04, 16, 16);

/* reg_pmtu_admin_mtu
 * MTU value to set port to. Must be smaller or equal to max_mtu.
 * Note: If port type is Infiniband, then port must be disabled, when its
 * MTU is set.
 * Access: RW
 */
MLXSW_ITEM32(reg, pmtu, admin_mtu, 0x08, 16, 16);

/* reg_pmtu_oper_mtu
 * The actual MTU configured on the port. Packets exceeding this size
 * will be dropped.
 * Note: In Ethernet and FC oper_mtu == admin_mtu, however, in Infiniband
 * oper_mtu might be smaller than admin_mtu.
 * Access: RO
 */
MLXSW_ITEM32(reg, pmtu, oper_mtu, 0x0C, 16, 16);

static inline void mlxsw_reg_pmtu_pack(char *payload, u16 local_port,
				       u16 new_mtu)
{
	MLXSW_REG_ZERO(pmtu, payload);
	mlxsw_reg_pmtu_local_port_set(payload, local_port);
	mlxsw_reg_pmtu_max_mtu_set(payload, 0);
	mlxsw_reg_pmtu_admin_mtu_set(payload, new_mtu);
	mlxsw_reg_pmtu_oper_mtu_set(payload, 0);
}

/* PTYS - Port Type and Speed Register
 * -----------------------------------
 * Configures and reports the port speed type.
 *
 * Note: When set while the link is up, the changes will not take effect
 * until the port transitions from down to up state.
 */
#define MLXSW_REG_PTYS_ID 0x5004
#define MLXSW_REG_PTYS_LEN 0x40

MLXSW_REG_DEFINE(ptys, MLXSW_REG_PTYS_ID, MLXSW_REG_PTYS_LEN);

/* an_disable_admin
 * Auto negotiation disable administrative configuration
 * 0 - Device doesn't support AN disable.
 * 1 - Device supports AN disable.
 * Access: RW
 */
MLXSW_ITEM32(reg, ptys, an_disable_admin, 0x00, 30, 1);

/* reg_ptys_local_port
 * Local port number.
 * Access: Index
 */
MLXSW_ITEM32_LP(reg, ptys, 0x00, 16, 0x00, 12);

#define MLXSW_REG_PTYS_PROTO_MASK_IB	BIT(0)
#define MLXSW_REG_PTYS_PROTO_MASK_ETH	BIT(2)

/* reg_ptys_proto_mask
 * Protocol mask. Indicates which protocol is used.
 * 0 - Infiniband.
 * 1 - Fibre Channel.
 * 2 - Ethernet.
 * Access: Index
 */
MLXSW_ITEM32(reg, ptys, proto_mask, 0x00, 0, 3);

enum {
	MLXSW_REG_PTYS_AN_STATUS_NA,
	MLXSW_REG_PTYS_AN_STATUS_OK,
	MLXSW_REG_PTYS_AN_STATUS_FAIL,
};

/* reg_ptys_an_status
 * Autonegotiation status.
 * Access: RO
 */
MLXSW_ITEM32(reg, ptys, an_status, 0x04, 28, 4);

#define MLXSW_REG_PTYS_EXT_ETH_SPEED_SGMII_100M				BIT(0)
#define MLXSW_REG_PTYS_EXT_ETH_SPEED_1000BASE_X_SGMII			BIT(1)
#define MLXSW_REG_PTYS_EXT_ETH_SPEED_5GBASE_R				BIT(3)
#define MLXSW_REG_PTYS_EXT_ETH_SPEED_XFI_XAUI_1_10G			BIT(4)
#define MLXSW_REG_PTYS_EXT_ETH_SPEED_XLAUI_4_XLPPI_4_40G		BIT(5)
#define MLXSW_REG_PTYS_EXT_ETH_SPEED_25GAUI_1_25GBASE_CR_KR		BIT(6)
#define MLXSW_REG_PTYS_EXT_ETH_SPEED_50GAUI_2_LAUI_2_50GBASE_CR2_KR2	BIT(7)
#define MLXSW_REG_PTYS_EXT_ETH_SPEED_50GAUI_1_LAUI_1_50GBASE_CR_KR	BIT(8)
#define MLXSW_REG_PTYS_EXT_ETH_SPEED_CAUI_4_100GBASE_CR4_KR4		BIT(9)
#define MLXSW_REG_PTYS_EXT_ETH_SPEED_100GAUI_2_100GBASE_CR2_KR2		BIT(10)
#define MLXSW_REG_PTYS_EXT_ETH_SPEED_100GAUI_1_100GBASE_CR_KR		BIT(11)
#define MLXSW_REG_PTYS_EXT_ETH_SPEED_200GAUI_4_200GBASE_CR4_KR4		BIT(12)
#define MLXSW_REG_PTYS_EXT_ETH_SPEED_200GAUI_2_200GBASE_CR2_KR2		BIT(13)
#define MLXSW_REG_PTYS_EXT_ETH_SPEED_400GAUI_8				BIT(15)
#define MLXSW_REG_PTYS_EXT_ETH_SPEED_400GAUI_4_400GBASE_CR4_KR4		BIT(16)
#define MLXSW_REG_PTYS_EXT_ETH_SPEED_800GAUI_8				BIT(19)

/* reg_ptys_ext_eth_proto_cap
 * Extended Ethernet port supported speeds and protocols.
 * Access: RO
 */
MLXSW_ITEM32(reg, ptys, ext_eth_proto_cap, 0x08, 0, 32);

#define MLXSW_REG_PTYS_ETH_SPEED_SGMII			BIT(0)
#define MLXSW_REG_PTYS_ETH_SPEED_1000BASE_KX		BIT(1)
#define MLXSW_REG_PTYS_ETH_SPEED_10GBASE_CX4		BIT(2)
#define MLXSW_REG_PTYS_ETH_SPEED_10GBASE_KX4		BIT(3)
#define MLXSW_REG_PTYS_ETH_SPEED_10GBASE_KR		BIT(4)
#define MLXSW_REG_PTYS_ETH_SPEED_40GBASE_CR4		BIT(6)
#define MLXSW_REG_PTYS_ETH_SPEED_40GBASE_KR4		BIT(7)
#define MLXSW_REG_PTYS_ETH_SPEED_10GBASE_CR		BIT(12)
#define MLXSW_REG_PTYS_ETH_SPEED_10GBASE_SR		BIT(13)
#define MLXSW_REG_PTYS_ETH_SPEED_10GBASE_ER_LR		BIT(14)
#define MLXSW_REG_PTYS_ETH_SPEED_40GBASE_SR4		BIT(15)
#define MLXSW_REG_PTYS_ETH_SPEED_40GBASE_LR4_ER4	BIT(16)
#define MLXSW_REG_PTYS_ETH_SPEED_50GBASE_SR2		BIT(18)
#define MLXSW_REG_PTYS_ETH_SPEED_50GBASE_KR4		BIT(19)
#define MLXSW_REG_PTYS_ETH_SPEED_100GBASE_CR4		BIT(20)
#define MLXSW_REG_PTYS_ETH_SPEED_100GBASE_SR4		BIT(21)
#define MLXSW_REG_PTYS_ETH_SPEED_100GBASE_KR4		BIT(22)
#define MLXSW_REG_PTYS_ETH_SPEED_100GBASE_LR4_ER4	BIT(23)
#define MLXSW_REG_PTYS_ETH_SPEED_100BASE_T		BIT(24)
#define MLXSW_REG_PTYS_ETH_SPEED_1000BASE_T		BIT(25)
#define MLXSW_REG_PTYS_ETH_SPEED_25GBASE_CR		BIT(27)
#define MLXSW_REG_PTYS_ETH_SPEED_25GBASE_KR		BIT(28)
#define MLXSW_REG_PTYS_ETH_SPEED_25GBASE_SR		BIT(29)
#define MLXSW_REG_PTYS_ETH_SPEED_50GBASE_CR2		BIT(30)
#define MLXSW_REG_PTYS_ETH_SPEED_50GBASE_KR2		BIT(31)

/* reg_ptys_eth_proto_cap
 * Ethernet port supported speeds and protocols.
 * Access: RO
 */
MLXSW_ITEM32(reg, ptys, eth_proto_cap, 0x0C, 0, 32);

/* reg_ptys_ext_eth_proto_admin
 * Extended speed and protocol to set port to.
 * Access: RW
 */
MLXSW_ITEM32(reg, ptys, ext_eth_proto_admin, 0x14, 0, 32);

/* reg_ptys_eth_proto_admin
 * Speed and protocol to set port to.
 * Access: RW
 */
MLXSW_ITEM32(reg, ptys, eth_proto_admin, 0x18, 0, 32);

/* reg_ptys_ext_eth_proto_oper
 * The extended current speed and protocol configured for the port.
 * Access: RO
 */
MLXSW_ITEM32(reg, ptys, ext_eth_proto_oper, 0x20, 0, 32);

/* reg_ptys_eth_proto_oper
 * The current speed and protocol configured for the port.
 * Access: RO
 */
MLXSW_ITEM32(reg, ptys, eth_proto_oper, 0x24, 0, 32);

enum mlxsw_reg_ptys_connector_type {
	MLXSW_REG_PTYS_CONNECTOR_TYPE_UNKNOWN_OR_NO_CONNECTOR,
	MLXSW_REG_PTYS_CONNECTOR_TYPE_PORT_NONE,
	MLXSW_REG_PTYS_CONNECTOR_TYPE_PORT_TP,
	MLXSW_REG_PTYS_CONNECTOR_TYPE_PORT_AUI,
	MLXSW_REG_PTYS_CONNECTOR_TYPE_PORT_BNC,
	MLXSW_REG_PTYS_CONNECTOR_TYPE_PORT_MII,
	MLXSW_REG_PTYS_CONNECTOR_TYPE_PORT_FIBRE,
	MLXSW_REG_PTYS_CONNECTOR_TYPE_PORT_DA,
	MLXSW_REG_PTYS_CONNECTOR_TYPE_PORT_OTHER,
};

/* reg_ptys_connector_type
 * Connector type indication.
 * Access: RO
 */
MLXSW_ITEM32(reg, ptys, connector_type, 0x2C, 0, 4);

static inline void mlxsw_reg_ptys_eth_pack(char *payload, u16 local_port,
					   u32 proto_admin, bool autoneg)
{
	MLXSW_REG_ZERO(ptys, payload);
	mlxsw_reg_ptys_local_port_set(payload, local_port);
	mlxsw_reg_ptys_proto_mask_set(payload, MLXSW_REG_PTYS_PROTO_MASK_ETH);
	mlxsw_reg_ptys_eth_proto_admin_set(payload, proto_admin);
	mlxsw_reg_ptys_an_disable_admin_set(payload, !autoneg);
}

static inline void mlxsw_reg_ptys_ext_eth_pack(char *payload, u16 local_port,
					       u32 proto_admin, bool autoneg)
{
	MLXSW_REG_ZERO(ptys, payload);
	mlxsw_reg_ptys_local_port_set(payload, local_port);
	mlxsw_reg_ptys_proto_mask_set(payload, MLXSW_REG_PTYS_PROTO_MASK_ETH);
	mlxsw_reg_ptys_ext_eth_proto_admin_set(payload, proto_admin);
	mlxsw_reg_ptys_an_disable_admin_set(payload, !autoneg);
}

static inline void mlxsw_reg_ptys_eth_unpack(char *payload,
					     u32 *p_eth_proto_cap,
					     u32 *p_eth_proto_admin,
					     u32 *p_eth_proto_oper)
{
	if (p_eth_proto_cap)
		*p_eth_proto_cap =
			mlxsw_reg_ptys_eth_proto_cap_get(payload);
	if (p_eth_proto_admin)
		*p_eth_proto_admin =
			mlxsw_reg_ptys_eth_proto_admin_get(payload);
	if (p_eth_proto_oper)
		*p_eth_proto_oper =
			mlxsw_reg_ptys_eth_proto_oper_get(payload);
}

static inline void mlxsw_reg_ptys_ext_eth_unpack(char *payload,
						 u32 *p_eth_proto_cap,
						 u32 *p_eth_proto_admin,
						 u32 *p_eth_proto_oper)
{
	if (p_eth_proto_cap)
		*p_eth_proto_cap =
			mlxsw_reg_ptys_ext_eth_proto_cap_get(payload);
	if (p_eth_proto_admin)
		*p_eth_proto_admin =
			mlxsw_reg_ptys_ext_eth_proto_admin_get(payload);
	if (p_eth_proto_oper)
		*p_eth_proto_oper =
			mlxsw_reg_ptys_ext_eth_proto_oper_get(payload);
}

/* PPAD - Port Physical Address Register
 * -------------------------------------
 * The PPAD register configures the per port physical MAC address.
 */
#define MLXSW_REG_PPAD_ID 0x5005
#define MLXSW_REG_PPAD_LEN 0x10

MLXSW_REG_DEFINE(ppad, MLXSW_REG_PPAD_ID, MLXSW_REG_PPAD_LEN);

/* reg_ppad_single_base_mac
 * 0: base_mac, local port should be 0 and mac[7:0] is
 * reserved. HW will set incremental
 * 1: single_mac - mac of the local_port
 * Access: RW
 */
MLXSW_ITEM32(reg, ppad, single_base_mac, 0x00, 28, 1);

/* reg_ppad_local_port
 * port number, if single_base_mac = 0 then local_port is reserved
 * Access: RW
 */
MLXSW_ITEM32_LP(reg, ppad, 0x00, 16, 0x00, 24);

/* reg_ppad_mac
 * If single_base_mac = 0 - base MAC address, mac[7:0] is reserved.
 * If single_base_mac = 1 - the per port MAC address
 * Access: RW
 */
MLXSW_ITEM_BUF(reg, ppad, mac, 0x02, 6);

static inline void mlxsw_reg_ppad_pack(char *payload, bool single_base_mac,
				       u16 local_port)
{
	MLXSW_REG_ZERO(ppad, payload);
	mlxsw_reg_ppad_single_base_mac_set(payload, !!single_base_mac);
	mlxsw_reg_ppad_local_port_set(payload, local_port);
}

/* PAOS - Ports Administrative and Operational Status Register
 * -----------------------------------------------------------
 * Configures and retrieves per port administrative and operational status.
 */
#define MLXSW_REG_PAOS_ID 0x5006
#define MLXSW_REG_PAOS_LEN 0x10

MLXSW_REG_DEFINE(paos, MLXSW_REG_PAOS_ID, MLXSW_REG_PAOS_LEN);

/* reg_paos_swid
 * Switch partition ID with which to associate the port.
 * Note: while external ports uses unique local port numbers (and thus swid is
 * redundant), router ports use the same local port number where swid is the
 * only indication for the relevant port.
 * Access: Index
 */
MLXSW_ITEM32(reg, paos, swid, 0x00, 24, 8);

/* reg_paos_local_port
 * Local port number.
 * Access: Index
 */
MLXSW_ITEM32_LP(reg, paos, 0x00, 16, 0x00, 12);

/* reg_paos_admin_status
 * Port administrative state (the desired state of the port):
 * 1 - Up.
 * 2 - Down.
 * 3 - Up once. This means that in case of link failure, the port won't go
 *     into polling mode, but will wait to be re-enabled by software.
 * 4 - Disabled by system. Can only be set by hardware.
 * Access: RW
 */
MLXSW_ITEM32(reg, paos, admin_status, 0x00, 8, 4);

/* reg_paos_oper_status
 * Port operational state (the current state):
 * 1 - Up.
 * 2 - Down.
 * 3 - Down by port failure. This means that the device will not let the
 *     port up again until explicitly specified by software.
 * Access: RO
 */
MLXSW_ITEM32(reg, paos, oper_status, 0x00, 0, 4);

/* reg_paos_ase
 * Admin state update enabled.
 * Access: WO
 */
MLXSW_ITEM32(reg, paos, ase, 0x04, 31, 1);

/* reg_paos_ee
 * Event update enable. If this bit is set, event generation will be
 * updated based on the e field.
 * Access: WO
 */
MLXSW_ITEM32(reg, paos, ee, 0x04, 30, 1);

/* reg_paos_e
 * Event generation on operational state change:
 * 0 - Do not generate event.
 * 1 - Generate Event.
 * 2 - Generate Single Event.
 * Access: RW
 */
MLXSW_ITEM32(reg, paos, e, 0x04, 0, 2);

static inline void mlxsw_reg_paos_pack(char *payload, u16 local_port,
				       enum mlxsw_port_admin_status status)
{
	MLXSW_REG_ZERO(paos, payload);
	mlxsw_reg_paos_swid_set(payload, 0);
	mlxsw_reg_paos_local_port_set(payload, local_port);
	mlxsw_reg_paos_admin_status_set(payload, status);
	mlxsw_reg_paos_oper_status_set(payload, 0);
	mlxsw_reg_paos_ase_set(payload, 1);
	mlxsw_reg_paos_ee_set(payload, 1);
	mlxsw_reg_paos_e_set(payload, 1);
}

/* PFCC - Ports Flow Control Configuration Register
 * ------------------------------------------------
 * Configures and retrieves the per port flow control configuration.
 */
#define MLXSW_REG_PFCC_ID 0x5007
#define MLXSW_REG_PFCC_LEN 0x20

MLXSW_REG_DEFINE(pfcc, MLXSW_REG_PFCC_ID, MLXSW_REG_PFCC_LEN);

/* reg_pfcc_local_port
 * Local port number.
 * Access: Index
 */
MLXSW_ITEM32_LP(reg, pfcc, 0x00, 16, 0x00, 12);

/* reg_pfcc_pnat
 * Port number access type. Determines the way local_port is interpreted:
 * 0 - Local port number.
 * 1 - IB / label port number.
 * Access: Index
 */
MLXSW_ITEM32(reg, pfcc, pnat, 0x00, 14, 2);

/* reg_pfcc_shl_cap
 * Send to higher layers capabilities:
 * 0 - No capability of sending Pause and PFC frames to higher layers.
 * 1 - Device has capability of sending Pause and PFC frames to higher
 *     layers.
 * Access: RO
 */
MLXSW_ITEM32(reg, pfcc, shl_cap, 0x00, 1, 1);

/* reg_pfcc_shl_opr
 * Send to higher layers operation:
 * 0 - Pause and PFC frames are handled by the port (default).
 * 1 - Pause and PFC frames are handled by the port and also sent to
 *     higher layers. Only valid if shl_cap = 1.
 * Access: RW
 */
MLXSW_ITEM32(reg, pfcc, shl_opr, 0x00, 0, 1);

/* reg_pfcc_ppan
 * Pause policy auto negotiation.
 * 0 - Disabled. Generate / ignore Pause frames based on pptx / pprtx.
 * 1 - Enabled. When auto-negotiation is performed, set the Pause policy
 *     based on the auto-negotiation resolution.
 * Access: RW
 *
 * Note: The auto-negotiation advertisement is set according to pptx and
 * pprtx. When PFC is set on Tx / Rx, ppan must be set to 0.
 */
MLXSW_ITEM32(reg, pfcc, ppan, 0x04, 28, 4);

/* reg_pfcc_prio_mask_tx
 * Bit per priority indicating if Tx flow control policy should be
 * updated based on bit pfctx.
 * Access: WO
 */
MLXSW_ITEM32(reg, pfcc, prio_mask_tx, 0x04, 16, 8);

/* reg_pfcc_prio_mask_rx
 * Bit per priority indicating if Rx flow control policy should be
 * updated based on bit pfcrx.
 * Access: WO
 */
MLXSW_ITEM32(reg, pfcc, prio_mask_rx, 0x04, 0, 8);

/* reg_pfcc_pptx
 * Admin Pause policy on Tx.
 * 0 - Never generate Pause frames (default).
 * 1 - Generate Pause frames according to Rx buffer threshold.
 * Access: RW
 */
MLXSW_ITEM32(reg, pfcc, pptx, 0x08, 31, 1);

/* reg_pfcc_aptx
 * Active (operational) Pause policy on Tx.
 * 0 - Never generate Pause frames.
 * 1 - Generate Pause frames according to Rx buffer threshold.
 * Access: RO
 */
MLXSW_ITEM32(reg, pfcc, aptx, 0x08, 30, 1);

/* reg_pfcc_pfctx
 * Priority based flow control policy on Tx[7:0]. Per-priority bit mask:
 * 0 - Never generate priority Pause frames on the specified priority
 *     (default).
 * 1 - Generate priority Pause frames according to Rx buffer threshold on
 *     the specified priority.
 * Access: RW
 *
 * Note: pfctx and pptx must be mutually exclusive.
 */
MLXSW_ITEM32(reg, pfcc, pfctx, 0x08, 16, 8);

/* reg_pfcc_pprx
 * Admin Pause policy on Rx.
 * 0 - Ignore received Pause frames (default).
 * 1 - Respect received Pause frames.
 * Access: RW
 */
MLXSW_ITEM32(reg, pfcc, pprx, 0x0C, 31, 1);

/* reg_pfcc_aprx
 * Active (operational) Pause policy on Rx.
 * 0 - Ignore received Pause frames.
 * 1 - Respect received Pause frames.
 * Access: RO
 */
MLXSW_ITEM32(reg, pfcc, aprx, 0x0C, 30, 1);

/* reg_pfcc_pfcrx
 * Priority based flow control policy on Rx[7:0]. Per-priority bit mask:
 * 0 - Ignore incoming priority Pause frames on the specified priority
 *     (default).
 * 1 - Respect incoming priority Pause frames on the specified priority.
 * Access: RW
 */
MLXSW_ITEM32(reg, pfcc, pfcrx, 0x0C, 16, 8);

#define MLXSW_REG_PFCC_ALL_PRIO 0xFF

static inline void mlxsw_reg_pfcc_prio_pack(char *payload, u8 pfc_en)
{
	mlxsw_reg_pfcc_prio_mask_tx_set(payload, MLXSW_REG_PFCC_ALL_PRIO);
	mlxsw_reg_pfcc_prio_mask_rx_set(payload, MLXSW_REG_PFCC_ALL_PRIO);
	mlxsw_reg_pfcc_pfctx_set(payload, pfc_en);
	mlxsw_reg_pfcc_pfcrx_set(payload, pfc_en);
}

static inline void mlxsw_reg_pfcc_pack(char *payload, u16 local_port)
{
	MLXSW_REG_ZERO(pfcc, payload);
	mlxsw_reg_pfcc_local_port_set(payload, local_port);
}

/* PPCNT - Ports Performance Counters Register
 * -------------------------------------------
 * The PPCNT register retrieves per port performance counters.
 */
#define MLXSW_REG_PPCNT_ID 0x5008
#define MLXSW_REG_PPCNT_LEN 0x100
#define MLXSW_REG_PPCNT_COUNTERS_OFFSET 0x08

MLXSW_REG_DEFINE(ppcnt, MLXSW_REG_PPCNT_ID, MLXSW_REG_PPCNT_LEN);

/* reg_ppcnt_swid
 * For HCA: must be always 0.
 * Switch partition ID to associate port with.
 * Switch partitions are numbered from 0 to 7 inclusively.
 * Switch partition 254 indicates stacking ports.
 * Switch partition 255 indicates all switch partitions.
 * Only valid on Set() operation with local_port=255.
 * Access: Index
 */
MLXSW_ITEM32(reg, ppcnt, swid, 0x00, 24, 8);

/* reg_ppcnt_local_port
 * Local port number.
 * Access: Index
 */
MLXSW_ITEM32_LP(reg, ppcnt, 0x00, 16, 0x00, 12);

/* reg_ppcnt_pnat
 * Port number access type:
 * 0 - Local port number
 * 1 - IB port number
 * Access: Index
 */
MLXSW_ITEM32(reg, ppcnt, pnat, 0x00, 14, 2);

enum mlxsw_reg_ppcnt_grp {
	MLXSW_REG_PPCNT_IEEE_8023_CNT = 0x0,
	MLXSW_REG_PPCNT_RFC_2863_CNT = 0x1,
	MLXSW_REG_PPCNT_RFC_2819_CNT = 0x2,
	MLXSW_REG_PPCNT_RFC_3635_CNT = 0x3,
	MLXSW_REG_PPCNT_EXT_CNT = 0x5,
	MLXSW_REG_PPCNT_DISCARD_CNT = 0x6,
	MLXSW_REG_PPCNT_PRIO_CNT = 0x10,
	MLXSW_REG_PPCNT_TC_CNT = 0x11,
	MLXSW_REG_PPCNT_TC_CONG_CNT = 0x13,
};

/* reg_ppcnt_grp
 * Performance counter group.
 * Group 63 indicates all groups. Only valid on Set() operation with
 * clr bit set.
 * 0x0: IEEE 802.3 Counters
 * 0x1: RFC 2863 Counters
 * 0x2: RFC 2819 Counters
 * 0x3: RFC 3635 Counters
 * 0x5: Ethernet Extended Counters
 * 0x6: Ethernet Discard Counters
 * 0x8: Link Level Retransmission Counters
 * 0x10: Per Priority Counters
 * 0x11: Per Traffic Class Counters
 * 0x12: Physical Layer Counters
 * 0x13: Per Traffic Class Congestion Counters
 * Access: Index
 */
MLXSW_ITEM32(reg, ppcnt, grp, 0x00, 0, 6);

/* reg_ppcnt_clr
 * Clear counters. Setting the clr bit will reset the counter value
 * for all counters in the counter group. This bit can be set
 * for both Set() and Get() operation.
 * Access: OP
 */
MLXSW_ITEM32(reg, ppcnt, clr, 0x04, 31, 1);

/* reg_ppcnt_lp_gl
 * Local port global variable.
 * 0: local_port 255 = all ports of the device.
 * 1: local_port indicates local port number for all ports.
 * Access: OP
 */
MLXSW_ITEM32(reg, ppcnt, lp_gl, 0x04, 30, 1);

/* reg_ppcnt_prio_tc
 * Priority for counter set that support per priority, valid values: 0-7.
 * Traffic class for counter set that support per traffic class,
 * valid values: 0- cap_max_tclass-1 .
 * For HCA: cap_max_tclass is always 8.
 * Otherwise must be 0.
 * Access: Index
 */
MLXSW_ITEM32(reg, ppcnt, prio_tc, 0x04, 0, 5);

/* Ethernet IEEE 802.3 Counter Group */

/* reg_ppcnt_a_frames_transmitted_ok
 * Access: RO
 */
MLXSW_ITEM64(reg, ppcnt, a_frames_transmitted_ok,
	     MLXSW_REG_PPCNT_COUNTERS_OFFSET + 0x00, 0, 64);

/* reg_ppcnt_a_frames_received_ok
 * Access: RO
 */
MLXSW_ITEM64(reg, ppcnt, a_frames_received_ok,
	     MLXSW_REG_PPCNT_COUNTERS_OFFSET + 0x08, 0, 64);

/* reg_ppcnt_a_frame_check_sequence_errors
 * Access: RO
 */
MLXSW_ITEM64(reg, ppcnt, a_frame_check_sequence_errors,
	     MLXSW_REG_PPCNT_COUNTERS_OFFSET + 0x10, 0, 64);

/* reg_ppcnt_a_alignment_errors
 * Access: RO
 */
MLXSW_ITEM64(reg, ppcnt, a_alignment_errors,
	     MLXSW_REG_PPCNT_COUNTERS_OFFSET + 0x18, 0, 64);

/* reg_ppcnt_a_octets_transmitted_ok
 * Access: RO
 */
MLXSW_ITEM64(reg, ppcnt, a_octets_transmitted_ok,
	     MLXSW_REG_PPCNT_COUNTERS_OFFSET + 0x20, 0, 64);

/* reg_ppcnt_a_octets_received_ok
 * Access: RO
 */
MLXSW_ITEM64(reg, ppcnt, a_octets_received_ok,
	     MLXSW_REG_PPCNT_COUNTERS_OFFSET + 0x28, 0, 64);

/* reg_ppcnt_a_multicast_frames_xmitted_ok
 * Access: RO
 */
MLXSW_ITEM64(reg, ppcnt, a_multicast_frames_xmitted_ok,
	     MLXSW_REG_PPCNT_COUNTERS_OFFSET + 0x30, 0, 64);

/* reg_ppcnt_a_broadcast_frames_xmitted_ok
 * Access: RO
 */
MLXSW_ITEM64(reg, ppcnt, a_broadcast_frames_xmitted_ok,
	     MLXSW_REG_PPCNT_COUNTERS_OFFSET + 0x38, 0, 64);

/* reg_ppcnt_a_multicast_frames_received_ok
 * Access: RO
 */
MLXSW_ITEM64(reg, ppcnt, a_multicast_frames_received_ok,
	     MLXSW_REG_PPCNT_COUNTERS_OFFSET + 0x40, 0, 64);

/* reg_ppcnt_a_broadcast_frames_received_ok
 * Access: RO
 */
MLXSW_ITEM64(reg, ppcnt, a_broadcast_frames_received_ok,
	     MLXSW_REG_PPCNT_COUNTERS_OFFSET + 0x48, 0, 64);

/* reg_ppcnt_a_in_range_length_errors
 * Access: RO
 */
MLXSW_ITEM64(reg, ppcnt, a_in_range_length_errors,
	     MLXSW_REG_PPCNT_COUNTERS_OFFSET + 0x50, 0, 64);

/* reg_ppcnt_a_out_of_range_length_field
 * Access: RO
 */
MLXSW_ITEM64(reg, ppcnt, a_out_of_range_length_field,
	     MLXSW_REG_PPCNT_COUNTERS_OFFSET + 0x58, 0, 64);

/* reg_ppcnt_a_frame_too_long_errors
 * Access: RO
 */
MLXSW_ITEM64(reg, ppcnt, a_frame_too_long_errors,
	     MLXSW_REG_PPCNT_COUNTERS_OFFSET + 0x60, 0, 64);

/* reg_ppcnt_a_symbol_error_during_carrier
 * Access: RO
 */
MLXSW_ITEM64(reg, ppcnt, a_symbol_error_during_carrier,
	     MLXSW_REG_PPCNT_COUNTERS_OFFSET + 0x68, 0, 64);

/* reg_ppcnt_a_mac_control_frames_transmitted
 * Access: RO
 */
MLXSW_ITEM64(reg, ppcnt, a_mac_control_frames_transmitted,
	     MLXSW_REG_PPCNT_COUNTERS_OFFSET + 0x70, 0, 64);

/* reg_ppcnt_a_mac_control_frames_received
 * Access: RO
 */
MLXSW_ITEM64(reg, ppcnt, a_mac_control_frames_received,
	     MLXSW_REG_PPCNT_COUNTERS_OFFSET + 0x78, 0, 64);

/* reg_ppcnt_a_unsupported_opcodes_received
 * Access: RO
 */
MLXSW_ITEM64(reg, ppcnt, a_unsupported_opcodes_received,
	     MLXSW_REG_PPCNT_COUNTERS_OFFSET + 0x80, 0, 64);

/* reg_ppcnt_a_pause_mac_ctrl_frames_received
 * Access: RO
 */
MLXSW_ITEM64(reg, ppcnt, a_pause_mac_ctrl_frames_received,
	     MLXSW_REG_PPCNT_COUNTERS_OFFSET + 0x88, 0, 64);

/* reg_ppcnt_a_pause_mac_ctrl_frames_transmitted
 * Access: RO
 */
MLXSW_ITEM64(reg, ppcnt, a_pause_mac_ctrl_frames_transmitted,
	     MLXSW_REG_PPCNT_COUNTERS_OFFSET + 0x90, 0, 64);

/* Ethernet RFC 2863 Counter Group */

/* reg_ppcnt_if_in_discards
 * Access: RO
 */
MLXSW_ITEM64(reg, ppcnt, if_in_discards,
	     MLXSW_REG_PPCNT_COUNTERS_OFFSET + 0x10, 0, 64);

/* reg_ppcnt_if_out_discards
 * Access: RO
 */
MLXSW_ITEM64(reg, ppcnt, if_out_discards,
	     MLXSW_REG_PPCNT_COUNTERS_OFFSET + 0x38, 0, 64);

/* reg_ppcnt_if_out_errors
 * Access: RO
 */
MLXSW_ITEM64(reg, ppcnt, if_out_errors,
	     MLXSW_REG_PPCNT_COUNTERS_OFFSET + 0x40, 0, 64);

/* Ethernet RFC 2819 Counter Group */

/* reg_ppcnt_ether_stats_undersize_pkts
 * Access: RO
 */
MLXSW_ITEM64(reg, ppcnt, ether_stats_undersize_pkts,
	     MLXSW_REG_PPCNT_COUNTERS_OFFSET + 0x30, 0, 64);

/* reg_ppcnt_ether_stats_oversize_pkts
 * Access: RO
 */
MLXSW_ITEM64(reg, ppcnt, ether_stats_oversize_pkts,
	     MLXSW_REG_PPCNT_COUNTERS_OFFSET + 0x38, 0, 64);

/* reg_ppcnt_ether_stats_fragments
 * Access: RO
 */
MLXSW_ITEM64(reg, ppcnt, ether_stats_fragments,
	     MLXSW_REG_PPCNT_COUNTERS_OFFSET + 0x40, 0, 64);

/* reg_ppcnt_ether_stats_pkts64octets
 * Access: RO
 */
MLXSW_ITEM64(reg, ppcnt, ether_stats_pkts64octets,
	     MLXSW_REG_PPCNT_COUNTERS_OFFSET + 0x58, 0, 64);

/* reg_ppcnt_ether_stats_pkts65to127octets
 * Access: RO
 */
MLXSW_ITEM64(reg, ppcnt, ether_stats_pkts65to127octets,
	     MLXSW_REG_PPCNT_COUNTERS_OFFSET + 0x60, 0, 64);

/* reg_ppcnt_ether_stats_pkts128to255octets
 * Access: RO
 */
MLXSW_ITEM64(reg, ppcnt, ether_stats_pkts128to255octets,
	     MLXSW_REG_PPCNT_COUNTERS_OFFSET + 0x68, 0, 64);

/* reg_ppcnt_ether_stats_pkts256to511octets
 * Access: RO
 */
MLXSW_ITEM64(reg, ppcnt, ether_stats_pkts256to511octets,
	     MLXSW_REG_PPCNT_COUNTERS_OFFSET + 0x70, 0, 64);

/* reg_ppcnt_ether_stats_pkts512to1023octets
 * Access: RO
 */
MLXSW_ITEM64(reg, ppcnt, ether_stats_pkts512to1023octets,
	     MLXSW_REG_PPCNT_COUNTERS_OFFSET + 0x78, 0, 64);

/* reg_ppcnt_ether_stats_pkts1024to1518octets
 * Access: RO
 */
MLXSW_ITEM64(reg, ppcnt, ether_stats_pkts1024to1518octets,
	     MLXSW_REG_PPCNT_COUNTERS_OFFSET + 0x80, 0, 64);

/* reg_ppcnt_ether_stats_pkts1519to2047octets
 * Access: RO
 */
MLXSW_ITEM64(reg, ppcnt, ether_stats_pkts1519to2047octets,
	     MLXSW_REG_PPCNT_COUNTERS_OFFSET + 0x88, 0, 64);

/* reg_ppcnt_ether_stats_pkts2048to4095octets
 * Access: RO
 */
MLXSW_ITEM64(reg, ppcnt, ether_stats_pkts2048to4095octets,
	     MLXSW_REG_PPCNT_COUNTERS_OFFSET + 0x90, 0, 64);

/* reg_ppcnt_ether_stats_pkts4096to8191octets
 * Access: RO
 */
MLXSW_ITEM64(reg, ppcnt, ether_stats_pkts4096to8191octets,
	     MLXSW_REG_PPCNT_COUNTERS_OFFSET + 0x98, 0, 64);

/* reg_ppcnt_ether_stats_pkts8192to10239octets
 * Access: RO
 */
MLXSW_ITEM64(reg, ppcnt, ether_stats_pkts8192to10239octets,
	     MLXSW_REG_PPCNT_COUNTERS_OFFSET + 0xA0, 0, 64);

/* Ethernet RFC 3635 Counter Group */

/* reg_ppcnt_dot3stats_fcs_errors
 * Access: RO
 */
MLXSW_ITEM64(reg, ppcnt, dot3stats_fcs_errors,
	     MLXSW_REG_PPCNT_COUNTERS_OFFSET + 0x08, 0, 64);

/* reg_ppcnt_dot3stats_symbol_errors
 * Access: RO
 */
MLXSW_ITEM64(reg, ppcnt, dot3stats_symbol_errors,
	     MLXSW_REG_PPCNT_COUNTERS_OFFSET + 0x60, 0, 64);

/* reg_ppcnt_dot3control_in_unknown_opcodes
 * Access: RO
 */
MLXSW_ITEM64(reg, ppcnt, dot3control_in_unknown_opcodes,
	     MLXSW_REG_PPCNT_COUNTERS_OFFSET + 0x68, 0, 64);

/* reg_ppcnt_dot3in_pause_frames
 * Access: RO
 */
MLXSW_ITEM64(reg, ppcnt, dot3in_pause_frames,
	     MLXSW_REG_PPCNT_COUNTERS_OFFSET + 0x70, 0, 64);

/* Ethernet Extended Counter Group Counters */

/* reg_ppcnt_ecn_marked
 * Access: RO
 */
MLXSW_ITEM64(reg, ppcnt, ecn_marked,
	     MLXSW_REG_PPCNT_COUNTERS_OFFSET + 0x08, 0, 64);

/* Ethernet Discard Counter Group Counters */

/* reg_ppcnt_ingress_general
 * Access: RO
 */
MLXSW_ITEM64(reg, ppcnt, ingress_general,
	     MLXSW_REG_PPCNT_COUNTERS_OFFSET + 0x00, 0, 64);

/* reg_ppcnt_ingress_policy_engine
 * Access: RO
 */
MLXSW_ITEM64(reg, ppcnt, ingress_policy_engine,
	     MLXSW_REG_PPCNT_COUNTERS_OFFSET + 0x08, 0, 64);

/* reg_ppcnt_ingress_vlan_membership
 * Access: RO
 */
MLXSW_ITEM64(reg, ppcnt, ingress_vlan_membership,
	     MLXSW_REG_PPCNT_COUNTERS_OFFSET + 0x10, 0, 64);

/* reg_ppcnt_ingress_tag_frame_type
 * Access: RO
 */
MLXSW_ITEM64(reg, ppcnt, ingress_tag_frame_type,
	     MLXSW_REG_PPCNT_COUNTERS_OFFSET + 0x18, 0, 64);

/* reg_ppcnt_egress_vlan_membership
 * Access: RO
 */
MLXSW_ITEM64(reg, ppcnt, egress_vlan_membership,
	     MLXSW_REG_PPCNT_COUNTERS_OFFSET + 0x20, 0, 64);

/* reg_ppcnt_loopback_filter
 * Access: RO
 */
MLXSW_ITEM64(reg, ppcnt, loopback_filter,
	     MLXSW_REG_PPCNT_COUNTERS_OFFSET + 0x28, 0, 64);

/* reg_ppcnt_egress_general
 * Access: RO
 */
MLXSW_ITEM64(reg, ppcnt, egress_general,
	     MLXSW_REG_PPCNT_COUNTERS_OFFSET + 0x30, 0, 64);

/* reg_ppcnt_egress_hoq
 * Access: RO
 */
MLXSW_ITEM64(reg, ppcnt, egress_hoq,
	     MLXSW_REG_PPCNT_COUNTERS_OFFSET + 0x40, 0, 64);

/* reg_ppcnt_egress_policy_engine
 * Access: RO
 */
MLXSW_ITEM64(reg, ppcnt, egress_policy_engine,
	     MLXSW_REG_PPCNT_COUNTERS_OFFSET + 0x50, 0, 64);

/* reg_ppcnt_ingress_tx_link_down
 * Access: RO
 */
MLXSW_ITEM64(reg, ppcnt, ingress_tx_link_down,
	     MLXSW_REG_PPCNT_COUNTERS_OFFSET + 0x58, 0, 64);

/* reg_ppcnt_egress_stp_filter
 * Access: RO
 */
MLXSW_ITEM64(reg, ppcnt, egress_stp_filter,
	     MLXSW_REG_PPCNT_COUNTERS_OFFSET + 0x60, 0, 64);

/* reg_ppcnt_egress_sll
 * Access: RO
 */
MLXSW_ITEM64(reg, ppcnt, egress_sll,
	     MLXSW_REG_PPCNT_COUNTERS_OFFSET + 0x70, 0, 64);

/* Ethernet Per Priority Group Counters */

/* reg_ppcnt_rx_octets
 * Access: RO
 */
MLXSW_ITEM64(reg, ppcnt, rx_octets,
	     MLXSW_REG_PPCNT_COUNTERS_OFFSET + 0x00, 0, 64);

/* reg_ppcnt_rx_frames
 * Access: RO
 */
MLXSW_ITEM64(reg, ppcnt, rx_frames,
	     MLXSW_REG_PPCNT_COUNTERS_OFFSET + 0x20, 0, 64);

/* reg_ppcnt_tx_octets
 * Access: RO
 */
MLXSW_ITEM64(reg, ppcnt, tx_octets,
	     MLXSW_REG_PPCNT_COUNTERS_OFFSET + 0x28, 0, 64);

/* reg_ppcnt_tx_frames
 * Access: RO
 */
MLXSW_ITEM64(reg, ppcnt, tx_frames,
	     MLXSW_REG_PPCNT_COUNTERS_OFFSET + 0x48, 0, 64);

/* reg_ppcnt_rx_pause
 * Access: RO
 */
MLXSW_ITEM64(reg, ppcnt, rx_pause,
	     MLXSW_REG_PPCNT_COUNTERS_OFFSET + 0x50, 0, 64);

/* reg_ppcnt_rx_pause_duration
 * Access: RO
 */
MLXSW_ITEM64(reg, ppcnt, rx_pause_duration,
	     MLXSW_REG_PPCNT_COUNTERS_OFFSET + 0x58, 0, 64);

/* reg_ppcnt_tx_pause
 * Access: RO
 */
MLXSW_ITEM64(reg, ppcnt, tx_pause,
	     MLXSW_REG_PPCNT_COUNTERS_OFFSET + 0x60, 0, 64);

/* reg_ppcnt_tx_pause_duration
 * Access: RO
 */
MLXSW_ITEM64(reg, ppcnt, tx_pause_duration,
	     MLXSW_REG_PPCNT_COUNTERS_OFFSET + 0x68, 0, 64);

/* reg_ppcnt_rx_pause_transition
 * Access: RO
 */
MLXSW_ITEM64(reg, ppcnt, tx_pause_transition,
	     MLXSW_REG_PPCNT_COUNTERS_OFFSET + 0x70, 0, 64);

/* Ethernet Per Traffic Class Counters */

/* reg_ppcnt_tc_transmit_queue
 * Contains the transmit queue depth in cells of traffic class
 * selected by prio_tc and the port selected by local_port.
 * The field cannot be cleared.
 * Access: RO
 */
MLXSW_ITEM64(reg, ppcnt, tc_transmit_queue,
	     MLXSW_REG_PPCNT_COUNTERS_OFFSET + 0x00, 0, 64);

/* reg_ppcnt_tc_no_buffer_discard_uc
 * The number of unicast packets dropped due to lack of shared
 * buffer resources.
 * Access: RO
 */
MLXSW_ITEM64(reg, ppcnt, tc_no_buffer_discard_uc,
	     MLXSW_REG_PPCNT_COUNTERS_OFFSET + 0x08, 0, 64);

/* Ethernet Per Traffic Class Congestion Group Counters */

/* reg_ppcnt_wred_discard
 * Access: RO
 */
MLXSW_ITEM64(reg, ppcnt, wred_discard,
	     MLXSW_REG_PPCNT_COUNTERS_OFFSET + 0x00, 0, 64);

/* reg_ppcnt_ecn_marked_tc
 * Access: RO
 */
MLXSW_ITEM64(reg, ppcnt, ecn_marked_tc,
	     MLXSW_REG_PPCNT_COUNTERS_OFFSET + 0x08, 0, 64);

static inline void mlxsw_reg_ppcnt_pack(char *payload, u16 local_port,
					enum mlxsw_reg_ppcnt_grp grp,
					u8 prio_tc)
{
	MLXSW_REG_ZERO(ppcnt, payload);
	mlxsw_reg_ppcnt_swid_set(payload, 0);
	mlxsw_reg_ppcnt_local_port_set(payload, local_port);
	mlxsw_reg_ppcnt_pnat_set(payload, 0);
	mlxsw_reg_ppcnt_grp_set(payload, grp);
	mlxsw_reg_ppcnt_clr_set(payload, 0);
	mlxsw_reg_ppcnt_lp_gl_set(payload, 1);
	mlxsw_reg_ppcnt_prio_tc_set(payload, prio_tc);
}

/* PPTB - Port Prio To Buffer Register
 * -----------------------------------
 * Configures the switch priority to buffer table.
 */
#define MLXSW_REG_PPTB_ID 0x500B
#define MLXSW_REG_PPTB_LEN 0x10

MLXSW_REG_DEFINE(pptb, MLXSW_REG_PPTB_ID, MLXSW_REG_PPTB_LEN);

enum {
	MLXSW_REG_PPTB_MM_UM,
	MLXSW_REG_PPTB_MM_UNICAST,
	MLXSW_REG_PPTB_MM_MULTICAST,
};

/* reg_pptb_mm
 * Mapping mode.
 * 0 - Map both unicast and multicast packets to the same buffer.
 * 1 - Map only unicast packets.
 * 2 - Map only multicast packets.
 * Access: Index
 *
 * Note: SwitchX-2 only supports the first option.
 */
MLXSW_ITEM32(reg, pptb, mm, 0x00, 28, 2);

/* reg_pptb_local_port
 * Local port number.
 * Access: Index
 */
MLXSW_ITEM32_LP(reg, pptb, 0x00, 16, 0x00, 12);

/* reg_pptb_um
 * Enables the update of the untagged_buf field.
 * Access: RW
 */
MLXSW_ITEM32(reg, pptb, um, 0x00, 8, 1);

/* reg_pptb_pm
 * Enables the update of the prio_to_buff field.
 * Bit <i> is a flag for updating the mapping for switch priority <i>.
 * Access: RW
 */
MLXSW_ITEM32(reg, pptb, pm, 0x00, 0, 8);

/* reg_pptb_prio_to_buff
 * Mapping of switch priority <i> to one of the allocated receive port
 * buffers.
 * Access: RW
 */
MLXSW_ITEM_BIT_ARRAY(reg, pptb, prio_to_buff, 0x04, 0x04, 4);

/* reg_pptb_pm_msb
 * Enables the update of the prio_to_buff field.
 * Bit <i> is a flag for updating the mapping for switch priority <i+8>.
 * Access: RW
 */
MLXSW_ITEM32(reg, pptb, pm_msb, 0x08, 24, 8);

/* reg_pptb_untagged_buff
 * Mapping of untagged frames to one of the allocated receive port buffers.
 * Access: RW
 *
 * Note: In SwitchX-2 this field must be mapped to buffer 8. Reserved for
 * Spectrum, as it maps untagged packets based on the default switch priority.
 */
MLXSW_ITEM32(reg, pptb, untagged_buff, 0x08, 0, 4);

/* reg_pptb_prio_to_buff_msb
 * Mapping of switch priority <i+8> to one of the allocated receive port
 * buffers.
 * Access: RW
 */
MLXSW_ITEM_BIT_ARRAY(reg, pptb, prio_to_buff_msb, 0x0C, 0x04, 4);

#define MLXSW_REG_PPTB_ALL_PRIO 0xFF

static inline void mlxsw_reg_pptb_pack(char *payload, u16 local_port)
{
	MLXSW_REG_ZERO(pptb, payload);
	mlxsw_reg_pptb_mm_set(payload, MLXSW_REG_PPTB_MM_UM);
	mlxsw_reg_pptb_local_port_set(payload, local_port);
	mlxsw_reg_pptb_pm_set(payload, MLXSW_REG_PPTB_ALL_PRIO);
	mlxsw_reg_pptb_pm_msb_set(payload, MLXSW_REG_PPTB_ALL_PRIO);
}

static inline void mlxsw_reg_pptb_prio_to_buff_pack(char *payload, u8 prio,
						    u8 buff)
{
	mlxsw_reg_pptb_prio_to_buff_set(payload, prio, buff);
	mlxsw_reg_pptb_prio_to_buff_msb_set(payload, prio, buff);
}

/* PBMC - Port Buffer Management Control Register
 * ----------------------------------------------
 * The PBMC register configures and retrieves the port packet buffer
 * allocation for different Prios, and the Pause threshold management.
 */
#define MLXSW_REG_PBMC_ID 0x500C
#define MLXSW_REG_PBMC_LEN 0x6C

MLXSW_REG_DEFINE(pbmc, MLXSW_REG_PBMC_ID, MLXSW_REG_PBMC_LEN);

/* reg_pbmc_local_port
 * Local port number.
 * Access: Index
 */
MLXSW_ITEM32_LP(reg, pbmc, 0x00, 16, 0x00, 12);

/* reg_pbmc_xoff_timer_value
 * When device generates a pause frame, it uses this value as the pause
 * timer (time for the peer port to pause in quota-512 bit time).
 * Access: RW
 */
MLXSW_ITEM32(reg, pbmc, xoff_timer_value, 0x04, 16, 16);

/* reg_pbmc_xoff_refresh
 * The time before a new pause frame should be sent to refresh the pause RW
 * state. Using the same units as xoff_timer_value above (in quota-512 bit
 * time).
 * Access: RW
 */
MLXSW_ITEM32(reg, pbmc, xoff_refresh, 0x04, 0, 16);

#define MLXSW_REG_PBMC_PORT_SHARED_BUF_IDX 11

/* reg_pbmc_buf_lossy
 * The field indicates if the buffer is lossy.
 * 0 - Lossless
 * 1 - Lossy
 * Access: RW
 */
MLXSW_ITEM32_INDEXED(reg, pbmc, buf_lossy, 0x0C, 25, 1, 0x08, 0x00, false);

/* reg_pbmc_buf_epsb
 * Eligible for Port Shared buffer.
 * If epsb is set, packets assigned to buffer are allowed to insert the port
 * shared buffer.
 * When buf_lossy is MLXSW_REG_PBMC_LOSSY_LOSSY this field is reserved.
 * Access: RW
 */
MLXSW_ITEM32_INDEXED(reg, pbmc, buf_epsb, 0x0C, 24, 1, 0x08, 0x00, false);

/* reg_pbmc_buf_size
 * The part of the packet buffer array is allocated for the specific buffer.
 * Units are represented in cells.
 * Access: RW
 */
MLXSW_ITEM32_INDEXED(reg, pbmc, buf_size, 0x0C, 0, 16, 0x08, 0x00, false);

/* reg_pbmc_buf_xoff_threshold
 * Once the amount of data in the buffer goes above this value, device
 * starts sending PFC frames for all priorities associated with the
 * buffer. Units are represented in cells. Reserved in case of lossy
 * buffer.
 * Access: RW
 *
 * Note: In Spectrum, reserved for buffer[9].
 */
MLXSW_ITEM32_INDEXED(reg, pbmc, buf_xoff_threshold, 0x0C, 16, 16,
		     0x08, 0x04, false);

/* reg_pbmc_buf_xon_threshold
 * When the amount of data in the buffer goes below this value, device
 * stops sending PFC frames for the priorities associated with the
 * buffer. Units are represented in cells. Reserved in case of lossy
 * buffer.
 * Access: RW
 *
 * Note: In Spectrum, reserved for buffer[9].
 */
MLXSW_ITEM32_INDEXED(reg, pbmc, buf_xon_threshold, 0x0C, 0, 16,
		     0x08, 0x04, false);

static inline void mlxsw_reg_pbmc_pack(char *payload, u16 local_port,
				       u16 xoff_timer_value, u16 xoff_refresh)
{
	MLXSW_REG_ZERO(pbmc, payload);
	mlxsw_reg_pbmc_local_port_set(payload, local_port);
	mlxsw_reg_pbmc_xoff_timer_value_set(payload, xoff_timer_value);
	mlxsw_reg_pbmc_xoff_refresh_set(payload, xoff_refresh);
}

static inline void mlxsw_reg_pbmc_lossy_buffer_pack(char *payload,
						    int buf_index,
						    u16 size)
{
	mlxsw_reg_pbmc_buf_lossy_set(payload, buf_index, 1);
	mlxsw_reg_pbmc_buf_epsb_set(payload, buf_index, 0);
	mlxsw_reg_pbmc_buf_size_set(payload, buf_index, size);
}

static inline void mlxsw_reg_pbmc_lossless_buffer_pack(char *payload,
						       int buf_index, u16 size,
						       u16 threshold)
{
	mlxsw_reg_pbmc_buf_lossy_set(payload, buf_index, 0);
	mlxsw_reg_pbmc_buf_epsb_set(payload, buf_index, 0);
	mlxsw_reg_pbmc_buf_size_set(payload, buf_index, size);
	mlxsw_reg_pbmc_buf_xoff_threshold_set(payload, buf_index, threshold);
	mlxsw_reg_pbmc_buf_xon_threshold_set(payload, buf_index, threshold);
}

/* PSPA - Port Switch Partition Allocation
 * ---------------------------------------
 * Controls the association of a port with a switch partition and enables
 * configuring ports as stacking ports.
 */
#define MLXSW_REG_PSPA_ID 0x500D
#define MLXSW_REG_PSPA_LEN 0x8

MLXSW_REG_DEFINE(pspa, MLXSW_REG_PSPA_ID, MLXSW_REG_PSPA_LEN);

/* reg_pspa_swid
 * Switch partition ID.
 * Access: RW
 */
MLXSW_ITEM32(reg, pspa, swid, 0x00, 24, 8);

/* reg_pspa_local_port
 * Local port number.
 * Access: Index
 */
MLXSW_ITEM32_LP(reg, pspa, 0x00, 16, 0x00, 0);

/* reg_pspa_sub_port
 * Virtual port within the local port. Set to 0 when virtual ports are
 * disabled on the local port.
 * Access: Index
 */
MLXSW_ITEM32(reg, pspa, sub_port, 0x00, 8, 8);

static inline void mlxsw_reg_pspa_pack(char *payload, u8 swid, u16 local_port)
{
	MLXSW_REG_ZERO(pspa, payload);
	mlxsw_reg_pspa_swid_set(payload, swid);
	mlxsw_reg_pspa_local_port_set(payload, local_port);
	mlxsw_reg_pspa_sub_port_set(payload, 0);
}

/* PMAOS - Ports Module Administrative and Operational Status
 * ----------------------------------------------------------
 * This register configures and retrieves the per module status.
 */
#define MLXSW_REG_PMAOS_ID 0x5012
#define MLXSW_REG_PMAOS_LEN 0x10

MLXSW_REG_DEFINE(pmaos, MLXSW_REG_PMAOS_ID, MLXSW_REG_PMAOS_LEN);

/* reg_pmaos_rst
 * Module reset toggle.
 * Note: Setting reset while module is plugged-in will result in transition to
 * "initializing" operational state.
 * Access: OP
 */
MLXSW_ITEM32(reg, pmaos, rst, 0x00, 31, 1);

/* reg_pmaos_slot_index
 * Slot index.
 * Access: Index
 */
MLXSW_ITEM32(reg, pmaos, slot_index, 0x00, 24, 4);

/* reg_pmaos_module
 * Module number.
 * Access: Index
 */
MLXSW_ITEM32(reg, pmaos, module, 0x00, 16, 8);

enum mlxsw_reg_pmaos_admin_status {
	MLXSW_REG_PMAOS_ADMIN_STATUS_ENABLED = 1,
	MLXSW_REG_PMAOS_ADMIN_STATUS_DISABLED = 2,
	/* If the module is active and then unplugged, or experienced an error
	 * event, the operational status should go to "disabled" and can only
	 * be enabled upon explicit enable command.
	 */
	MLXSW_REG_PMAOS_ADMIN_STATUS_ENABLED_ONCE = 3,
};

/* reg_pmaos_admin_status
 * Module administrative state (the desired state of the module).
 * Note: To disable a module, all ports associated with the port must be
 * administatively down first.
 * Access: RW
 */
MLXSW_ITEM32(reg, pmaos, admin_status, 0x00, 8, 4);

/* reg_pmaos_ase
 * Admin state update enable.
 * If this bit is set, admin state will be updated based on admin_state field.
 * Only relevant on Set() operations.
 * Access: WO
 */
MLXSW_ITEM32(reg, pmaos, ase, 0x04, 31, 1);

/* reg_pmaos_ee
 * Event update enable.
 * If this bit is set, event generation will be updated based on the e field.
 * Only relevant on Set operations.
 * Access: WO
 */
MLXSW_ITEM32(reg, pmaos, ee, 0x04, 30, 1);

enum mlxsw_reg_pmaos_e {
	MLXSW_REG_PMAOS_E_DO_NOT_GENERATE_EVENT,
	MLXSW_REG_PMAOS_E_GENERATE_EVENT,
	MLXSW_REG_PMAOS_E_GENERATE_SINGLE_EVENT,
};

/* reg_pmaos_e
 * Event Generation on operational state change.
 * Access: RW
 */
MLXSW_ITEM32(reg, pmaos, e, 0x04, 0, 2);

static inline void mlxsw_reg_pmaos_pack(char *payload, u8 slot_index, u8 module)
{
	MLXSW_REG_ZERO(pmaos, payload);
	mlxsw_reg_pmaos_slot_index_set(payload, slot_index);
	mlxsw_reg_pmaos_module_set(payload, module);
}

/* PPLR - Port Physical Loopback Register
 * --------------------------------------
 * This register allows configuration of the port's loopback mode.
 */
#define MLXSW_REG_PPLR_ID 0x5018
#define MLXSW_REG_PPLR_LEN 0x8

MLXSW_REG_DEFINE(pplr, MLXSW_REG_PPLR_ID, MLXSW_REG_PPLR_LEN);

/* reg_pplr_local_port
 * Local port number.
 * Access: Index
 */
MLXSW_ITEM32_LP(reg, pplr, 0x00, 16, 0x00, 12);

/* Phy local loopback. When set the port's egress traffic is looped back
 * to the receiver and the port transmitter is disabled.
 */
#define MLXSW_REG_PPLR_LB_TYPE_BIT_PHY_LOCAL BIT(1)

/* reg_pplr_lb_en
 * Loopback enable.
 * Access: RW
 */
MLXSW_ITEM32(reg, pplr, lb_en, 0x04, 0, 8);

static inline void mlxsw_reg_pplr_pack(char *payload, u16 local_port,
				       bool phy_local)
{
	MLXSW_REG_ZERO(pplr, payload);
	mlxsw_reg_pplr_local_port_set(payload, local_port);
	mlxsw_reg_pplr_lb_en_set(payload,
				 phy_local ?
				 MLXSW_REG_PPLR_LB_TYPE_BIT_PHY_LOCAL : 0);
}

/* PMTDB - Port Module To local DataBase Register
 * ----------------------------------------------
 * The PMTDB register allows to query the possible module<->local port
 * mapping than can be used in PMLP. It does not represent the actual/current
 * mapping of the local to module. Actual mapping is only defined by PMLP.
 */
#define MLXSW_REG_PMTDB_ID 0x501A
#define MLXSW_REG_PMTDB_LEN 0x40

MLXSW_REG_DEFINE(pmtdb, MLXSW_REG_PMTDB_ID, MLXSW_REG_PMTDB_LEN);

/* reg_pmtdb_slot_index
 * Slot index (0: Main board).
 * Access: Index
 */
MLXSW_ITEM32(reg, pmtdb, slot_index, 0x00, 24, 4);

/* reg_pmtdb_module
 * Module number.
 * Access: Index
 */
MLXSW_ITEM32(reg, pmtdb, module, 0x00, 16, 8);

/* reg_pmtdb_ports_width
 * Port's width
 * Access: Index
 */
MLXSW_ITEM32(reg, pmtdb, ports_width, 0x00, 12, 4);

/* reg_pmtdb_num_ports
 * Number of ports in a single module (split/breakout)
 * Access: Index
 */
MLXSW_ITEM32(reg, pmtdb, num_ports, 0x00, 8, 4);

enum mlxsw_reg_pmtdb_status {
	MLXSW_REG_PMTDB_STATUS_SUCCESS,
};

/* reg_pmtdb_status
 * Status
 * Access: RO
 */
MLXSW_ITEM32(reg, pmtdb, status, 0x00, 0, 4);

/* reg_pmtdb_port_num
 * The local_port value which can be assigned to the module.
 * In case of more than one port, port<x> represent the /<x> port of
 * the module.
 * Access: RO
 */
MLXSW_ITEM16_INDEXED(reg, pmtdb, port_num, 0x04, 0, 10, 0x02, 0x00, false);

static inline void mlxsw_reg_pmtdb_pack(char *payload, u8 slot_index, u8 module,
					u8 ports_width, u8 num_ports)
{
	MLXSW_REG_ZERO(pmtdb, payload);
	mlxsw_reg_pmtdb_slot_index_set(payload, slot_index);
	mlxsw_reg_pmtdb_module_set(payload, module);
	mlxsw_reg_pmtdb_ports_width_set(payload, ports_width);
	mlxsw_reg_pmtdb_num_ports_set(payload, num_ports);
}

/* PMECR - Ports Mapping Event Configuration Register
 * --------------------------------------------------
 * The PMECR register is used to enable/disable event triggering
 * in case of local port mapping change.
 */
#define MLXSW_REG_PMECR_ID 0x501B
#define MLXSW_REG_PMECR_LEN 0x20

MLXSW_REG_DEFINE(pmecr, MLXSW_REG_PMECR_ID, MLXSW_REG_PMECR_LEN);

/* reg_pmecr_local_port
 * Local port number.
 * Access: Index
 */
MLXSW_ITEM32_LP(reg, pmecr, 0x00, 16, 0x00, 12);

/* reg_pmecr_ee
 * Event update enable. If this bit is set, event generation will be updated
 * based on the e field. Only relevant on Set operations.
 * Access: WO
 */
MLXSW_ITEM32(reg, pmecr, ee, 0x04, 30, 1);

/* reg_pmecr_eswi
 * Software ignore enable bit. If this bit is set, the value of swi is used.
 * If this bit is clear, the value of swi is ignored.
 * Only relevant on Set operations.
 * Access: WO
 */
MLXSW_ITEM32(reg, pmecr, eswi, 0x04, 24, 1);

/* reg_pmecr_swi
 * Software ignore. If this bit is set, the device shouldn't generate events
 * in case of PMLP SET operation but only upon self local port mapping change
 * (if applicable according to e configuration). This is supplementary
 * configuration on top of e value.
 * Access: RW
 */
MLXSW_ITEM32(reg, pmecr, swi, 0x04, 8, 1);

enum mlxsw_reg_pmecr_e {
	MLXSW_REG_PMECR_E_DO_NOT_GENERATE_EVENT,
	MLXSW_REG_PMECR_E_GENERATE_EVENT,
	MLXSW_REG_PMECR_E_GENERATE_SINGLE_EVENT,
};

/* reg_pmecr_e
 * Event generation on local port mapping change.
 * Access: RW
 */
MLXSW_ITEM32(reg, pmecr, e, 0x04, 0, 2);

static inline void mlxsw_reg_pmecr_pack(char *payload, u16 local_port,
					enum mlxsw_reg_pmecr_e e)
{
	MLXSW_REG_ZERO(pmecr, payload);
	mlxsw_reg_pmecr_local_port_set(payload, local_port);
	mlxsw_reg_pmecr_e_set(payload, e);
	mlxsw_reg_pmecr_ee_set(payload, true);
	mlxsw_reg_pmecr_swi_set(payload, true);
	mlxsw_reg_pmecr_eswi_set(payload, true);
}

/* PMPE - Port Module Plug/Unplug Event Register
 * ---------------------------------------------
 * This register reports any operational status change of a module.
 * A change in the module’s state will generate an event only if the change
 * happens after arming the event mechanism. Any changes to the module state
 * while the event mechanism is not armed will not be reported. Software can
 * query the PMPE register for module status.
 */
#define MLXSW_REG_PMPE_ID 0x5024
#define MLXSW_REG_PMPE_LEN 0x10

MLXSW_REG_DEFINE(pmpe, MLXSW_REG_PMPE_ID, MLXSW_REG_PMPE_LEN);

/* reg_pmpe_slot_index
 * Slot index.
 * Access: Index
 */
MLXSW_ITEM32(reg, pmpe, slot_index, 0x00, 24, 4);

/* reg_pmpe_module
 * Module number.
 * Access: Index
 */
MLXSW_ITEM32(reg, pmpe, module, 0x00, 16, 8);

enum mlxsw_reg_pmpe_module_status {
	MLXSW_REG_PMPE_MODULE_STATUS_PLUGGED_ENABLED = 1,
	MLXSW_REG_PMPE_MODULE_STATUS_UNPLUGGED,
	MLXSW_REG_PMPE_MODULE_STATUS_PLUGGED_ERROR,
	MLXSW_REG_PMPE_MODULE_STATUS_PLUGGED_DISABLED,
};

/* reg_pmpe_module_status
 * Module status.
 * Access: RO
 */
MLXSW_ITEM32(reg, pmpe, module_status, 0x00, 0, 4);

/* reg_pmpe_error_type
 * Module error details.
 * Access: RO
 */
MLXSW_ITEM32(reg, pmpe, error_type, 0x04, 8, 4);

/* PDDR - Port Diagnostics Database Register
 * -----------------------------------------
 * The PDDR enables to read the Phy debug database
 */
#define MLXSW_REG_PDDR_ID 0x5031
#define MLXSW_REG_PDDR_LEN 0x100

MLXSW_REG_DEFINE(pddr, MLXSW_REG_PDDR_ID, MLXSW_REG_PDDR_LEN);

/* reg_pddr_local_port
 * Local port number.
 * Access: Index
 */
MLXSW_ITEM32_LP(reg, pddr, 0x00, 16, 0x00, 12);

enum mlxsw_reg_pddr_page_select {
	MLXSW_REG_PDDR_PAGE_SELECT_TROUBLESHOOTING_INFO = 1,
};

/* reg_pddr_page_select
 * Page select index.
 * Access: Index
 */
MLXSW_ITEM32(reg, pddr, page_select, 0x04, 0, 8);

enum mlxsw_reg_pddr_trblsh_group_opcode {
	/* Monitor opcodes */
	MLXSW_REG_PDDR_TRBLSH_GROUP_OPCODE_MONITOR,
};

/* reg_pddr_group_opcode
 * Group selector.
 * Access: Index
 */
MLXSW_ITEM32(reg, pddr, trblsh_group_opcode, 0x08, 0, 16);

/* reg_pddr_status_opcode
 * Group selector.
 * Access: RO
 */
MLXSW_ITEM32(reg, pddr, trblsh_status_opcode, 0x0C, 0, 16);

static inline void mlxsw_reg_pddr_pack(char *payload, u16 local_port,
				       u8 page_select)
{
	MLXSW_REG_ZERO(pddr, payload);
	mlxsw_reg_pddr_local_port_set(payload, local_port);
	mlxsw_reg_pddr_page_select_set(payload, page_select);
}

/* PMMP - Port Module Memory Map Properties Register
 * -------------------------------------------------
 * The PMMP register allows to override the module memory map advertisement.
 * The register can only be set when the module is disabled by PMAOS register.
 */
#define MLXSW_REG_PMMP_ID 0x5044
#define MLXSW_REG_PMMP_LEN 0x2C

MLXSW_REG_DEFINE(pmmp, MLXSW_REG_PMMP_ID, MLXSW_REG_PMMP_LEN);

/* reg_pmmp_module
 * Module number.
 * Access: Index
 */
MLXSW_ITEM32(reg, pmmp, module, 0x00, 16, 8);

/* reg_pmmp_slot_index
 * Slot index.
 * Access: Index
 */
MLXSW_ITEM32(reg, pmmp, slot_index, 0x00, 24, 4);

/* reg_pmmp_sticky
 * When set, will keep eeprom_override values after plug-out event.
 * Access: OP
 */
MLXSW_ITEM32(reg, pmmp, sticky, 0x00, 0, 1);

/* reg_pmmp_eeprom_override_mask
 * Write mask bit (negative polarity).
 * 0 - Allow write
 * 1 - Ignore write
 * On write, indicates which of the bits from eeprom_override field are
 * updated.
 * Access: WO
 */
MLXSW_ITEM32(reg, pmmp, eeprom_override_mask, 0x04, 16, 16);

enum {
	/* Set module to low power mode */
	MLXSW_REG_PMMP_EEPROM_OVERRIDE_LOW_POWER_MASK = BIT(8),
};

/* reg_pmmp_eeprom_override
 * Override / ignore EEPROM advertisement properties bitmask
 * Access: RW
 */
MLXSW_ITEM32(reg, pmmp, eeprom_override, 0x04, 0, 16);

static inline void mlxsw_reg_pmmp_pack(char *payload, u8 slot_index, u8 module)
{
	MLXSW_REG_ZERO(pmmp, payload);
	mlxsw_reg_pmmp_slot_index_set(payload, slot_index);
	mlxsw_reg_pmmp_module_set(payload, module);
}

/* PLLP - Port Local port to Label Port mapping Register
 * -----------------------------------------------------
 * The PLLP register returns the mapping from Local Port into Label Port.
 */
#define MLXSW_REG_PLLP_ID 0x504A
#define MLXSW_REG_PLLP_LEN 0x10

MLXSW_REG_DEFINE(pllp, MLXSW_REG_PLLP_ID, MLXSW_REG_PLLP_LEN);

/* reg_pllp_local_port
 * Local port number.
 * Access: Index
 */
MLXSW_ITEM32_LP(reg, pllp, 0x00, 16, 0x00, 12);

/* reg_pllp_label_port
 * Front panel label of the port.
 * Access: RO
 */
MLXSW_ITEM32(reg, pllp, label_port, 0x00, 0, 8);

/* reg_pllp_split_num
 * Label split mapping for local_port.
 * Access: RO
 */
MLXSW_ITEM32(reg, pllp, split_num, 0x04, 0, 4);

/* reg_pllp_slot_index
 * Slot index (0: Main board).
 * Access: RO
 */
MLXSW_ITEM32(reg, pllp, slot_index, 0x08, 0, 4);

static inline void mlxsw_reg_pllp_pack(char *payload, u16 local_port)
{
	MLXSW_REG_ZERO(pllp, payload);
	mlxsw_reg_pllp_local_port_set(payload, local_port);
}

static inline void mlxsw_reg_pllp_unpack(char *payload, u8 *label_port,
					 u8 *split_num, u8 *slot_index)
{
	*label_port = mlxsw_reg_pllp_label_port_get(payload);
	*split_num = mlxsw_reg_pllp_split_num_get(payload);
	*slot_index = mlxsw_reg_pllp_slot_index_get(payload);
}

/* PMTM - Port Module Type Mapping Register
 * ----------------------------------------
 * The PMTM register allows query or configuration of module types.
 * The register can only be set when the module is disabled by PMAOS register
 */
#define MLXSW_REG_PMTM_ID 0x5067
#define MLXSW_REG_PMTM_LEN 0x10

MLXSW_REG_DEFINE(pmtm, MLXSW_REG_PMTM_ID, MLXSW_REG_PMTM_LEN);

/* reg_pmtm_slot_index
 * Slot index.
 * Access: Index
 */
MLXSW_ITEM32(reg, pmtm, slot_index, 0x00, 24, 4);

/* reg_pmtm_module
 * Module number.
 * Access: Index
 */
MLXSW_ITEM32(reg, pmtm, module, 0x00, 16, 8);

enum mlxsw_reg_pmtm_module_type {
	MLXSW_REG_PMTM_MODULE_TYPE_BACKPLANE_4_LANES = 0,
	MLXSW_REG_PMTM_MODULE_TYPE_QSFP = 1,
	MLXSW_REG_PMTM_MODULE_TYPE_SFP = 2,
	MLXSW_REG_PMTM_MODULE_TYPE_BACKPLANE_SINGLE_LANE = 4,
	MLXSW_REG_PMTM_MODULE_TYPE_BACKPLANE_2_LANES = 8,
	MLXSW_REG_PMTM_MODULE_TYPE_CHIP2CHIP4X = 10,
	MLXSW_REG_PMTM_MODULE_TYPE_CHIP2CHIP2X = 11,
	MLXSW_REG_PMTM_MODULE_TYPE_CHIP2CHIP1X = 12,
	MLXSW_REG_PMTM_MODULE_TYPE_QSFP_DD = 14,
	MLXSW_REG_PMTM_MODULE_TYPE_OSFP = 15,
	MLXSW_REG_PMTM_MODULE_TYPE_SFP_DD = 16,
	MLXSW_REG_PMTM_MODULE_TYPE_DSFP = 17,
	MLXSW_REG_PMTM_MODULE_TYPE_CHIP2CHIP8X = 18,
	MLXSW_REG_PMTM_MODULE_TYPE_TWISTED_PAIR = 19,
};

/* reg_pmtm_module_type
 * Module type.
 * Access: RW
 */
MLXSW_ITEM32(reg, pmtm, module_type, 0x04, 0, 5);

static inline void mlxsw_reg_pmtm_pack(char *payload, u8 slot_index, u8 module)
{
	MLXSW_REG_ZERO(pmtm, payload);
	mlxsw_reg_pmtm_slot_index_set(payload, slot_index);
	mlxsw_reg_pmtm_module_set(payload, module);
}

/* HTGT - Host Trap Group Table
 * ----------------------------
 * Configures the properties for forwarding to CPU.
 */
#define MLXSW_REG_HTGT_ID 0x7002
#define MLXSW_REG_HTGT_LEN 0x20

MLXSW_REG_DEFINE(htgt, MLXSW_REG_HTGT_ID, MLXSW_REG_HTGT_LEN);

/* reg_htgt_swid
 * Switch partition ID.
 * Access: Index
 */
MLXSW_ITEM32(reg, htgt, swid, 0x00, 24, 8);

#define MLXSW_REG_HTGT_PATH_TYPE_LOCAL 0x0	/* For locally attached CPU */

/* reg_htgt_type
 * CPU path type.
 * Access: RW
 */
MLXSW_ITEM32(reg, htgt, type, 0x00, 8, 4);

enum mlxsw_reg_htgt_trap_group {
	MLXSW_REG_HTGT_TRAP_GROUP_EMAD,
	MLXSW_REG_HTGT_TRAP_GROUP_CORE_EVENT,
	MLXSW_REG_HTGT_TRAP_GROUP_SP_STP,
	MLXSW_REG_HTGT_TRAP_GROUP_SP_LACP,
	MLXSW_REG_HTGT_TRAP_GROUP_SP_LLDP,
	MLXSW_REG_HTGT_TRAP_GROUP_SP_MC_SNOOPING,
	MLXSW_REG_HTGT_TRAP_GROUP_SP_BGP,
	MLXSW_REG_HTGT_TRAP_GROUP_SP_OSPF,
	MLXSW_REG_HTGT_TRAP_GROUP_SP_PIM,
	MLXSW_REG_HTGT_TRAP_GROUP_SP_MULTICAST,
	MLXSW_REG_HTGT_TRAP_GROUP_SP_NEIGH_DISCOVERY,
	MLXSW_REG_HTGT_TRAP_GROUP_SP_ROUTER_EXP,
	MLXSW_REG_HTGT_TRAP_GROUP_SP_EXTERNAL_ROUTE,
	MLXSW_REG_HTGT_TRAP_GROUP_SP_IP2ME,
	MLXSW_REG_HTGT_TRAP_GROUP_SP_DHCP,
	MLXSW_REG_HTGT_TRAP_GROUP_SP_EVENT,
	MLXSW_REG_HTGT_TRAP_GROUP_SP_IPV6,
	MLXSW_REG_HTGT_TRAP_GROUP_SP_LBERROR,
	MLXSW_REG_HTGT_TRAP_GROUP_SP_PTP0,
	MLXSW_REG_HTGT_TRAP_GROUP_SP_PTP1,
	MLXSW_REG_HTGT_TRAP_GROUP_SP_VRRP,
	MLXSW_REG_HTGT_TRAP_GROUP_SP_PKT_SAMPLE,
	MLXSW_REG_HTGT_TRAP_GROUP_SP_FLOW_LOGGING,
	MLXSW_REG_HTGT_TRAP_GROUP_SP_FID_MISS,
	MLXSW_REG_HTGT_TRAP_GROUP_SP_BFD,
	MLXSW_REG_HTGT_TRAP_GROUP_SP_DUMMY,
	MLXSW_REG_HTGT_TRAP_GROUP_SP_L2_DISCARDS,
	MLXSW_REG_HTGT_TRAP_GROUP_SP_L3_DISCARDS,
	MLXSW_REG_HTGT_TRAP_GROUP_SP_L3_EXCEPTIONS,
	MLXSW_REG_HTGT_TRAP_GROUP_SP_TUNNEL_DISCARDS,
	MLXSW_REG_HTGT_TRAP_GROUP_SP_ACL_DISCARDS,
	MLXSW_REG_HTGT_TRAP_GROUP_SP_BUFFER_DISCARDS,
	MLXSW_REG_HTGT_TRAP_GROUP_SP_EAPOL,

	__MLXSW_REG_HTGT_TRAP_GROUP_MAX,
	MLXSW_REG_HTGT_TRAP_GROUP_MAX = __MLXSW_REG_HTGT_TRAP_GROUP_MAX - 1
};

/* reg_htgt_trap_group
 * Trap group number. User defined number specifying which trap groups
 * should be forwarded to the CPU. The mapping between trap IDs and trap
 * groups is configured using HPKT register.
 * Access: Index
 */
MLXSW_ITEM32(reg, htgt, trap_group, 0x00, 0, 8);

enum {
	MLXSW_REG_HTGT_POLICER_DISABLE,
	MLXSW_REG_HTGT_POLICER_ENABLE,
};

/* reg_htgt_pide
 * Enable policer ID specified using 'pid' field.
 * Access: RW
 */
MLXSW_ITEM32(reg, htgt, pide, 0x04, 15, 1);

#define MLXSW_REG_HTGT_INVALID_POLICER 0xff

/* reg_htgt_pid
 * Policer ID for the trap group.
 * Access: RW
 */
MLXSW_ITEM32(reg, htgt, pid, 0x04, 0, 8);

#define MLXSW_REG_HTGT_TRAP_TO_CPU 0x0

/* reg_htgt_mirror_action
 * Mirror action to use.
 * 0 - Trap to CPU.
 * 1 - Trap to CPU and mirror to a mirroring agent.
 * 2 - Mirror to a mirroring agent and do not trap to CPU.
 * Access: RW
 *
 * Note: Mirroring to a mirroring agent is only supported in Spectrum.
 */
MLXSW_ITEM32(reg, htgt, mirror_action, 0x08, 8, 2);

/* reg_htgt_mirroring_agent
 * Mirroring agent.
 * Access: RW
 */
MLXSW_ITEM32(reg, htgt, mirroring_agent, 0x08, 0, 3);

#define MLXSW_REG_HTGT_DEFAULT_PRIORITY 0

/* reg_htgt_priority
 * Trap group priority.
 * In case a packet matches multiple classification rules, the packet will
 * only be trapped once, based on the trap ID associated with the group (via
 * register HPKT) with the highest priority.
 * Supported values are 0-7, with 7 represnting the highest priority.
 * Access: RW
 *
 * Note: In SwitchX-2 this field is ignored and the priority value is replaced
 * by the 'trap_group' field.
 */
MLXSW_ITEM32(reg, htgt, priority, 0x0C, 0, 4);

#define MLXSW_REG_HTGT_DEFAULT_TC 7

/* reg_htgt_local_path_cpu_tclass
 * CPU ingress traffic class for the trap group.
 * Access: RW
 */
MLXSW_ITEM32(reg, htgt, local_path_cpu_tclass, 0x10, 16, 6);

enum mlxsw_reg_htgt_local_path_rdq {
	MLXSW_REG_HTGT_LOCAL_PATH_RDQ_SX2_CTRL = 0x13,
	MLXSW_REG_HTGT_LOCAL_PATH_RDQ_SX2_RX = 0x14,
	MLXSW_REG_HTGT_LOCAL_PATH_RDQ_SX2_EMAD = 0x15,
	MLXSW_REG_HTGT_LOCAL_PATH_RDQ_SIB_EMAD = 0x15,
};
/* reg_htgt_local_path_rdq
 * Receive descriptor queue (RDQ) to use for the trap group.
 * Access: RW
 */
MLXSW_ITEM32(reg, htgt, local_path_rdq, 0x10, 0, 6);

static inline void mlxsw_reg_htgt_pack(char *payload, u8 group, u8 policer_id,
				       u8 priority, u8 tc)
{
	MLXSW_REG_ZERO(htgt, payload);

	if (policer_id == MLXSW_REG_HTGT_INVALID_POLICER) {
		mlxsw_reg_htgt_pide_set(payload,
					MLXSW_REG_HTGT_POLICER_DISABLE);
	} else {
		mlxsw_reg_htgt_pide_set(payload,
					MLXSW_REG_HTGT_POLICER_ENABLE);
		mlxsw_reg_htgt_pid_set(payload, policer_id);
	}

	mlxsw_reg_htgt_type_set(payload, MLXSW_REG_HTGT_PATH_TYPE_LOCAL);
	mlxsw_reg_htgt_trap_group_set(payload, group);
	mlxsw_reg_htgt_mirror_action_set(payload, MLXSW_REG_HTGT_TRAP_TO_CPU);
	mlxsw_reg_htgt_mirroring_agent_set(payload, 0);
	mlxsw_reg_htgt_priority_set(payload, priority);
	mlxsw_reg_htgt_local_path_cpu_tclass_set(payload, tc);
	mlxsw_reg_htgt_local_path_rdq_set(payload, group);
}

/* HPKT - Host Packet Trap
 * -----------------------
 * Configures trap IDs inside trap groups.
 */
#define MLXSW_REG_HPKT_ID 0x7003
#define MLXSW_REG_HPKT_LEN 0x10

MLXSW_REG_DEFINE(hpkt, MLXSW_REG_HPKT_ID, MLXSW_REG_HPKT_LEN);

enum {
	MLXSW_REG_HPKT_ACK_NOT_REQUIRED,
	MLXSW_REG_HPKT_ACK_REQUIRED,
};

/* reg_hpkt_ack
 * Require acknowledgements from the host for events.
 * If set, then the device will wait for the event it sent to be acknowledged
 * by the host. This option is only relevant for event trap IDs.
 * Access: RW
 *
 * Note: Currently not supported by firmware.
 */
MLXSW_ITEM32(reg, hpkt, ack, 0x00, 24, 1);

enum mlxsw_reg_hpkt_action {
	MLXSW_REG_HPKT_ACTION_FORWARD,
	MLXSW_REG_HPKT_ACTION_TRAP_TO_CPU,
	MLXSW_REG_HPKT_ACTION_MIRROR_TO_CPU,
	MLXSW_REG_HPKT_ACTION_DISCARD,
	MLXSW_REG_HPKT_ACTION_SOFT_DISCARD,
	MLXSW_REG_HPKT_ACTION_TRAP_AND_SOFT_DISCARD,
	MLXSW_REG_HPKT_ACTION_TRAP_EXCEPTION_TO_CPU,
	MLXSW_REG_HPKT_ACTION_SET_FW_DEFAULT = 15,
};

/* reg_hpkt_action
 * Action to perform on packet when trapped.
 * 0 - No action. Forward to CPU based on switching rules.
 * 1 - Trap to CPU (CPU receives sole copy).
 * 2 - Mirror to CPU (CPU receives a replica of the packet).
 * 3 - Discard.
 * 4 - Soft discard (allow other traps to act on the packet).
 * 5 - Trap and soft discard (allow other traps to overwrite this trap).
 * 6 - Trap to CPU (CPU receives sole copy) and count it as error.
 * 15 - Restore the firmware's default action.
 * Access: RW
 *
 * Note: Must be set to 0 (forward) for event trap IDs, as they are already
 * addressed to the CPU.
 */
MLXSW_ITEM32(reg, hpkt, action, 0x00, 20, 3);

/* reg_hpkt_trap_group
 * Trap group to associate the trap with.
 * Access: RW
 */
MLXSW_ITEM32(reg, hpkt, trap_group, 0x00, 12, 6);

/* reg_hpkt_trap_id
 * Trap ID.
 * Access: Index
 *
 * Note: A trap ID can only be associated with a single trap group. The device
 * will associate the trap ID with the last trap group configured.
 */
MLXSW_ITEM32(reg, hpkt, trap_id, 0x00, 0, 10);

enum {
	MLXSW_REG_HPKT_CTRL_PACKET_DEFAULT,
	MLXSW_REG_HPKT_CTRL_PACKET_NO_BUFFER,
	MLXSW_REG_HPKT_CTRL_PACKET_USE_BUFFER,
};

/* reg_hpkt_ctrl
 * Configure dedicated buffer resources for control packets.
 * Ignored by SwitchX-2.
 * 0 - Keep factory defaults.
 * 1 - Do not use control buffer for this trap ID.
 * 2 - Use control buffer for this trap ID.
 * Access: RW
 */
MLXSW_ITEM32(reg, hpkt, ctrl, 0x04, 16, 2);

static inline void mlxsw_reg_hpkt_pack(char *payload, u8 action, u16 trap_id,
				       enum mlxsw_reg_htgt_trap_group trap_group,
				       bool is_ctrl)
{
	MLXSW_REG_ZERO(hpkt, payload);
	mlxsw_reg_hpkt_ack_set(payload, MLXSW_REG_HPKT_ACK_NOT_REQUIRED);
	mlxsw_reg_hpkt_action_set(payload, action);
	mlxsw_reg_hpkt_trap_group_set(payload, trap_group);
	mlxsw_reg_hpkt_trap_id_set(payload, trap_id);
	mlxsw_reg_hpkt_ctrl_set(payload, is_ctrl ?
				MLXSW_REG_HPKT_CTRL_PACKET_USE_BUFFER :
				MLXSW_REG_HPKT_CTRL_PACKET_NO_BUFFER);
}

/* RGCR - Router General Configuration Register
 * --------------------------------------------
 * The register is used for setting up the router configuration.
 */
#define MLXSW_REG_RGCR_ID 0x8001
#define MLXSW_REG_RGCR_LEN 0x28

MLXSW_REG_DEFINE(rgcr, MLXSW_REG_RGCR_ID, MLXSW_REG_RGCR_LEN);

/* reg_rgcr_ipv4_en
 * IPv4 router enable.
 * Access: RW
 */
MLXSW_ITEM32(reg, rgcr, ipv4_en, 0x00, 31, 1);

/* reg_rgcr_ipv6_en
 * IPv6 router enable.
 * Access: RW
 */
MLXSW_ITEM32(reg, rgcr, ipv6_en, 0x00, 30, 1);

/* reg_rgcr_max_router_interfaces
 * Defines the maximum number of active router interfaces for all virtual
 * routers.
 * Access: RW
 */
MLXSW_ITEM32(reg, rgcr, max_router_interfaces, 0x10, 0, 16);

/* reg_rgcr_usp
 * Update switch priority and packet color.
 * 0 - Preserve the value of Switch Priority and packet color.
 * 1 - Recalculate the value of Switch Priority and packet color.
 * Access: RW
 *
 * Note: Not supported by SwitchX and SwitchX-2.
 */
MLXSW_ITEM32(reg, rgcr, usp, 0x18, 20, 1);

/* reg_rgcr_pcp_rw
 * Indicates how to handle the pcp_rewrite_en value:
 * 0 - Preserve the value of pcp_rewrite_en.
 * 2 - Disable PCP rewrite.
 * 3 - Enable PCP rewrite.
 * Access: RW
 *
 * Note: Not supported by SwitchX and SwitchX-2.
 */
MLXSW_ITEM32(reg, rgcr, pcp_rw, 0x18, 16, 2);

/* reg_rgcr_activity_dis
 * Activity disable:
 * 0 - Activity will be set when an entry is hit (default).
 * 1 - Activity will not be set when an entry is hit.
 *
 * Bit 0 - Disable activity bit in Router Algorithmic LPM Unicast Entry
 * (RALUE).
 * Bit 1 - Disable activity bit in Router Algorithmic LPM Unicast Host
 * Entry (RAUHT).
 * Bits 2:7 are reserved.
 * Access: RW
 *
 * Note: Not supported by SwitchX, SwitchX-2 and Switch-IB.
 */
MLXSW_ITEM32(reg, rgcr, activity_dis, 0x20, 0, 8);

static inline void mlxsw_reg_rgcr_pack(char *payload, bool ipv4_en,
				       bool ipv6_en)
{
	MLXSW_REG_ZERO(rgcr, payload);
	mlxsw_reg_rgcr_ipv4_en_set(payload, ipv4_en);
	mlxsw_reg_rgcr_ipv6_en_set(payload, ipv6_en);
}

/* RITR - Router Interface Table Register
 * --------------------------------------
 * The register is used to configure the router interface table.
 */
#define MLXSW_REG_RITR_ID 0x8002
#define MLXSW_REG_RITR_LEN 0x40

MLXSW_REG_DEFINE(ritr, MLXSW_REG_RITR_ID, MLXSW_REG_RITR_LEN);

/* reg_ritr_enable
 * Enables routing on the router interface.
 * Access: RW
 */
MLXSW_ITEM32(reg, ritr, enable, 0x00, 31, 1);

/* reg_ritr_ipv4
 * IPv4 routing enable. Enables routing of IPv4 traffic on the router
 * interface.
 * Access: RW
 */
MLXSW_ITEM32(reg, ritr, ipv4, 0x00, 29, 1);

/* reg_ritr_ipv6
 * IPv6 routing enable. Enables routing of IPv6 traffic on the router
 * interface.
 * Access: RW
 */
MLXSW_ITEM32(reg, ritr, ipv6, 0x00, 28, 1);

/* reg_ritr_ipv4_mc
 * IPv4 multicast routing enable.
 * Access: RW
 */
MLXSW_ITEM32(reg, ritr, ipv4_mc, 0x00, 27, 1);

/* reg_ritr_ipv6_mc
 * IPv6 multicast routing enable.
 * Access: RW
 */
MLXSW_ITEM32(reg, ritr, ipv6_mc, 0x00, 26, 1);

enum mlxsw_reg_ritr_if_type {
	/* VLAN interface. */
	MLXSW_REG_RITR_VLAN_IF,
	/* FID interface. */
	MLXSW_REG_RITR_FID_IF,
	/* Sub-port interface. */
	MLXSW_REG_RITR_SP_IF,
	/* Loopback Interface. */
	MLXSW_REG_RITR_LOOPBACK_IF,
};

/* reg_ritr_type
 * Router interface type as per enum mlxsw_reg_ritr_if_type.
 * Access: RW
 */
MLXSW_ITEM32(reg, ritr, type, 0x00, 23, 3);

enum {
	MLXSW_REG_RITR_RIF_CREATE,
	MLXSW_REG_RITR_RIF_DEL,
};

/* reg_ritr_op
 * Opcode:
 * 0 - Create or edit RIF.
 * 1 - Delete RIF.
 * Reserved for SwitchX-2. For Spectrum, editing of interface properties
 * is not supported. An interface must be deleted and re-created in order
 * to update properties.
 * Access: WO
 */
MLXSW_ITEM32(reg, ritr, op, 0x00, 20, 2);

/* reg_ritr_rif
 * Router interface index. A pointer to the Router Interface Table.
 * Access: Index
 */
MLXSW_ITEM32(reg, ritr, rif, 0x00, 0, 16);

/* reg_ritr_ipv4_fe
 * IPv4 Forwarding Enable.
 * Enables routing of IPv4 traffic on the router interface. When disabled,
 * forwarding is blocked but local traffic (traps and IP2ME) will be enabled.
 * Not supported in SwitchX-2.
 * Access: RW
 */
MLXSW_ITEM32(reg, ritr, ipv4_fe, 0x04, 29, 1);

/* reg_ritr_ipv6_fe
 * IPv6 Forwarding Enable.
 * Enables routing of IPv6 traffic on the router interface. When disabled,
 * forwarding is blocked but local traffic (traps and IP2ME) will be enabled.
 * Not supported in SwitchX-2.
 * Access: RW
 */
MLXSW_ITEM32(reg, ritr, ipv6_fe, 0x04, 28, 1);

/* reg_ritr_ipv4_mc_fe
 * IPv4 Multicast Forwarding Enable.
 * When disabled, forwarding is blocked but local traffic (traps and IP to me)
 * will be enabled.
 * Access: RW
 */
MLXSW_ITEM32(reg, ritr, ipv4_mc_fe, 0x04, 27, 1);

/* reg_ritr_ipv6_mc_fe
 * IPv6 Multicast Forwarding Enable.
 * When disabled, forwarding is blocked but local traffic (traps and IP to me)
 * will be enabled.
 * Access: RW
 */
MLXSW_ITEM32(reg, ritr, ipv6_mc_fe, 0x04, 26, 1);

/* reg_ritr_lb_en
 * Loop-back filter enable for unicast packets.
 * If the flag is set then loop-back filter for unicast packets is
 * implemented on the RIF. Multicast packets are always subject to
 * loop-back filtering.
 * Access: RW
 */
MLXSW_ITEM32(reg, ritr, lb_en, 0x04, 24, 1);

/* reg_ritr_virtual_router
 * Virtual router ID associated with the router interface.
 * Access: RW
 */
MLXSW_ITEM32(reg, ritr, virtual_router, 0x04, 0, 16);

/* reg_ritr_mtu
 * Router interface MTU.
 * Access: RW
 */
MLXSW_ITEM32(reg, ritr, mtu, 0x34, 0, 16);

/* reg_ritr_if_swid
 * Switch partition ID.
 * Access: RW
 */
MLXSW_ITEM32(reg, ritr, if_swid, 0x08, 24, 8);

/* reg_ritr_if_mac_profile_id
 * MAC msb profile ID.
 * Access: RW
 */
MLXSW_ITEM32(reg, ritr, if_mac_profile_id, 0x10, 16, 4);

/* reg_ritr_if_mac
 * Router interface MAC address.
 * In Spectrum, all MAC addresses must have the same 38 MSBits.
 * Access: RW
 */
MLXSW_ITEM_BUF(reg, ritr, if_mac, 0x12, 6);

/* reg_ritr_if_vrrp_id_ipv6
 * VRRP ID for IPv6
 * Note: Reserved for RIF types other than VLAN, FID and Sub-port.
 * Access: RW
 */
MLXSW_ITEM32(reg, ritr, if_vrrp_id_ipv6, 0x1C, 8, 8);

/* reg_ritr_if_vrrp_id_ipv4
 * VRRP ID for IPv4
 * Note: Reserved for RIF types other than VLAN, FID and Sub-port.
 * Access: RW
 */
MLXSW_ITEM32(reg, ritr, if_vrrp_id_ipv4, 0x1C, 0, 8);

/* VLAN Interface */

/* reg_ritr_vlan_if_vlan_id
 * VLAN ID.
 * Access: RW
 */
MLXSW_ITEM32(reg, ritr, vlan_if_vlan_id, 0x08, 0, 12);

/* reg_ritr_vlan_if_efid
 * Egress FID.
 * Used to connect the RIF to a bridge.
 * Access: RW
 *
 * Note: Reserved when legacy bridge model is used and on Spectrum-1.
 */
MLXSW_ITEM32(reg, ritr, vlan_if_efid, 0x0C, 0, 16);

/* FID Interface */

/* reg_ritr_fid_if_fid
 * Filtering ID. Used to connect a bridge to the router.
 * When legacy bridge model is used, only FIDs from the vFID range are
 * supported. When unified bridge model is used, this is the egress FID for
 * router to bridge.
 * Access: RW
 */
MLXSW_ITEM32(reg, ritr, fid_if_fid, 0x08, 0, 16);

/* Sub-port Interface */

/* reg_ritr_sp_if_lag
 * LAG indication. When this bit is set the system_port field holds the
 * LAG identifier.
 * Access: RW
 */
MLXSW_ITEM32(reg, ritr, sp_if_lag, 0x08, 24, 1);

/* reg_ritr_sp_system_port
 * Port unique indentifier. When lag bit is set, this field holds the
 * lag_id in bits 0:9.
 * Access: RW
 */
MLXSW_ITEM32(reg, ritr, sp_if_system_port, 0x08, 0, 16);

/* reg_ritr_sp_if_efid
 * Egress filtering ID.
 * Used to connect the eRIF to a bridge if eRIF-ACL has modified the DMAC or
 * the VID.
 * Access: RW
 *
 * Note: Reserved when legacy bridge model is used.
 */
MLXSW_ITEM32(reg, ritr, sp_if_efid, 0x0C, 0, 16);

/* reg_ritr_sp_if_vid
 * VLAN ID.
 * Access: RW
 */
MLXSW_ITEM32(reg, ritr, sp_if_vid, 0x18, 0, 12);

/* Loopback Interface */

enum mlxsw_reg_ritr_loopback_protocol {
	/* IPinIP IPv4 underlay Unicast */
	MLXSW_REG_RITR_LOOPBACK_PROTOCOL_IPIP_IPV4,
	/* IPinIP IPv6 underlay Unicast */
	MLXSW_REG_RITR_LOOPBACK_PROTOCOL_IPIP_IPV6,
	/* IPinIP generic - used for Spectrum-2 underlay RIF */
	MLXSW_REG_RITR_LOOPBACK_GENERIC,
};

/* reg_ritr_loopback_protocol
 * Access: RW
 */
MLXSW_ITEM32(reg, ritr, loopback_protocol, 0x08, 28, 4);

enum mlxsw_reg_ritr_loopback_ipip_type {
	/* Tunnel is IPinIP. */
	MLXSW_REG_RITR_LOOPBACK_IPIP_TYPE_IP_IN_IP,
	/* Tunnel is GRE, no key. */
	MLXSW_REG_RITR_LOOPBACK_IPIP_TYPE_IP_IN_GRE_IN_IP,
	/* Tunnel is GRE, with a key. */
	MLXSW_REG_RITR_LOOPBACK_IPIP_TYPE_IP_IN_GRE_KEY_IN_IP,
};

/* reg_ritr_loopback_ipip_type
 * Encapsulation type.
 * Access: RW
 */
MLXSW_ITEM32(reg, ritr, loopback_ipip_type, 0x10, 24, 4);

enum mlxsw_reg_ritr_loopback_ipip_options {
	/* The key is defined by gre_key. */
	MLXSW_REG_RITR_LOOPBACK_IPIP_OPTIONS_GRE_KEY_PRESET,
};

/* reg_ritr_loopback_ipip_options
 * Access: RW
 */
MLXSW_ITEM32(reg, ritr, loopback_ipip_options, 0x10, 20, 4);

/* reg_ritr_loopback_ipip_uvr
 * Underlay Virtual Router ID.
 * Range is 0..cap_max_virtual_routers-1.
 * Reserved for Spectrum-2.
 * Access: RW
 */
MLXSW_ITEM32(reg, ritr, loopback_ipip_uvr, 0x10, 0, 16);

/* reg_ritr_loopback_ipip_underlay_rif
 * Underlay ingress router interface.
 * Reserved for Spectrum.
 * Access: RW
 */
MLXSW_ITEM32(reg, ritr, loopback_ipip_underlay_rif, 0x14, 0, 16);

/* reg_ritr_loopback_ipip_usip*
 * Encapsulation Underlay source IP.
 * Access: RW
 */
MLXSW_ITEM_BUF(reg, ritr, loopback_ipip_usip6, 0x18, 16);
MLXSW_ITEM32(reg, ritr, loopback_ipip_usip4, 0x24, 0, 32);

/* reg_ritr_loopback_ipip_gre_key
 * GRE Key.
 * Reserved when ipip_type is not IP_IN_GRE_KEY_IN_IP.
 * Access: RW
 */
MLXSW_ITEM32(reg, ritr, loopback_ipip_gre_key, 0x28, 0, 32);

/* Shared between ingress/egress */
enum mlxsw_reg_ritr_counter_set_type {
	/* No Count. */
	MLXSW_REG_RITR_COUNTER_SET_TYPE_NO_COUNT = 0x0,
	/* Basic. Used for router interfaces, counting the following:
	 *	- Error and Discard counters.
	 *	- Unicast, Multicast and Broadcast counters. Sharing the
	 *	  same set of counters for the different type of traffic
	 *	  (IPv4, IPv6 and mpls).
	 */
	MLXSW_REG_RITR_COUNTER_SET_TYPE_BASIC = 0x9,
};

/* reg_ritr_ingress_counter_index
 * Counter Index for flow counter.
 * Access: RW
 */
MLXSW_ITEM32(reg, ritr, ingress_counter_index, 0x38, 0, 24);

/* reg_ritr_ingress_counter_set_type
 * Igress Counter Set Type for router interface counter.
 * Access: RW
 */
MLXSW_ITEM32(reg, ritr, ingress_counter_set_type, 0x38, 24, 8);

/* reg_ritr_egress_counter_index
 * Counter Index for flow counter.
 * Access: RW
 */
MLXSW_ITEM32(reg, ritr, egress_counter_index, 0x3C, 0, 24);

/* reg_ritr_egress_counter_set_type
 * Egress Counter Set Type for router interface counter.
 * Access: RW
 */
MLXSW_ITEM32(reg, ritr, egress_counter_set_type, 0x3C, 24, 8);

static inline void mlxsw_reg_ritr_counter_pack(char *payload, u32 index,
					       bool enable, bool egress)
{
	enum mlxsw_reg_ritr_counter_set_type set_type;

	if (enable)
		set_type = MLXSW_REG_RITR_COUNTER_SET_TYPE_BASIC;
	else
		set_type = MLXSW_REG_RITR_COUNTER_SET_TYPE_NO_COUNT;

	if (egress) {
		mlxsw_reg_ritr_egress_counter_set_type_set(payload, set_type);
		mlxsw_reg_ritr_egress_counter_index_set(payload, index);
	} else {
		mlxsw_reg_ritr_ingress_counter_set_type_set(payload, set_type);
		mlxsw_reg_ritr_ingress_counter_index_set(payload, index);
	}
}

static inline void mlxsw_reg_ritr_rif_pack(char *payload, u16 rif)
{
	MLXSW_REG_ZERO(ritr, payload);
	mlxsw_reg_ritr_rif_set(payload, rif);
}

static inline void mlxsw_reg_ritr_sp_if_pack(char *payload, bool lag,
					     u16 system_port, u16 efid, u16 vid)
{
	mlxsw_reg_ritr_sp_if_lag_set(payload, lag);
	mlxsw_reg_ritr_sp_if_system_port_set(payload, system_port);
	mlxsw_reg_ritr_sp_if_efid_set(payload, efid);
	mlxsw_reg_ritr_sp_if_vid_set(payload, vid);
}

static inline void mlxsw_reg_ritr_pack(char *payload, bool enable,
				       enum mlxsw_reg_ritr_if_type type,
				       u16 rif, u16 vr_id, u16 mtu)
{
	bool op = enable ? MLXSW_REG_RITR_RIF_CREATE : MLXSW_REG_RITR_RIF_DEL;

	MLXSW_REG_ZERO(ritr, payload);
	mlxsw_reg_ritr_enable_set(payload, enable);
	mlxsw_reg_ritr_ipv4_set(payload, 1);
	mlxsw_reg_ritr_ipv6_set(payload, 1);
	mlxsw_reg_ritr_ipv4_mc_set(payload, 1);
	mlxsw_reg_ritr_ipv6_mc_set(payload, 1);
	mlxsw_reg_ritr_type_set(payload, type);
	mlxsw_reg_ritr_op_set(payload, op);
	mlxsw_reg_ritr_rif_set(payload, rif);
	mlxsw_reg_ritr_ipv4_fe_set(payload, 1);
	mlxsw_reg_ritr_ipv6_fe_set(payload, 1);
	mlxsw_reg_ritr_ipv4_mc_fe_set(payload, 1);
	mlxsw_reg_ritr_ipv6_mc_fe_set(payload, 1);
	mlxsw_reg_ritr_lb_en_set(payload, 1);
	mlxsw_reg_ritr_virtual_router_set(payload, vr_id);
	mlxsw_reg_ritr_mtu_set(payload, mtu);
}

static inline void mlxsw_reg_ritr_mac_pack(char *payload, const char *mac)
{
	mlxsw_reg_ritr_if_mac_memcpy_to(payload, mac);
}

static inline void
mlxsw_reg_ritr_vlan_if_pack(char *payload, bool enable, u16 rif, u16 vr_id,
			    u16 mtu, const char *mac, u8 mac_profile_id,
			    u16 vlan_id, u16 efid)
{
	enum mlxsw_reg_ritr_if_type type = MLXSW_REG_RITR_VLAN_IF;

	mlxsw_reg_ritr_pack(payload, enable, type, rif, vr_id, mtu);
	mlxsw_reg_ritr_if_mac_memcpy_to(payload, mac);
	mlxsw_reg_ritr_if_mac_profile_id_set(payload, mac_profile_id);
	mlxsw_reg_ritr_vlan_if_vlan_id_set(payload, vlan_id);
	mlxsw_reg_ritr_vlan_if_efid_set(payload, efid);
}

static inline void
mlxsw_reg_ritr_loopback_ipip_common_pack(char *payload,
			    enum mlxsw_reg_ritr_loopback_ipip_type ipip_type,
			    enum mlxsw_reg_ritr_loopback_ipip_options options,
			    u16 uvr_id, u16 underlay_rif, u32 gre_key)
{
	mlxsw_reg_ritr_loopback_ipip_type_set(payload, ipip_type);
	mlxsw_reg_ritr_loopback_ipip_options_set(payload, options);
	mlxsw_reg_ritr_loopback_ipip_uvr_set(payload, uvr_id);
	mlxsw_reg_ritr_loopback_ipip_underlay_rif_set(payload, underlay_rif);
	mlxsw_reg_ritr_loopback_ipip_gre_key_set(payload, gre_key);
}

static inline void
mlxsw_reg_ritr_loopback_ipip4_pack(char *payload,
			    enum mlxsw_reg_ritr_loopback_ipip_type ipip_type,
			    enum mlxsw_reg_ritr_loopback_ipip_options options,
			    u16 uvr_id, u16 underlay_rif, u32 usip, u32 gre_key)
{
	mlxsw_reg_ritr_loopback_protocol_set(payload,
				    MLXSW_REG_RITR_LOOPBACK_PROTOCOL_IPIP_IPV4);
	mlxsw_reg_ritr_loopback_ipip_common_pack(payload, ipip_type, options,
						 uvr_id, underlay_rif, gre_key);
	mlxsw_reg_ritr_loopback_ipip_usip4_set(payload, usip);
}

static inline void
mlxsw_reg_ritr_loopback_ipip6_pack(char *payload,
				   enum mlxsw_reg_ritr_loopback_ipip_type ipip_type,
				   enum mlxsw_reg_ritr_loopback_ipip_options options,
				   u16 uvr_id, u16 underlay_rif,
				   const struct in6_addr *usip, u32 gre_key)
{
	enum mlxsw_reg_ritr_loopback_protocol protocol =
		MLXSW_REG_RITR_LOOPBACK_PROTOCOL_IPIP_IPV6;

	mlxsw_reg_ritr_loopback_protocol_set(payload, protocol);
	mlxsw_reg_ritr_loopback_ipip_common_pack(payload, ipip_type, options,
						 uvr_id, underlay_rif, gre_key);
	mlxsw_reg_ritr_loopback_ipip_usip6_memcpy_to(payload,
						     (const char *)usip);
}

/* RTAR - Router TCAM Allocation Register
 * --------------------------------------
 * This register is used for allocation of regions in the TCAM table.
 */
#define MLXSW_REG_RTAR_ID 0x8004
#define MLXSW_REG_RTAR_LEN 0x20

MLXSW_REG_DEFINE(rtar, MLXSW_REG_RTAR_ID, MLXSW_REG_RTAR_LEN);

enum mlxsw_reg_rtar_op {
	MLXSW_REG_RTAR_OP_ALLOCATE,
	MLXSW_REG_RTAR_OP_RESIZE,
	MLXSW_REG_RTAR_OP_DEALLOCATE,
};

/* reg_rtar_op
 * Access: WO
 */
MLXSW_ITEM32(reg, rtar, op, 0x00, 28, 4);

enum mlxsw_reg_rtar_key_type {
	MLXSW_REG_RTAR_KEY_TYPE_IPV4_MULTICAST = 1,
	MLXSW_REG_RTAR_KEY_TYPE_IPV6_MULTICAST = 3
};

/* reg_rtar_key_type
 * TCAM key type for the region.
 * Access: WO
 */
MLXSW_ITEM32(reg, rtar, key_type, 0x00, 0, 8);

/* reg_rtar_region_size
 * TCAM region size. When allocating/resizing this is the requested
 * size, the response is the actual size.
 * Note: Actual size may be larger than requested.
 * Reserved for op = Deallocate
 * Access: WO
 */
MLXSW_ITEM32(reg, rtar, region_size, 0x04, 0, 16);

static inline void mlxsw_reg_rtar_pack(char *payload,
				       enum mlxsw_reg_rtar_op op,
				       enum mlxsw_reg_rtar_key_type key_type,
				       u16 region_size)
{
	MLXSW_REG_ZERO(rtar, payload);
	mlxsw_reg_rtar_op_set(payload, op);
	mlxsw_reg_rtar_key_type_set(payload, key_type);
	mlxsw_reg_rtar_region_size_set(payload, region_size);
}

/* RATR - Router Adjacency Table Register
 * --------------------------------------
 * The RATR register is used to configure the Router Adjacency (next-hop)
 * Table.
 */
#define MLXSW_REG_RATR_ID 0x8008
#define MLXSW_REG_RATR_LEN 0x2C

MLXSW_REG_DEFINE(ratr, MLXSW_REG_RATR_ID, MLXSW_REG_RATR_LEN);

enum mlxsw_reg_ratr_op {
	/* Read */
	MLXSW_REG_RATR_OP_QUERY_READ = 0,
	/* Read and clear activity */
	MLXSW_REG_RATR_OP_QUERY_READ_CLEAR = 2,
	/* Write Adjacency entry */
	MLXSW_REG_RATR_OP_WRITE_WRITE_ENTRY = 1,
	/* Write Adjacency entry only if the activity is cleared.
	 * The write may not succeed if the activity is set. There is not
	 * direct feedback if the write has succeeded or not, however
	 * the get will reveal the actual entry (SW can compare the get
	 * response to the set command).
	 */
	MLXSW_REG_RATR_OP_WRITE_WRITE_ENTRY_ON_ACTIVITY = 3,
};

/* reg_ratr_op
 * Note that Write operation may also be used for updating
 * counter_set_type and counter_index. In this case all other
 * fields must not be updated.
 * Access: OP
 */
MLXSW_ITEM32(reg, ratr, op, 0x00, 28, 4);

/* reg_ratr_v
 * Valid bit. Indicates if the adjacency entry is valid.
 * Note: the device may need some time before reusing an invalidated
 * entry. During this time the entry can not be reused. It is
 * recommended to use another entry before reusing an invalidated
 * entry (e.g. software can put it at the end of the list for
 * reusing). Trying to access an invalidated entry not yet cleared
 * by the device results with failure indicating "Try Again" status.
 * When valid is '0' then egress_router_interface,trap_action,
 * adjacency_parameters and counters are reserved
 * Access: RW
 */
MLXSW_ITEM32(reg, ratr, v, 0x00, 24, 1);

/* reg_ratr_a
 * Activity. Set for new entries. Set if a packet lookup has hit on
 * the specific entry. To clear the a bit, use "clear activity".
 * Access: RO
 */
MLXSW_ITEM32(reg, ratr, a, 0x00, 16, 1);

enum mlxsw_reg_ratr_type {
	/* Ethernet */
	MLXSW_REG_RATR_TYPE_ETHERNET,
	/* IPoIB Unicast without GRH.
	 * Reserved for Spectrum.
	 */
	MLXSW_REG_RATR_TYPE_IPOIB_UC,
	/* IPoIB Unicast with GRH. Supported only in table 0 (Ethernet unicast
	 * adjacency).
	 * Reserved for Spectrum.
	 */
	MLXSW_REG_RATR_TYPE_IPOIB_UC_W_GRH,
	/* IPoIB Multicast.
	 * Reserved for Spectrum.
	 */
	MLXSW_REG_RATR_TYPE_IPOIB_MC,
	/* MPLS.
	 * Reserved for SwitchX/-2.
	 */
	MLXSW_REG_RATR_TYPE_MPLS,
	/* IPinIP Encap.
	 * Reserved for SwitchX/-2.
	 */
	MLXSW_REG_RATR_TYPE_IPIP,
};

/* reg_ratr_type
 * Adjacency entry type.
 * Access: RW
 */
MLXSW_ITEM32(reg, ratr, type, 0x04, 28, 4);

/* reg_ratr_adjacency_index_low
 * Bits 15:0 of index into the adjacency table.
 * For SwitchX and SwitchX-2, the adjacency table is linear and
 * used for adjacency entries only.
 * For Spectrum, the index is to the KVD linear.
 * Access: Index
 */
MLXSW_ITEM32(reg, ratr, adjacency_index_low, 0x04, 0, 16);

/* reg_ratr_egress_router_interface
 * Range is 0 .. cap_max_router_interfaces - 1
 * Access: RW
 */
MLXSW_ITEM32(reg, ratr, egress_router_interface, 0x08, 0, 16);

enum mlxsw_reg_ratr_trap_action {
	MLXSW_REG_RATR_TRAP_ACTION_NOP,
	MLXSW_REG_RATR_TRAP_ACTION_TRAP,
	MLXSW_REG_RATR_TRAP_ACTION_MIRROR_TO_CPU,
	MLXSW_REG_RATR_TRAP_ACTION_MIRROR,
	MLXSW_REG_RATR_TRAP_ACTION_DISCARD_ERRORS,
};

/* reg_ratr_trap_action
 * see mlxsw_reg_ratr_trap_action
 * Access: RW
 */
MLXSW_ITEM32(reg, ratr, trap_action, 0x0C, 28, 4);

/* reg_ratr_adjacency_index_high
 * Bits 23:16 of the adjacency_index.
 * Access: Index
 */
MLXSW_ITEM32(reg, ratr, adjacency_index_high, 0x0C, 16, 8);

enum mlxsw_reg_ratr_trap_id {
	MLXSW_REG_RATR_TRAP_ID_RTR_EGRESS0,
	MLXSW_REG_RATR_TRAP_ID_RTR_EGRESS1,
};

/* reg_ratr_trap_id
 * Trap ID to be reported to CPU.
 * Trap-ID is RTR_EGRESS0 or RTR_EGRESS1.
 * For trap_action of NOP, MIRROR and DISCARD_ERROR
 * Access: RW
 */
MLXSW_ITEM32(reg, ratr, trap_id, 0x0C, 0, 8);

/* reg_ratr_eth_destination_mac
 * MAC address of the destination next-hop.
 * Access: RW
 */
MLXSW_ITEM_BUF(reg, ratr, eth_destination_mac, 0x12, 6);

enum mlxsw_reg_ratr_ipip_type {
	/* IPv4, address set by mlxsw_reg_ratr_ipip_ipv4_udip. */
	MLXSW_REG_RATR_IPIP_TYPE_IPV4,
	/* IPv6, address set by mlxsw_reg_ratr_ipip_ipv6_ptr. */
	MLXSW_REG_RATR_IPIP_TYPE_IPV6,
};

/* reg_ratr_ipip_type
 * Underlay destination ip type.
 * Note: the type field must match the protocol of the router interface.
 * Access: RW
 */
MLXSW_ITEM32(reg, ratr, ipip_type, 0x10, 16, 4);

/* reg_ratr_ipip_ipv4_udip
 * Underlay ipv4 dip.
 * Reserved when ipip_type is IPv6.
 * Access: RW
 */
MLXSW_ITEM32(reg, ratr, ipip_ipv4_udip, 0x18, 0, 32);

/* reg_ratr_ipip_ipv6_ptr
 * Pointer to IPv6 underlay destination ip address.
 * For Spectrum: Pointer to KVD linear space.
 * Access: RW
 */
MLXSW_ITEM32(reg, ratr, ipip_ipv6_ptr, 0x1C, 0, 24);

enum mlxsw_reg_flow_counter_set_type {
	/* No count */
	MLXSW_REG_FLOW_COUNTER_SET_TYPE_NO_COUNT = 0x00,
	/* Count packets and bytes */
	MLXSW_REG_FLOW_COUNTER_SET_TYPE_PACKETS_BYTES = 0x03,
	/* Count only packets */
	MLXSW_REG_FLOW_COUNTER_SET_TYPE_PACKETS = 0x05,
};

/* reg_ratr_counter_set_type
 * Counter set type for flow counters
 * Access: RW
 */
MLXSW_ITEM32(reg, ratr, counter_set_type, 0x28, 24, 8);

/* reg_ratr_counter_index
 * Counter index for flow counters
 * Access: RW
 */
MLXSW_ITEM32(reg, ratr, counter_index, 0x28, 0, 24);

static inline void
mlxsw_reg_ratr_pack(char *payload,
		    enum mlxsw_reg_ratr_op op, bool valid,
		    enum mlxsw_reg_ratr_type type,
		    u32 adjacency_index, u16 egress_rif)
{
	MLXSW_REG_ZERO(ratr, payload);
	mlxsw_reg_ratr_op_set(payload, op);
	mlxsw_reg_ratr_v_set(payload, valid);
	mlxsw_reg_ratr_type_set(payload, type);
	mlxsw_reg_ratr_adjacency_index_low_set(payload, adjacency_index);
	mlxsw_reg_ratr_adjacency_index_high_set(payload, adjacency_index >> 16);
	mlxsw_reg_ratr_egress_router_interface_set(payload, egress_rif);
}

static inline void mlxsw_reg_ratr_eth_entry_pack(char *payload,
						 const char *dest_mac)
{
	mlxsw_reg_ratr_eth_destination_mac_memcpy_to(payload, dest_mac);
}

static inline void mlxsw_reg_ratr_ipip4_entry_pack(char *payload, u32 ipv4_udip)
{
	mlxsw_reg_ratr_ipip_type_set(payload, MLXSW_REG_RATR_IPIP_TYPE_IPV4);
	mlxsw_reg_ratr_ipip_ipv4_udip_set(payload, ipv4_udip);
}

static inline void mlxsw_reg_ratr_ipip6_entry_pack(char *payload, u32 ipv6_ptr)
{
	mlxsw_reg_ratr_ipip_type_set(payload, MLXSW_REG_RATR_IPIP_TYPE_IPV6);
	mlxsw_reg_ratr_ipip_ipv6_ptr_set(payload, ipv6_ptr);
}

static inline void mlxsw_reg_ratr_counter_pack(char *payload, u64 counter_index,
					       bool counter_enable)
{
	enum mlxsw_reg_flow_counter_set_type set_type;

	if (counter_enable)
		set_type = MLXSW_REG_FLOW_COUNTER_SET_TYPE_PACKETS_BYTES;
	else
		set_type = MLXSW_REG_FLOW_COUNTER_SET_TYPE_NO_COUNT;

	mlxsw_reg_ratr_counter_index_set(payload, counter_index);
	mlxsw_reg_ratr_counter_set_type_set(payload, set_type);
}

/* RDPM - Router DSCP to Priority Mapping
 * --------------------------------------
 * Controls the mapping from DSCP field to switch priority on routed packets
 */
#define MLXSW_REG_RDPM_ID 0x8009
#define MLXSW_REG_RDPM_BASE_LEN 0x00
#define MLXSW_REG_RDPM_DSCP_ENTRY_REC_LEN 0x01
#define MLXSW_REG_RDPM_DSCP_ENTRY_REC_MAX_COUNT 64
#define MLXSW_REG_RDPM_LEN 0x40
#define MLXSW_REG_RDPM_LAST_ENTRY (MLXSW_REG_RDPM_BASE_LEN + \
				   MLXSW_REG_RDPM_LEN - \
				   MLXSW_REG_RDPM_DSCP_ENTRY_REC_LEN)

MLXSW_REG_DEFINE(rdpm, MLXSW_REG_RDPM_ID, MLXSW_REG_RDPM_LEN);

/* reg_dscp_entry_e
 * Enable update of the specific entry
 * Access: Index
 */
MLXSW_ITEM8_INDEXED(reg, rdpm, dscp_entry_e, MLXSW_REG_RDPM_LAST_ENTRY, 7, 1,
		    -MLXSW_REG_RDPM_DSCP_ENTRY_REC_LEN, 0x00, false);

/* reg_dscp_entry_prio
 * Switch Priority
 * Access: RW
 */
MLXSW_ITEM8_INDEXED(reg, rdpm, dscp_entry_prio, MLXSW_REG_RDPM_LAST_ENTRY, 0, 4,
		    -MLXSW_REG_RDPM_DSCP_ENTRY_REC_LEN, 0x00, false);

static inline void mlxsw_reg_rdpm_pack(char *payload, unsigned short index,
				       u8 prio)
{
	mlxsw_reg_rdpm_dscp_entry_e_set(payload, index, 1);
	mlxsw_reg_rdpm_dscp_entry_prio_set(payload, index, prio);
}

/* RICNT - Router Interface Counter Register
 * -----------------------------------------
 * The RICNT register retrieves per port performance counters
 */
#define MLXSW_REG_RICNT_ID 0x800B
#define MLXSW_REG_RICNT_LEN 0x100

MLXSW_REG_DEFINE(ricnt, MLXSW_REG_RICNT_ID, MLXSW_REG_RICNT_LEN);

/* reg_ricnt_counter_index
 * Counter index
 * Access: RW
 */
MLXSW_ITEM32(reg, ricnt, counter_index, 0x04, 0, 24);

enum mlxsw_reg_ricnt_counter_set_type {
	/* No Count. */
	MLXSW_REG_RICNT_COUNTER_SET_TYPE_NO_COUNT = 0x00,
	/* Basic. Used for router interfaces, counting the following:
	 *	- Error and Discard counters.
	 *	- Unicast, Multicast and Broadcast counters. Sharing the
	 *	  same set of counters for the different type of traffic
	 *	  (IPv4, IPv6 and mpls).
	 */
	MLXSW_REG_RICNT_COUNTER_SET_TYPE_BASIC = 0x09,
};

/* reg_ricnt_counter_set_type
 * Counter Set Type for router interface counter
 * Access: RW
 */
MLXSW_ITEM32(reg, ricnt, counter_set_type, 0x04, 24, 8);

enum mlxsw_reg_ricnt_opcode {
	/* Nop. Supported only for read access*/
	MLXSW_REG_RICNT_OPCODE_NOP = 0x00,
	/* Clear. Setting the clr bit will reset the counter value for
	 * all counters of the specified Router Interface.
	 */
	MLXSW_REG_RICNT_OPCODE_CLEAR = 0x08,
};

/* reg_ricnt_opcode
 * Opcode
 * Access: RW
 */
MLXSW_ITEM32(reg, ricnt, op, 0x00, 28, 4);

/* reg_ricnt_good_unicast_packets
 * good unicast packets.
 * Access: RW
 */
MLXSW_ITEM64(reg, ricnt, good_unicast_packets, 0x08, 0, 64);

/* reg_ricnt_good_multicast_packets
 * good multicast packets.
 * Access: RW
 */
MLXSW_ITEM64(reg, ricnt, good_multicast_packets, 0x10, 0, 64);

/* reg_ricnt_good_broadcast_packets
 * good broadcast packets
 * Access: RW
 */
MLXSW_ITEM64(reg, ricnt, good_broadcast_packets, 0x18, 0, 64);

/* reg_ricnt_good_unicast_bytes
 * A count of L3 data and padding octets not including L2 headers
 * for good unicast frames.
 * Access: RW
 */
MLXSW_ITEM64(reg, ricnt, good_unicast_bytes, 0x20, 0, 64);

/* reg_ricnt_good_multicast_bytes
 * A count of L3 data and padding octets not including L2 headers
 * for good multicast frames.
 * Access: RW
 */
MLXSW_ITEM64(reg, ricnt, good_multicast_bytes, 0x28, 0, 64);

/* reg_ritr_good_broadcast_bytes
 * A count of L3 data and padding octets not including L2 headers
 * for good broadcast frames.
 * Access: RW
 */
MLXSW_ITEM64(reg, ricnt, good_broadcast_bytes, 0x30, 0, 64);

/* reg_ricnt_error_packets
 * A count of errored frames that do not pass the router checks.
 * Access: RW
 */
MLXSW_ITEM64(reg, ricnt, error_packets, 0x38, 0, 64);

/* reg_ricnt_discrad_packets
 * A count of non-errored frames that do not pass the router checks.
 * Access: RW
 */
MLXSW_ITEM64(reg, ricnt, discard_packets, 0x40, 0, 64);

/* reg_ricnt_error_bytes
 * A count of L3 data and padding octets not including L2 headers
 * for errored frames.
 * Access: RW
 */
MLXSW_ITEM64(reg, ricnt, error_bytes, 0x48, 0, 64);

/* reg_ricnt_discard_bytes
 * A count of L3 data and padding octets not including L2 headers
 * for non-errored frames that do not pass the router checks.
 * Access: RW
 */
MLXSW_ITEM64(reg, ricnt, discard_bytes, 0x50, 0, 64);

static inline void mlxsw_reg_ricnt_pack(char *payload, u32 index,
					enum mlxsw_reg_ricnt_opcode op)
{
	MLXSW_REG_ZERO(ricnt, payload);
	mlxsw_reg_ricnt_op_set(payload, op);
	mlxsw_reg_ricnt_counter_index_set(payload, index);
	mlxsw_reg_ricnt_counter_set_type_set(payload,
					     MLXSW_REG_RICNT_COUNTER_SET_TYPE_BASIC);
}

/* RRCR - Router Rules Copy Register Layout
 * ----------------------------------------
 * This register is used for moving and copying route entry rules.
 */
#define MLXSW_REG_RRCR_ID 0x800F
#define MLXSW_REG_RRCR_LEN 0x24

MLXSW_REG_DEFINE(rrcr, MLXSW_REG_RRCR_ID, MLXSW_REG_RRCR_LEN);

enum mlxsw_reg_rrcr_op {
	/* Move rules */
	MLXSW_REG_RRCR_OP_MOVE,
	/* Copy rules */
	MLXSW_REG_RRCR_OP_COPY,
};

/* reg_rrcr_op
 * Access: WO
 */
MLXSW_ITEM32(reg, rrcr, op, 0x00, 28, 4);

/* reg_rrcr_offset
 * Offset within the region from which to copy/move.
 * Access: Index
 */
MLXSW_ITEM32(reg, rrcr, offset, 0x00, 0, 16);

/* reg_rrcr_size
 * The number of rules to copy/move.
 * Access: WO
 */
MLXSW_ITEM32(reg, rrcr, size, 0x04, 0, 16);

/* reg_rrcr_table_id
 * Identifier of the table on which to perform the operation. Encoding is the
 * same as in RTAR.key_type
 * Access: Index
 */
MLXSW_ITEM32(reg, rrcr, table_id, 0x10, 0, 4);

/* reg_rrcr_dest_offset
 * Offset within the region to which to copy/move
 * Access: Index
 */
MLXSW_ITEM32(reg, rrcr, dest_offset, 0x20, 0, 16);

static inline void mlxsw_reg_rrcr_pack(char *payload, enum mlxsw_reg_rrcr_op op,
				       u16 offset, u16 size,
				       enum mlxsw_reg_rtar_key_type table_id,
				       u16 dest_offset)
{
	MLXSW_REG_ZERO(rrcr, payload);
	mlxsw_reg_rrcr_op_set(payload, op);
	mlxsw_reg_rrcr_offset_set(payload, offset);
	mlxsw_reg_rrcr_size_set(payload, size);
	mlxsw_reg_rrcr_table_id_set(payload, table_id);
	mlxsw_reg_rrcr_dest_offset_set(payload, dest_offset);
}

/* RALTA - Router Algorithmic LPM Tree Allocation Register
 * -------------------------------------------------------
 * RALTA is used to allocate the LPM trees of the SHSPM method.
 */
#define MLXSW_REG_RALTA_ID 0x8010
#define MLXSW_REG_RALTA_LEN 0x04

MLXSW_REG_DEFINE(ralta, MLXSW_REG_RALTA_ID, MLXSW_REG_RALTA_LEN);

/* reg_ralta_op
 * opcode (valid for Write, must be 0 on Read)
 * 0 - allocate a tree
 * 1 - deallocate a tree
 * Access: OP
 */
MLXSW_ITEM32(reg, ralta, op, 0x00, 28, 2);

enum mlxsw_reg_ralxx_protocol {
	MLXSW_REG_RALXX_PROTOCOL_IPV4,
	MLXSW_REG_RALXX_PROTOCOL_IPV6,
};

/* reg_ralta_protocol
 * Protocol.
 * Deallocation opcode: Reserved.
 * Access: RW
 */
MLXSW_ITEM32(reg, ralta, protocol, 0x00, 24, 4);

/* reg_ralta_tree_id
 * An identifier (numbered from 1..cap_shspm_max_trees-1) representing
 * the tree identifier (managed by software).
 * Note that tree_id 0 is allocated for a default-route tree.
 * Access: Index
 */
MLXSW_ITEM32(reg, ralta, tree_id, 0x00, 0, 8);

static inline void mlxsw_reg_ralta_pack(char *payload, bool alloc,
					enum mlxsw_reg_ralxx_protocol protocol,
					u8 tree_id)
{
	MLXSW_REG_ZERO(ralta, payload);
	mlxsw_reg_ralta_op_set(payload, !alloc);
	mlxsw_reg_ralta_protocol_set(payload, protocol);
	mlxsw_reg_ralta_tree_id_set(payload, tree_id);
}

/* RALST - Router Algorithmic LPM Structure Tree Register
 * ------------------------------------------------------
 * RALST is used to set and query the structure of an LPM tree.
 * The structure of the tree must be sorted as a sorted binary tree, while
 * each node is a bin that is tagged as the length of the prefixes the lookup
 * will refer to. Therefore, bin X refers to a set of entries with prefixes
 * of X bits to match with the destination address. The bin 0 indicates
 * the default action, when there is no match of any prefix.
 */
#define MLXSW_REG_RALST_ID 0x8011
#define MLXSW_REG_RALST_LEN 0x104

MLXSW_REG_DEFINE(ralst, MLXSW_REG_RALST_ID, MLXSW_REG_RALST_LEN);

/* reg_ralst_root_bin
 * The bin number of the root bin.
 * 0<root_bin=<(length of IP address)
 * For a default-route tree configure 0xff
 * Access: RW
 */
MLXSW_ITEM32(reg, ralst, root_bin, 0x00, 16, 8);

/* reg_ralst_tree_id
 * Tree identifier numbered from 1..(cap_shspm_max_trees-1).
 * Access: Index
 */
MLXSW_ITEM32(reg, ralst, tree_id, 0x00, 0, 8);

#define MLXSW_REG_RALST_BIN_NO_CHILD 0xff
#define MLXSW_REG_RALST_BIN_OFFSET 0x04
#define MLXSW_REG_RALST_BIN_COUNT 128

/* reg_ralst_left_child_bin
 * Holding the children of the bin according to the stored tree's structure.
 * For trees composed of less than 4 blocks, the bins in excess are reserved.
 * Note that tree_id 0 is allocated for a default-route tree, bins are 0xff
 * Access: RW
 */
MLXSW_ITEM16_INDEXED(reg, ralst, left_child_bin, 0x04, 8, 8, 0x02, 0x00, false);

/* reg_ralst_right_child_bin
 * Holding the children of the bin according to the stored tree's structure.
 * For trees composed of less than 4 blocks, the bins in excess are reserved.
 * Note that tree_id 0 is allocated for a default-route tree, bins are 0xff
 * Access: RW
 */
MLXSW_ITEM16_INDEXED(reg, ralst, right_child_bin, 0x04, 0, 8, 0x02, 0x00,
		     false);

static inline void mlxsw_reg_ralst_pack(char *payload, u8 root_bin, u8 tree_id)
{
	MLXSW_REG_ZERO(ralst, payload);

	/* Initialize all bins to have no left or right child */
	memset(payload + MLXSW_REG_RALST_BIN_OFFSET,
	       MLXSW_REG_RALST_BIN_NO_CHILD, MLXSW_REG_RALST_BIN_COUNT * 2);

	mlxsw_reg_ralst_root_bin_set(payload, root_bin);
	mlxsw_reg_ralst_tree_id_set(payload, tree_id);
}

static inline void mlxsw_reg_ralst_bin_pack(char *payload, u8 bin_number,
					    u8 left_child_bin,
					    u8 right_child_bin)
{
	int bin_index = bin_number - 1;

	mlxsw_reg_ralst_left_child_bin_set(payload, bin_index, left_child_bin);
	mlxsw_reg_ralst_right_child_bin_set(payload, bin_index,
					    right_child_bin);
}

/* RALTB - Router Algorithmic LPM Tree Binding Register
 * ----------------------------------------------------
 * RALTB is used to bind virtual router and protocol to an allocated LPM tree.
 */
#define MLXSW_REG_RALTB_ID 0x8012
#define MLXSW_REG_RALTB_LEN 0x04

MLXSW_REG_DEFINE(raltb, MLXSW_REG_RALTB_ID, MLXSW_REG_RALTB_LEN);

/* reg_raltb_virtual_router
 * Virtual Router ID
 * Range is 0..cap_max_virtual_routers-1
 * Access: Index
 */
MLXSW_ITEM32(reg, raltb, virtual_router, 0x00, 16, 16);

/* reg_raltb_protocol
 * Protocol.
 * Access: Index
 */
MLXSW_ITEM32(reg, raltb, protocol, 0x00, 12, 4);

/* reg_raltb_tree_id
 * Tree to be used for the {virtual_router, protocol}
 * Tree identifier numbered from 1..(cap_shspm_max_trees-1).
 * By default, all Unicast IPv4 and IPv6 are bound to tree_id 0.
 * Access: RW
 */
MLXSW_ITEM32(reg, raltb, tree_id, 0x00, 0, 8);

static inline void mlxsw_reg_raltb_pack(char *payload, u16 virtual_router,
					enum mlxsw_reg_ralxx_protocol protocol,
					u8 tree_id)
{
	MLXSW_REG_ZERO(raltb, payload);
	mlxsw_reg_raltb_virtual_router_set(payload, virtual_router);
	mlxsw_reg_raltb_protocol_set(payload, protocol);
	mlxsw_reg_raltb_tree_id_set(payload, tree_id);
}

/* RALUE - Router Algorithmic LPM Unicast Entry Register
 * -----------------------------------------------------
 * RALUE is used to configure and query LPM entries that serve
 * the Unicast protocols.
 */
#define MLXSW_REG_RALUE_ID 0x8013
#define MLXSW_REG_RALUE_LEN 0x38

MLXSW_REG_DEFINE(ralue, MLXSW_REG_RALUE_ID, MLXSW_REG_RALUE_LEN);

/* reg_ralue_protocol
 * Protocol.
 * Access: Index
 */
MLXSW_ITEM32(reg, ralue, protocol, 0x00, 24, 4);

enum mlxsw_reg_ralue_op {
	/* Read operation. If entry doesn't exist, the operation fails. */
	MLXSW_REG_RALUE_OP_QUERY_READ = 0,
	/* Clear on read operation. Used to read entry and
	 * clear Activity bit.
	 */
	MLXSW_REG_RALUE_OP_QUERY_CLEAR = 1,
	/* Write operation. Used to write a new entry to the table. All RW
	 * fields are written for new entry. Activity bit is set
	 * for new entries.
	 */
	MLXSW_REG_RALUE_OP_WRITE_WRITE = 0,
	/* Update operation. Used to update an existing route entry and
	 * only update the RW fields that are detailed in the field
	 * op_u_mask. If entry doesn't exist, the operation fails.
	 */
	MLXSW_REG_RALUE_OP_WRITE_UPDATE = 1,
	/* Clear activity. The Activity bit (the field a) is cleared
	 * for the entry.
	 */
	MLXSW_REG_RALUE_OP_WRITE_CLEAR = 2,
	/* Delete operation. Used to delete an existing entry. If entry
	 * doesn't exist, the operation fails.
	 */
	MLXSW_REG_RALUE_OP_WRITE_DELETE = 3,
};

/* reg_ralue_op
 * Operation.
 * Access: OP
 */
MLXSW_ITEM32(reg, ralue, op, 0x00, 20, 3);

/* reg_ralue_a
 * Activity. Set for new entries. Set if a packet lookup has hit on the
 * specific entry, only if the entry is a route. To clear the a bit, use
 * "clear activity" op.
 * Enabled by activity_dis in RGCR
 * Access: RO
 */
MLXSW_ITEM32(reg, ralue, a, 0x00, 16, 1);

/* reg_ralue_virtual_router
 * Virtual Router ID
 * Range is 0..cap_max_virtual_routers-1
 * Access: Index
 */
MLXSW_ITEM32(reg, ralue, virtual_router, 0x04, 16, 16);

#define MLXSW_REG_RALUE_OP_U_MASK_ENTRY_TYPE	BIT(0)
#define MLXSW_REG_RALUE_OP_U_MASK_BMP_LEN	BIT(1)
#define MLXSW_REG_RALUE_OP_U_MASK_ACTION	BIT(2)

/* reg_ralue_op_u_mask
 * opcode update mask.
 * On read operation, this field is reserved.
 * This field is valid for update opcode, otherwise - reserved.
 * This field is a bitmask of the fields that should be updated.
 * Access: WO
 */
MLXSW_ITEM32(reg, ralue, op_u_mask, 0x04, 8, 3);

/* reg_ralue_prefix_len
 * Number of bits in the prefix of the LPM route.
 * Note that for IPv6 prefixes, if prefix_len>64 the entry consumes
 * two entries in the physical HW table.
 * Access: Index
 */
MLXSW_ITEM32(reg, ralue, prefix_len, 0x08, 0, 8);

/* reg_ralue_dip*
 * The prefix of the route or of the marker that the object of the LPM
 * is compared with. The most significant bits of the dip are the prefix.
 * The least significant bits must be '0' if the prefix_len is smaller
 * than 128 for IPv6 or smaller than 32 for IPv4.
 * IPv4 address uses bits dip[31:0] and bits dip[127:32] are reserved.
 * Access: Index
 */
MLXSW_ITEM32(reg, ralue, dip4, 0x18, 0, 32);
MLXSW_ITEM_BUF(reg, ralue, dip6, 0x0C, 16);

enum mlxsw_reg_ralue_entry_type {
	MLXSW_REG_RALUE_ENTRY_TYPE_MARKER_ENTRY = 1,
	MLXSW_REG_RALUE_ENTRY_TYPE_ROUTE_ENTRY = 2,
	MLXSW_REG_RALUE_ENTRY_TYPE_MARKER_AND_ROUTE_ENTRY = 3,
};

/* reg_ralue_entry_type
 * Entry type.
 * Note - for Marker entries, the action_type and action fields are reserved.
 * Access: RW
 */
MLXSW_ITEM32(reg, ralue, entry_type, 0x1C, 30, 2);

/* reg_ralue_bmp_len
 * The best match prefix length in the case that there is no match for
 * longer prefixes.
 * If (entry_type != MARKER_ENTRY), bmp_len must be equal to prefix_len
 * Note for any update operation with entry_type modification this
 * field must be set.
 * Access: RW
 */
MLXSW_ITEM32(reg, ralue, bmp_len, 0x1C, 16, 8);

enum mlxsw_reg_ralue_action_type {
	MLXSW_REG_RALUE_ACTION_TYPE_REMOTE,
	MLXSW_REG_RALUE_ACTION_TYPE_LOCAL,
	MLXSW_REG_RALUE_ACTION_TYPE_IP2ME,
};

/* reg_ralue_action_type
 * Action Type
 * Indicates how the IP address is connected.
 * It can be connected to a local subnet through local_erif or can be
 * on a remote subnet connected through a next-hop router,
 * or transmitted to the CPU.
 * Reserved when entry_type = MARKER_ENTRY
 * Access: RW
 */
MLXSW_ITEM32(reg, ralue, action_type, 0x1C, 0, 2);

enum mlxsw_reg_ralue_trap_action {
	MLXSW_REG_RALUE_TRAP_ACTION_NOP,
	MLXSW_REG_RALUE_TRAP_ACTION_TRAP,
	MLXSW_REG_RALUE_TRAP_ACTION_MIRROR_TO_CPU,
	MLXSW_REG_RALUE_TRAP_ACTION_MIRROR,
	MLXSW_REG_RALUE_TRAP_ACTION_DISCARD_ERROR,
};

/* reg_ralue_trap_action
 * Trap action.
 * For IP2ME action, only NOP and MIRROR are possible.
 * Access: RW
 */
MLXSW_ITEM32(reg, ralue, trap_action, 0x20, 28, 4);

/* reg_ralue_trap_id
 * Trap ID to be reported to CPU.
 * Trap ID is RTR_INGRESS0 or RTR_INGRESS1.
 * For trap_action of NOP, MIRROR and DISCARD_ERROR, trap_id is reserved.
 * Access: RW
 */
MLXSW_ITEM32(reg, ralue, trap_id, 0x20, 0, 9);

/* reg_ralue_adjacency_index
 * Points to the first entry of the group-based ECMP.
 * Only relevant in case of REMOTE action.
 * Access: RW
 */
MLXSW_ITEM32(reg, ralue, adjacency_index, 0x24, 0, 24);

/* reg_ralue_ecmp_size
 * Amount of sequential entries starting
 * from the adjacency_index (the number of ECMPs).
 * The valid range is 1-64, 512, 1024, 2048 and 4096.
 * Reserved when trap_action is TRAP or DISCARD_ERROR.
 * Only relevant in case of REMOTE action.
 * Access: RW
 */
MLXSW_ITEM32(reg, ralue, ecmp_size, 0x28, 0, 13);

/* reg_ralue_local_erif
 * Egress Router Interface.
 * Only relevant in case of LOCAL action.
 * Access: RW
 */
MLXSW_ITEM32(reg, ralue, local_erif, 0x24, 0, 16);

/* reg_ralue_ip2me_v
 * Valid bit for the tunnel_ptr field.
 * If valid = 0 then trap to CPU as IP2ME trap ID.
 * If valid = 1 and the packet format allows NVE or IPinIP tunnel
 * decapsulation then tunnel decapsulation is done.
 * If valid = 1 and packet format does not allow NVE or IPinIP tunnel
 * decapsulation then trap as IP2ME trap ID.
 * Only relevant in case of IP2ME action.
 * Access: RW
 */
MLXSW_ITEM32(reg, ralue, ip2me_v, 0x24, 31, 1);

/* reg_ralue_ip2me_tunnel_ptr
 * Tunnel Pointer for NVE or IPinIP tunnel decapsulation.
 * For Spectrum, pointer to KVD Linear.
 * Only relevant in case of IP2ME action.
 * Access: RW
 */
MLXSW_ITEM32(reg, ralue, ip2me_tunnel_ptr, 0x24, 0, 24);

static inline void mlxsw_reg_ralue_pack(char *payload,
					enum mlxsw_reg_ralxx_protocol protocol,
					enum mlxsw_reg_ralue_op op,
					u16 virtual_router, u8 prefix_len)
{
	MLXSW_REG_ZERO(ralue, payload);
	mlxsw_reg_ralue_protocol_set(payload, protocol);
	mlxsw_reg_ralue_op_set(payload, op);
	mlxsw_reg_ralue_virtual_router_set(payload, virtual_router);
	mlxsw_reg_ralue_prefix_len_set(payload, prefix_len);
	mlxsw_reg_ralue_entry_type_set(payload,
				       MLXSW_REG_RALUE_ENTRY_TYPE_ROUTE_ENTRY);
	mlxsw_reg_ralue_bmp_len_set(payload, prefix_len);
}

static inline void mlxsw_reg_ralue_pack4(char *payload,
					 enum mlxsw_reg_ralxx_protocol protocol,
					 enum mlxsw_reg_ralue_op op,
					 u16 virtual_router, u8 prefix_len,
					 u32 dip)
{
	mlxsw_reg_ralue_pack(payload, protocol, op, virtual_router, prefix_len);
	mlxsw_reg_ralue_dip4_set(payload, dip);
}

static inline void mlxsw_reg_ralue_pack6(char *payload,
					 enum mlxsw_reg_ralxx_protocol protocol,
					 enum mlxsw_reg_ralue_op op,
					 u16 virtual_router, u8 prefix_len,
					 const void *dip)
{
	mlxsw_reg_ralue_pack(payload, protocol, op, virtual_router, prefix_len);
	mlxsw_reg_ralue_dip6_memcpy_to(payload, dip);
}

static inline void
mlxsw_reg_ralue_act_remote_pack(char *payload,
				enum mlxsw_reg_ralue_trap_action trap_action,
				u16 trap_id, u32 adjacency_index, u16 ecmp_size)
{
	mlxsw_reg_ralue_action_type_set(payload,
					MLXSW_REG_RALUE_ACTION_TYPE_REMOTE);
	mlxsw_reg_ralue_trap_action_set(payload, trap_action);
	mlxsw_reg_ralue_trap_id_set(payload, trap_id);
	mlxsw_reg_ralue_adjacency_index_set(payload, adjacency_index);
	mlxsw_reg_ralue_ecmp_size_set(payload, ecmp_size);
}

static inline void
mlxsw_reg_ralue_act_local_pack(char *payload,
			       enum mlxsw_reg_ralue_trap_action trap_action,
			       u16 trap_id, u16 local_erif)
{
	mlxsw_reg_ralue_action_type_set(payload,
					MLXSW_REG_RALUE_ACTION_TYPE_LOCAL);
	mlxsw_reg_ralue_trap_action_set(payload, trap_action);
	mlxsw_reg_ralue_trap_id_set(payload, trap_id);
	mlxsw_reg_ralue_local_erif_set(payload, local_erif);
}

static inline void
mlxsw_reg_ralue_act_ip2me_pack(char *payload)
{
	mlxsw_reg_ralue_action_type_set(payload,
					MLXSW_REG_RALUE_ACTION_TYPE_IP2ME);
}

static inline void
mlxsw_reg_ralue_act_ip2me_tun_pack(char *payload, u32 tunnel_ptr)
{
	mlxsw_reg_ralue_action_type_set(payload,
					MLXSW_REG_RALUE_ACTION_TYPE_IP2ME);
	mlxsw_reg_ralue_ip2me_v_set(payload, 1);
	mlxsw_reg_ralue_ip2me_tunnel_ptr_set(payload, tunnel_ptr);
}

/* RAUHT - Router Algorithmic LPM Unicast Host Table Register
 * ----------------------------------------------------------
 * The RAUHT register is used to configure and query the Unicast Host table in
 * devices that implement the Algorithmic LPM.
 */
#define MLXSW_REG_RAUHT_ID 0x8014
#define MLXSW_REG_RAUHT_LEN 0x74

MLXSW_REG_DEFINE(rauht, MLXSW_REG_RAUHT_ID, MLXSW_REG_RAUHT_LEN);

enum mlxsw_reg_rauht_type {
	MLXSW_REG_RAUHT_TYPE_IPV4,
	MLXSW_REG_RAUHT_TYPE_IPV6,
};

/* reg_rauht_type
 * Access: Index
 */
MLXSW_ITEM32(reg, rauht, type, 0x00, 24, 2);

enum mlxsw_reg_rauht_op {
	MLXSW_REG_RAUHT_OP_QUERY_READ = 0,
	/* Read operation */
	MLXSW_REG_RAUHT_OP_QUERY_CLEAR_ON_READ = 1,
	/* Clear on read operation. Used to read entry and clear
	 * activity bit.
	 */
	MLXSW_REG_RAUHT_OP_WRITE_ADD = 0,
	/* Add. Used to write a new entry to the table. All R/W fields are
	 * relevant for new entry. Activity bit is set for new entries.
	 */
	MLXSW_REG_RAUHT_OP_WRITE_UPDATE = 1,
	/* Update action. Used to update an existing route entry and
	 * only update the following fields:
	 * trap_action, trap_id, mac, counter_set_type, counter_index
	 */
	MLXSW_REG_RAUHT_OP_WRITE_CLEAR_ACTIVITY = 2,
	/* Clear activity. A bit is cleared for the entry. */
	MLXSW_REG_RAUHT_OP_WRITE_DELETE = 3,
	/* Delete entry */
	MLXSW_REG_RAUHT_OP_WRITE_DELETE_ALL = 4,
	/* Delete all host entries on a RIF. In this command, dip
	 * field is reserved.
	 */
};

/* reg_rauht_op
 * Access: OP
 */
MLXSW_ITEM32(reg, rauht, op, 0x00, 20, 3);

/* reg_rauht_a
 * Activity. Set for new entries. Set if a packet lookup has hit on
 * the specific entry.
 * To clear the a bit, use "clear activity" op.
 * Enabled by activity_dis in RGCR
 * Access: RO
 */
MLXSW_ITEM32(reg, rauht, a, 0x00, 16, 1);

/* reg_rauht_rif
 * Router Interface
 * Access: Index
 */
MLXSW_ITEM32(reg, rauht, rif, 0x00, 0, 16);

/* reg_rauht_dip*
 * Destination address.
 * Access: Index
 */
MLXSW_ITEM32(reg, rauht, dip4, 0x1C, 0x0, 32);
MLXSW_ITEM_BUF(reg, rauht, dip6, 0x10, 16);

enum mlxsw_reg_rauht_trap_action {
	MLXSW_REG_RAUHT_TRAP_ACTION_NOP,
	MLXSW_REG_RAUHT_TRAP_ACTION_TRAP,
	MLXSW_REG_RAUHT_TRAP_ACTION_MIRROR_TO_CPU,
	MLXSW_REG_RAUHT_TRAP_ACTION_MIRROR,
	MLXSW_REG_RAUHT_TRAP_ACTION_DISCARD_ERRORS,
};

/* reg_rauht_trap_action
 * Access: RW
 */
MLXSW_ITEM32(reg, rauht, trap_action, 0x60, 28, 4);

enum mlxsw_reg_rauht_trap_id {
	MLXSW_REG_RAUHT_TRAP_ID_RTR_EGRESS0,
	MLXSW_REG_RAUHT_TRAP_ID_RTR_EGRESS1,
};

/* reg_rauht_trap_id
 * Trap ID to be reported to CPU.
 * Trap-ID is RTR_EGRESS0 or RTR_EGRESS1.
 * For trap_action of NOP, MIRROR and DISCARD_ERROR,
 * trap_id is reserved.
 * Access: RW
 */
MLXSW_ITEM32(reg, rauht, trap_id, 0x60, 0, 9);

/* reg_rauht_counter_set_type
 * Counter set type for flow counters
 * Access: RW
 */
MLXSW_ITEM32(reg, rauht, counter_set_type, 0x68, 24, 8);

/* reg_rauht_counter_index
 * Counter index for flow counters
 * Access: RW
 */
MLXSW_ITEM32(reg, rauht, counter_index, 0x68, 0, 24);

/* reg_rauht_mac
 * MAC address.
 * Access: RW
 */
MLXSW_ITEM_BUF(reg, rauht, mac, 0x6E, 6);

static inline void mlxsw_reg_rauht_pack(char *payload,
					enum mlxsw_reg_rauht_op op, u16 rif,
					const char *mac)
{
	MLXSW_REG_ZERO(rauht, payload);
	mlxsw_reg_rauht_op_set(payload, op);
	mlxsw_reg_rauht_rif_set(payload, rif);
	mlxsw_reg_rauht_mac_memcpy_to(payload, mac);
}

static inline void mlxsw_reg_rauht_pack4(char *payload,
					 enum mlxsw_reg_rauht_op op, u16 rif,
					 const char *mac, u32 dip)
{
	mlxsw_reg_rauht_pack(payload, op, rif, mac);
	mlxsw_reg_rauht_dip4_set(payload, dip);
}

static inline void mlxsw_reg_rauht_pack6(char *payload,
					 enum mlxsw_reg_rauht_op op, u16 rif,
					 const char *mac, const char *dip)
{
	mlxsw_reg_rauht_pack(payload, op, rif, mac);
	mlxsw_reg_rauht_type_set(payload, MLXSW_REG_RAUHT_TYPE_IPV6);
	mlxsw_reg_rauht_dip6_memcpy_to(payload, dip);
}

static inline void mlxsw_reg_rauht_pack_counter(char *payload,
						u64 counter_index)
{
	mlxsw_reg_rauht_counter_index_set(payload, counter_index);
	mlxsw_reg_rauht_counter_set_type_set(payload,
					     MLXSW_REG_FLOW_COUNTER_SET_TYPE_PACKETS_BYTES);
}

/* RALEU - Router Algorithmic LPM ECMP Update Register
 * ---------------------------------------------------
 * The register enables updating the ECMP section in the action for multiple
 * LPM Unicast entries in a single operation. The update is executed to
 * all entries of a {virtual router, protocol} tuple using the same ECMP group.
 */
#define MLXSW_REG_RALEU_ID 0x8015
#define MLXSW_REG_RALEU_LEN 0x28

MLXSW_REG_DEFINE(raleu, MLXSW_REG_RALEU_ID, MLXSW_REG_RALEU_LEN);

/* reg_raleu_protocol
 * Protocol.
 * Access: Index
 */
MLXSW_ITEM32(reg, raleu, protocol, 0x00, 24, 4);

/* reg_raleu_virtual_router
 * Virtual Router ID
 * Range is 0..cap_max_virtual_routers-1
 * Access: Index
 */
MLXSW_ITEM32(reg, raleu, virtual_router, 0x00, 0, 16);

/* reg_raleu_adjacency_index
 * Adjacency Index used for matching on the existing entries.
 * Access: Index
 */
MLXSW_ITEM32(reg, raleu, adjacency_index, 0x10, 0, 24);

/* reg_raleu_ecmp_size
 * ECMP Size used for matching on the existing entries.
 * Access: Index
 */
MLXSW_ITEM32(reg, raleu, ecmp_size, 0x14, 0, 13);

/* reg_raleu_new_adjacency_index
 * New Adjacency Index.
 * Access: WO
 */
MLXSW_ITEM32(reg, raleu, new_adjacency_index, 0x20, 0, 24);

/* reg_raleu_new_ecmp_size
 * New ECMP Size.
 * Access: WO
 */
MLXSW_ITEM32(reg, raleu, new_ecmp_size, 0x24, 0, 13);

static inline void mlxsw_reg_raleu_pack(char *payload,
					enum mlxsw_reg_ralxx_protocol protocol,
					u16 virtual_router,
					u32 adjacency_index, u16 ecmp_size,
					u32 new_adjacency_index,
					u16 new_ecmp_size)
{
	MLXSW_REG_ZERO(raleu, payload);
	mlxsw_reg_raleu_protocol_set(payload, protocol);
	mlxsw_reg_raleu_virtual_router_set(payload, virtual_router);
	mlxsw_reg_raleu_adjacency_index_set(payload, adjacency_index);
	mlxsw_reg_raleu_ecmp_size_set(payload, ecmp_size);
	mlxsw_reg_raleu_new_adjacency_index_set(payload, new_adjacency_index);
	mlxsw_reg_raleu_new_ecmp_size_set(payload, new_ecmp_size);
}

/* RAUHTD - Router Algorithmic LPM Unicast Host Table Dump Register
 * ----------------------------------------------------------------
 * The RAUHTD register allows dumping entries from the Router Unicast Host
 * Table. For a given session an entry is dumped no more than one time. The
 * first RAUHTD access after reset is a new session. A session ends when the
 * num_rec response is smaller than num_rec request or for IPv4 when the
 * num_entries is smaller than 4. The clear activity affect the current session
 * or the last session if a new session has not started.
 */
#define MLXSW_REG_RAUHTD_ID 0x8018
#define MLXSW_REG_RAUHTD_BASE_LEN 0x20
#define MLXSW_REG_RAUHTD_REC_LEN 0x20
#define MLXSW_REG_RAUHTD_REC_MAX_NUM 32
#define MLXSW_REG_RAUHTD_LEN (MLXSW_REG_RAUHTD_BASE_LEN + \
		MLXSW_REG_RAUHTD_REC_MAX_NUM * MLXSW_REG_RAUHTD_REC_LEN)
#define MLXSW_REG_RAUHTD_IPV4_ENT_PER_REC 4

MLXSW_REG_DEFINE(rauhtd, MLXSW_REG_RAUHTD_ID, MLXSW_REG_RAUHTD_LEN);

#define MLXSW_REG_RAUHTD_FILTER_A BIT(0)
#define MLXSW_REG_RAUHTD_FILTER_RIF BIT(3)

/* reg_rauhtd_filter_fields
 * if a bit is '0' then the relevant field is ignored and dump is done
 * regardless of the field value
 * Bit0 - filter by activity: entry_a
 * Bit3 - filter by entry rip: entry_rif
 * Access: Index
 */
MLXSW_ITEM32(reg, rauhtd, filter_fields, 0x00, 0, 8);

enum mlxsw_reg_rauhtd_op {
	MLXSW_REG_RAUHTD_OP_DUMP,
	MLXSW_REG_RAUHTD_OP_DUMP_AND_CLEAR,
};

/* reg_rauhtd_op
 * Access: OP
 */
MLXSW_ITEM32(reg, rauhtd, op, 0x04, 24, 2);

/* reg_rauhtd_num_rec
 * At request: number of records requested
 * At response: number of records dumped
 * For IPv4, each record has 4 entries at request and up to 4 entries
 * at response
 * Range is 0..MLXSW_REG_RAUHTD_REC_MAX_NUM
 * Access: Index
 */
MLXSW_ITEM32(reg, rauhtd, num_rec, 0x04, 0, 8);

/* reg_rauhtd_entry_a
 * Dump only if activity has value of entry_a
 * Reserved if filter_fields bit0 is '0'
 * Access: Index
 */
MLXSW_ITEM32(reg, rauhtd, entry_a, 0x08, 16, 1);

enum mlxsw_reg_rauhtd_type {
	MLXSW_REG_RAUHTD_TYPE_IPV4,
	MLXSW_REG_RAUHTD_TYPE_IPV6,
};

/* reg_rauhtd_type
 * Dump only if record type is:
 * 0 - IPv4
 * 1 - IPv6
 * Access: Index
 */
MLXSW_ITEM32(reg, rauhtd, type, 0x08, 0, 4);

/* reg_rauhtd_entry_rif
 * Dump only if RIF has value of entry_rif
 * Reserved if filter_fields bit3 is '0'
 * Access: Index
 */
MLXSW_ITEM32(reg, rauhtd, entry_rif, 0x0C, 0, 16);

static inline void mlxsw_reg_rauhtd_pack(char *payload,
					 enum mlxsw_reg_rauhtd_type type)
{
	MLXSW_REG_ZERO(rauhtd, payload);
	mlxsw_reg_rauhtd_filter_fields_set(payload, MLXSW_REG_RAUHTD_FILTER_A);
	mlxsw_reg_rauhtd_op_set(payload, MLXSW_REG_RAUHTD_OP_DUMP_AND_CLEAR);
	mlxsw_reg_rauhtd_num_rec_set(payload, MLXSW_REG_RAUHTD_REC_MAX_NUM);
	mlxsw_reg_rauhtd_entry_a_set(payload, 1);
	mlxsw_reg_rauhtd_type_set(payload, type);
}

/* reg_rauhtd_ipv4_rec_num_entries
 * Number of valid entries in this record:
 * 0 - 1 valid entry
 * 1 - 2 valid entries
 * 2 - 3 valid entries
 * 3 - 4 valid entries
 * Access: RO
 */
MLXSW_ITEM32_INDEXED(reg, rauhtd, ipv4_rec_num_entries,
		     MLXSW_REG_RAUHTD_BASE_LEN, 28, 2,
		     MLXSW_REG_RAUHTD_REC_LEN, 0x00, false);

/* reg_rauhtd_rec_type
 * Record type.
 * 0 - IPv4
 * 1 - IPv6
 * Access: RO
 */
MLXSW_ITEM32_INDEXED(reg, rauhtd, rec_type, MLXSW_REG_RAUHTD_BASE_LEN, 24, 2,
		     MLXSW_REG_RAUHTD_REC_LEN, 0x00, false);

#define MLXSW_REG_RAUHTD_IPV4_ENT_LEN 0x8

/* reg_rauhtd_ipv4_ent_a
 * Activity. Set for new entries. Set if a packet lookup has hit on the
 * specific entry.
 * Access: RO
 */
MLXSW_ITEM32_INDEXED(reg, rauhtd, ipv4_ent_a, MLXSW_REG_RAUHTD_BASE_LEN, 16, 1,
		     MLXSW_REG_RAUHTD_IPV4_ENT_LEN, 0x00, false);

/* reg_rauhtd_ipv4_ent_rif
 * Router interface.
 * Access: RO
 */
MLXSW_ITEM32_INDEXED(reg, rauhtd, ipv4_ent_rif, MLXSW_REG_RAUHTD_BASE_LEN, 0,
		     16, MLXSW_REG_RAUHTD_IPV4_ENT_LEN, 0x00, false);

/* reg_rauhtd_ipv4_ent_dip
 * Destination IPv4 address.
 * Access: RO
 */
MLXSW_ITEM32_INDEXED(reg, rauhtd, ipv4_ent_dip, MLXSW_REG_RAUHTD_BASE_LEN, 0,
		     32, MLXSW_REG_RAUHTD_IPV4_ENT_LEN, 0x04, false);

#define MLXSW_REG_RAUHTD_IPV6_ENT_LEN 0x20

/* reg_rauhtd_ipv6_ent_a
 * Activity. Set for new entries. Set if a packet lookup has hit on the
 * specific entry.
 * Access: RO
 */
MLXSW_ITEM32_INDEXED(reg, rauhtd, ipv6_ent_a, MLXSW_REG_RAUHTD_BASE_LEN, 16, 1,
		     MLXSW_REG_RAUHTD_IPV6_ENT_LEN, 0x00, false);

/* reg_rauhtd_ipv6_ent_rif
 * Router interface.
 * Access: RO
 */
MLXSW_ITEM32_INDEXED(reg, rauhtd, ipv6_ent_rif, MLXSW_REG_RAUHTD_BASE_LEN, 0,
		     16, MLXSW_REG_RAUHTD_IPV6_ENT_LEN, 0x00, false);

/* reg_rauhtd_ipv6_ent_dip
 * Destination IPv6 address.
 * Access: RO
 */
MLXSW_ITEM_BUF_INDEXED(reg, rauhtd, ipv6_ent_dip, MLXSW_REG_RAUHTD_BASE_LEN,
		       16, MLXSW_REG_RAUHTD_IPV6_ENT_LEN, 0x10);

static inline void mlxsw_reg_rauhtd_ent_ipv4_unpack(char *payload,
						    int ent_index, u16 *p_rif,
						    u32 *p_dip)
{
	*p_rif = mlxsw_reg_rauhtd_ipv4_ent_rif_get(payload, ent_index);
	*p_dip = mlxsw_reg_rauhtd_ipv4_ent_dip_get(payload, ent_index);
}

static inline void mlxsw_reg_rauhtd_ent_ipv6_unpack(char *payload,
						    int rec_index, u16 *p_rif,
						    char *p_dip)
{
	*p_rif = mlxsw_reg_rauhtd_ipv6_ent_rif_get(payload, rec_index);
	mlxsw_reg_rauhtd_ipv6_ent_dip_memcpy_from(payload, rec_index, p_dip);
}

/* RTDP - Routing Tunnel Decap Properties Register
 * -----------------------------------------------
 * The RTDP register is used for configuring the tunnel decap properties of NVE
 * and IPinIP.
 */
#define MLXSW_REG_RTDP_ID 0x8020
#define MLXSW_REG_RTDP_LEN 0x44

MLXSW_REG_DEFINE(rtdp, MLXSW_REG_RTDP_ID, MLXSW_REG_RTDP_LEN);

enum mlxsw_reg_rtdp_type {
	MLXSW_REG_RTDP_TYPE_NVE,
	MLXSW_REG_RTDP_TYPE_IPIP,
};

/* reg_rtdp_type
 * Type of the RTDP entry as per enum mlxsw_reg_rtdp_type.
 * Access: RW
 */
MLXSW_ITEM32(reg, rtdp, type, 0x00, 28, 4);

/* reg_rtdp_tunnel_index
 * Index to the Decap entry.
 * For Spectrum, Index to KVD Linear.
 * Access: Index
 */
MLXSW_ITEM32(reg, rtdp, tunnel_index, 0x00, 0, 24);

/* reg_rtdp_egress_router_interface
 * Underlay egress router interface.
 * Valid range is from 0 to cap_max_router_interfaces - 1
 * Access: RW
 */
MLXSW_ITEM32(reg, rtdp, egress_router_interface, 0x40, 0, 16);

/* IPinIP */

/* reg_rtdp_ipip_irif
 * Ingress Router Interface for the overlay router
 * Access: RW
 */
MLXSW_ITEM32(reg, rtdp, ipip_irif, 0x04, 16, 16);

enum mlxsw_reg_rtdp_ipip_sip_check {
	/* No sip checks. */
	MLXSW_REG_RTDP_IPIP_SIP_CHECK_NO,
	/* Filter packet if underlay is not IPv4 or if underlay SIP does not
	 * equal ipv4_usip.
	 */
	MLXSW_REG_RTDP_IPIP_SIP_CHECK_FILTER_IPV4,
	/* Filter packet if underlay is not IPv6 or if underlay SIP does not
	 * equal ipv6_usip.
	 */
	MLXSW_REG_RTDP_IPIP_SIP_CHECK_FILTER_IPV6 = 3,
};

/* reg_rtdp_ipip_sip_check
 * SIP check to perform. If decapsulation failed due to these configurations
 * then trap_id is IPIP_DECAP_ERROR.
 * Access: RW
 */
MLXSW_ITEM32(reg, rtdp, ipip_sip_check, 0x04, 0, 3);

/* If set, allow decapsulation of IPinIP (without GRE). */
#define MLXSW_REG_RTDP_IPIP_TYPE_CHECK_ALLOW_IPIP	BIT(0)
/* If set, allow decapsulation of IPinGREinIP without a key. */
#define MLXSW_REG_RTDP_IPIP_TYPE_CHECK_ALLOW_GRE	BIT(1)
/* If set, allow decapsulation of IPinGREinIP with a key. */
#define MLXSW_REG_RTDP_IPIP_TYPE_CHECK_ALLOW_GRE_KEY	BIT(2)

/* reg_rtdp_ipip_type_check
 * Flags as per MLXSW_REG_RTDP_IPIP_TYPE_CHECK_*. If decapsulation failed due to
 * these configurations then trap_id is IPIP_DECAP_ERROR.
 * Access: RW
 */
MLXSW_ITEM32(reg, rtdp, ipip_type_check, 0x08, 24, 3);

/* reg_rtdp_ipip_gre_key_check
 * Whether GRE key should be checked. When check is enabled:
 * - A packet received as IPinIP (without GRE) will always pass.
 * - A packet received as IPinGREinIP without a key will not pass the check.
 * - A packet received as IPinGREinIP with a key will pass the check only if the
 *   key in the packet is equal to expected_gre_key.
 * If decapsulation failed due to GRE key then trap_id is IPIP_DECAP_ERROR.
 * Access: RW
 */
MLXSW_ITEM32(reg, rtdp, ipip_gre_key_check, 0x08, 23, 1);

/* reg_rtdp_ipip_ipv4_usip
 * Underlay IPv4 address for ipv4 source address check.
 * Reserved when sip_check is not '1'.
 * Access: RW
 */
MLXSW_ITEM32(reg, rtdp, ipip_ipv4_usip, 0x0C, 0, 32);

/* reg_rtdp_ipip_ipv6_usip_ptr
 * This field is valid when sip_check is "sipv6 check explicitly". This is a
 * pointer to the IPv6 DIP which is configured by RIPS. For Spectrum, the index
 * is to the KVD linear.
 * Reserved when sip_check is not MLXSW_REG_RTDP_IPIP_SIP_CHECK_FILTER_IPV6.
 * Access: RW
 */
MLXSW_ITEM32(reg, rtdp, ipip_ipv6_usip_ptr, 0x10, 0, 24);

/* reg_rtdp_ipip_expected_gre_key
 * GRE key for checking.
 * Reserved when gre_key_check is '0'.
 * Access: RW
 */
MLXSW_ITEM32(reg, rtdp, ipip_expected_gre_key, 0x14, 0, 32);

static inline void mlxsw_reg_rtdp_pack(char *payload,
				       enum mlxsw_reg_rtdp_type type,
				       u32 tunnel_index)
{
	MLXSW_REG_ZERO(rtdp, payload);
	mlxsw_reg_rtdp_type_set(payload, type);
	mlxsw_reg_rtdp_tunnel_index_set(payload, tunnel_index);
}

static inline void
mlxsw_reg_rtdp_ipip_pack(char *payload, u16 irif,
			 enum mlxsw_reg_rtdp_ipip_sip_check sip_check,
			 unsigned int type_check, bool gre_key_check,
			 u32 expected_gre_key)
{
	mlxsw_reg_rtdp_ipip_irif_set(payload, irif);
	mlxsw_reg_rtdp_ipip_sip_check_set(payload, sip_check);
	mlxsw_reg_rtdp_ipip_type_check_set(payload, type_check);
	mlxsw_reg_rtdp_ipip_gre_key_check_set(payload, gre_key_check);
	mlxsw_reg_rtdp_ipip_expected_gre_key_set(payload, expected_gre_key);
}

static inline void
mlxsw_reg_rtdp_ipip4_pack(char *payload, u16 irif,
			  enum mlxsw_reg_rtdp_ipip_sip_check sip_check,
			  unsigned int type_check, bool gre_key_check,
			  u32 ipv4_usip, u32 expected_gre_key)
{
	mlxsw_reg_rtdp_ipip_pack(payload, irif, sip_check, type_check,
				 gre_key_check, expected_gre_key);
	mlxsw_reg_rtdp_ipip_ipv4_usip_set(payload, ipv4_usip);
}

static inline void
mlxsw_reg_rtdp_ipip6_pack(char *payload, u16 irif,
			  enum mlxsw_reg_rtdp_ipip_sip_check sip_check,
			  unsigned int type_check, bool gre_key_check,
			  u32 ipv6_usip_ptr, u32 expected_gre_key)
{
	mlxsw_reg_rtdp_ipip_pack(payload, irif, sip_check, type_check,
				 gre_key_check, expected_gre_key);
	mlxsw_reg_rtdp_ipip_ipv6_usip_ptr_set(payload, ipv6_usip_ptr);
}

/* RIPS - Router IP version Six Register
 * -------------------------------------
 * The RIPS register is used to store IPv6 addresses for use by the NVE and
 * IPinIP
 */
#define MLXSW_REG_RIPS_ID 0x8021
#define MLXSW_REG_RIPS_LEN 0x14

MLXSW_REG_DEFINE(rips, MLXSW_REG_RIPS_ID, MLXSW_REG_RIPS_LEN);

/* reg_rips_index
 * Index to IPv6 address.
 * For Spectrum, the index is to the KVD linear.
 * Access: Index
 */
MLXSW_ITEM32(reg, rips, index, 0x00, 0, 24);

/* reg_rips_ipv6
 * IPv6 address
 * Access: RW
 */
MLXSW_ITEM_BUF(reg, rips, ipv6, 0x04, 16);

static inline void mlxsw_reg_rips_pack(char *payload, u32 index,
				       const struct in6_addr *ipv6)
{
	MLXSW_REG_ZERO(rips, payload);
	mlxsw_reg_rips_index_set(payload, index);
	mlxsw_reg_rips_ipv6_memcpy_to(payload, (const char *)ipv6);
}

/* RATRAD - Router Adjacency Table Activity Dump Register
 * ------------------------------------------------------
 * The RATRAD register is used to dump and optionally clear activity bits of
 * router adjacency table entries.
 */
#define MLXSW_REG_RATRAD_ID 0x8022
#define MLXSW_REG_RATRAD_LEN 0x210

MLXSW_REG_DEFINE(ratrad, MLXSW_REG_RATRAD_ID, MLXSW_REG_RATRAD_LEN);

enum {
	/* Read activity */
	MLXSW_REG_RATRAD_OP_READ_ACTIVITY,
	/* Read and clear activity */
	MLXSW_REG_RATRAD_OP_READ_CLEAR_ACTIVITY,
};

/* reg_ratrad_op
 * Access: Operation
 */
MLXSW_ITEM32(reg, ratrad, op, 0x00, 30, 2);

/* reg_ratrad_ecmp_size
 * ecmp_size is the amount of sequential entries from adjacency_index. Valid
 * ranges:
 * Spectrum-1: 32-64, 512, 1024, 2048, 4096
 * Spectrum-2/3: 32-128, 256, 512, 1024, 2048, 4096
 * Access: Index
 */
MLXSW_ITEM32(reg, ratrad, ecmp_size, 0x00, 0, 13);

/* reg_ratrad_adjacency_index
 * Index into the adjacency table.
 * Access: Index
 */
MLXSW_ITEM32(reg, ratrad, adjacency_index, 0x04, 0, 24);

/* reg_ratrad_activity_vector
 * Activity bit per adjacency index.
 * Bits higher than ecmp_size are reserved.
 * Access: RO
 */
MLXSW_ITEM_BIT_ARRAY(reg, ratrad, activity_vector, 0x10, 0x200, 1);

static inline void mlxsw_reg_ratrad_pack(char *payload, u32 adjacency_index,
					 u16 ecmp_size)
{
	MLXSW_REG_ZERO(ratrad, payload);
	mlxsw_reg_ratrad_op_set(payload,
				MLXSW_REG_RATRAD_OP_READ_CLEAR_ACTIVITY);
	mlxsw_reg_ratrad_ecmp_size_set(payload, ecmp_size);
	mlxsw_reg_ratrad_adjacency_index_set(payload, adjacency_index);
}

/* RIGR-V2 - Router Interface Group Register Version 2
 * ---------------------------------------------------
 * The RIGR_V2 register is used to add, remove and query egress interface list
 * of a multicast forwarding entry.
 */
#define MLXSW_REG_RIGR2_ID 0x8023
#define MLXSW_REG_RIGR2_LEN 0xB0

#define MLXSW_REG_RIGR2_MAX_ERIFS 32

MLXSW_REG_DEFINE(rigr2, MLXSW_REG_RIGR2_ID, MLXSW_REG_RIGR2_LEN);

/* reg_rigr2_rigr_index
 * KVD Linear index.
 * Access: Index
 */
MLXSW_ITEM32(reg, rigr2, rigr_index, 0x04, 0, 24);

/* reg_rigr2_vnext
 * Next RIGR Index is valid.
 * Access: RW
 */
MLXSW_ITEM32(reg, rigr2, vnext, 0x08, 31, 1);

/* reg_rigr2_next_rigr_index
 * Next RIGR Index. The index is to the KVD linear.
 * Reserved when vnxet = '0'.
 * Access: RW
 */
MLXSW_ITEM32(reg, rigr2, next_rigr_index, 0x08, 0, 24);

/* reg_rigr2_vrmid
 * RMID Index is valid.
 * Access: RW
 */
MLXSW_ITEM32(reg, rigr2, vrmid, 0x20, 31, 1);

/* reg_rigr2_rmid_index
 * RMID Index.
 * Range 0 .. max_mid - 1
 * Reserved when vrmid = '0'.
 * The index is to the Port Group Table (PGT)
 * Access: RW
 */
MLXSW_ITEM32(reg, rigr2, rmid_index, 0x20, 0, 16);

/* reg_rigr2_erif_entry_v
 * Egress Router Interface is valid.
 * Note that low-entries must be set if high-entries are set. For
 * example: if erif_entry[2].v is set then erif_entry[1].v and
 * erif_entry[0].v must be set.
 * Index can be from 0 to cap_mc_erif_list_entries-1
 * Access: RW
 */
MLXSW_ITEM32_INDEXED(reg, rigr2, erif_entry_v, 0x24, 31, 1, 4, 0, false);

/* reg_rigr2_erif_entry_erif
 * Egress Router Interface.
 * Valid range is from 0 to cap_max_router_interfaces - 1
 * Index can be from 0 to MLXSW_REG_RIGR2_MAX_ERIFS - 1
 * Access: RW
 */
MLXSW_ITEM32_INDEXED(reg, rigr2, erif_entry_erif, 0x24, 0, 16, 4, 0, false);

static inline void mlxsw_reg_rigr2_pack(char *payload, u32 rigr_index,
					bool vnext, u32 next_rigr_index)
{
	MLXSW_REG_ZERO(rigr2, payload);
	mlxsw_reg_rigr2_rigr_index_set(payload, rigr_index);
	mlxsw_reg_rigr2_vnext_set(payload, vnext);
	mlxsw_reg_rigr2_next_rigr_index_set(payload, next_rigr_index);
	mlxsw_reg_rigr2_vrmid_set(payload, 0);
	mlxsw_reg_rigr2_rmid_index_set(payload, 0);
}

static inline void mlxsw_reg_rigr2_erif_entry_pack(char *payload, int index,
						   bool v, u16 erif)
{
	mlxsw_reg_rigr2_erif_entry_v_set(payload, index, v);
	mlxsw_reg_rigr2_erif_entry_erif_set(payload, index, erif);
}

/* RECR-V2 - Router ECMP Configuration Version 2 Register
 * ------------------------------------------------------
 */
#define MLXSW_REG_RECR2_ID 0x8025
#define MLXSW_REG_RECR2_LEN 0x38

MLXSW_REG_DEFINE(recr2, MLXSW_REG_RECR2_ID, MLXSW_REG_RECR2_LEN);

/* reg_recr2_pp
 * Per-port configuration
 * Access: Index
 */
MLXSW_ITEM32(reg, recr2, pp, 0x00, 24, 1);

/* reg_recr2_sh
 * Symmetric hash
 * Access: RW
 */
MLXSW_ITEM32(reg, recr2, sh, 0x00, 8, 1);

/* reg_recr2_seed
 * Seed
 * Access: RW
 */
MLXSW_ITEM32(reg, recr2, seed, 0x08, 0, 32);

enum {
	/* Enable IPv4 fields if packet is not TCP and not UDP */
	MLXSW_REG_RECR2_IPV4_EN_NOT_TCP_NOT_UDP	= 3,
	/* Enable IPv4 fields if packet is TCP or UDP */
	MLXSW_REG_RECR2_IPV4_EN_TCP_UDP		= 4,
	/* Enable IPv6 fields if packet is not TCP and not UDP */
	MLXSW_REG_RECR2_IPV6_EN_NOT_TCP_NOT_UDP	= 5,
	/* Enable IPv6 fields if packet is TCP or UDP */
	MLXSW_REG_RECR2_IPV6_EN_TCP_UDP		= 6,
	/* Enable TCP/UDP header fields if packet is IPv4 */
	MLXSW_REG_RECR2_TCP_UDP_EN_IPV4		= 7,
	/* Enable TCP/UDP header fields if packet is IPv6 */
	MLXSW_REG_RECR2_TCP_UDP_EN_IPV6		= 8,

	__MLXSW_REG_RECR2_HEADER_CNT,
};

/* reg_recr2_outer_header_enables
 * Bit mask where each bit enables a specific layer to be included in
 * the hash calculation.
 * Access: RW
 */
MLXSW_ITEM_BIT_ARRAY(reg, recr2, outer_header_enables, 0x10, 0x04, 1);

enum {
	/* IPv4 Source IP */
	MLXSW_REG_RECR2_IPV4_SIP0			= 9,
	MLXSW_REG_RECR2_IPV4_SIP3			= 12,
	/* IPv4 Destination IP */
	MLXSW_REG_RECR2_IPV4_DIP0			= 13,
	MLXSW_REG_RECR2_IPV4_DIP3			= 16,
	/* IP Protocol */
	MLXSW_REG_RECR2_IPV4_PROTOCOL			= 17,
	/* IPv6 Source IP */
	MLXSW_REG_RECR2_IPV6_SIP0_7			= 21,
	MLXSW_REG_RECR2_IPV6_SIP8			= 29,
	MLXSW_REG_RECR2_IPV6_SIP15			= 36,
	/* IPv6 Destination IP */
	MLXSW_REG_RECR2_IPV6_DIP0_7			= 37,
	MLXSW_REG_RECR2_IPV6_DIP8			= 45,
	MLXSW_REG_RECR2_IPV6_DIP15			= 52,
	/* IPv6 Next Header */
	MLXSW_REG_RECR2_IPV6_NEXT_HEADER		= 53,
	/* IPv6 Flow Label */
	MLXSW_REG_RECR2_IPV6_FLOW_LABEL			= 57,
	/* TCP/UDP Source Port */
	MLXSW_REG_RECR2_TCP_UDP_SPORT			= 74,
	/* TCP/UDP Destination Port */
	MLXSW_REG_RECR2_TCP_UDP_DPORT			= 75,

	__MLXSW_REG_RECR2_FIELD_CNT,
};

/* reg_recr2_outer_header_fields_enable
 * Packet fields to enable for ECMP hash subject to outer_header_enable.
 * Access: RW
 */
MLXSW_ITEM_BIT_ARRAY(reg, recr2, outer_header_fields_enable, 0x14, 0x14, 1);

/* reg_recr2_inner_header_enables
 * Bit mask where each bit enables a specific inner layer to be included in the
 * hash calculation. Same values as reg_recr2_outer_header_enables.
 * Access: RW
 */
MLXSW_ITEM_BIT_ARRAY(reg, recr2, inner_header_enables, 0x2C, 0x04, 1);

enum {
	/* Inner IPv4 Source IP */
	MLXSW_REG_RECR2_INNER_IPV4_SIP0			= 3,
	MLXSW_REG_RECR2_INNER_IPV4_SIP3			= 6,
	/* Inner IPv4 Destination IP */
	MLXSW_REG_RECR2_INNER_IPV4_DIP0			= 7,
	MLXSW_REG_RECR2_INNER_IPV4_DIP3			= 10,
	/* Inner IP Protocol */
	MLXSW_REG_RECR2_INNER_IPV4_PROTOCOL		= 11,
	/* Inner IPv6 Source IP */
	MLXSW_REG_RECR2_INNER_IPV6_SIP0_7		= 12,
	MLXSW_REG_RECR2_INNER_IPV6_SIP8			= 20,
	MLXSW_REG_RECR2_INNER_IPV6_SIP15		= 27,
	/* Inner IPv6 Destination IP */
	MLXSW_REG_RECR2_INNER_IPV6_DIP0_7		= 28,
	MLXSW_REG_RECR2_INNER_IPV6_DIP8			= 36,
	MLXSW_REG_RECR2_INNER_IPV6_DIP15		= 43,
	/* Inner IPv6 Next Header */
	MLXSW_REG_RECR2_INNER_IPV6_NEXT_HEADER		= 44,
	/* Inner IPv6 Flow Label */
	MLXSW_REG_RECR2_INNER_IPV6_FLOW_LABEL		= 45,
	/* Inner TCP/UDP Source Port */
	MLXSW_REG_RECR2_INNER_TCP_UDP_SPORT		= 46,
	/* Inner TCP/UDP Destination Port */
	MLXSW_REG_RECR2_INNER_TCP_UDP_DPORT		= 47,

	__MLXSW_REG_RECR2_INNER_FIELD_CNT,
};

/* reg_recr2_inner_header_fields_enable
 * Inner packet fields to enable for ECMP hash subject to inner_header_enables.
 * Access: RW
 */
MLXSW_ITEM_BIT_ARRAY(reg, recr2, inner_header_fields_enable, 0x30, 0x08, 1);

static inline void mlxsw_reg_recr2_pack(char *payload, u32 seed)
{
	MLXSW_REG_ZERO(recr2, payload);
	mlxsw_reg_recr2_pp_set(payload, false);
	mlxsw_reg_recr2_sh_set(payload, true);
	mlxsw_reg_recr2_seed_set(payload, seed);
}

/* RMFT-V2 - Router Multicast Forwarding Table Version 2 Register
 * --------------------------------------------------------------
 * The RMFT_V2 register is used to configure and query the multicast table.
 */
#define MLXSW_REG_RMFT2_ID 0x8027
#define MLXSW_REG_RMFT2_LEN 0x174

MLXSW_REG_DEFINE(rmft2, MLXSW_REG_RMFT2_ID, MLXSW_REG_RMFT2_LEN);

/* reg_rmft2_v
 * Valid
 * Access: RW
 */
MLXSW_ITEM32(reg, rmft2, v, 0x00, 31, 1);

enum mlxsw_reg_rmft2_type {
	MLXSW_REG_RMFT2_TYPE_IPV4,
	MLXSW_REG_RMFT2_TYPE_IPV6
};

/* reg_rmft2_type
 * Access: Index
 */
MLXSW_ITEM32(reg, rmft2, type, 0x00, 28, 2);

enum mlxsw_sp_reg_rmft2_op {
	/* For Write:
	 * Write operation. Used to write a new entry to the table. All RW
	 * fields are relevant for new entry. Activity bit is set for new
	 * entries - Note write with v (Valid) 0 will delete the entry.
	 * For Query:
	 * Read operation
	 */
	MLXSW_REG_RMFT2_OP_READ_WRITE,
};

/* reg_rmft2_op
 * Operation.
 * Access: OP
 */
MLXSW_ITEM32(reg, rmft2, op, 0x00, 20, 2);

/* reg_rmft2_a
 * Activity. Set for new entries. Set if a packet lookup has hit on the specific
 * entry.
 * Access: RO
 */
MLXSW_ITEM32(reg, rmft2, a, 0x00, 16, 1);

/* reg_rmft2_offset
 * Offset within the multicast forwarding table to write to.
 * Access: Index
 */
MLXSW_ITEM32(reg, rmft2, offset, 0x00, 0, 16);

/* reg_rmft2_virtual_router
 * Virtual Router ID. Range from 0..cap_max_virtual_routers-1
 * Access: RW
 */
MLXSW_ITEM32(reg, rmft2, virtual_router, 0x04, 0, 16);

enum mlxsw_reg_rmft2_irif_mask {
	MLXSW_REG_RMFT2_IRIF_MASK_IGNORE,
	MLXSW_REG_RMFT2_IRIF_MASK_COMPARE
};

/* reg_rmft2_irif_mask
 * Ingress RIF mask.
 * Access: RW
 */
MLXSW_ITEM32(reg, rmft2, irif_mask, 0x08, 24, 1);

/* reg_rmft2_irif
 * Ingress RIF index.
 * Access: RW
 */
MLXSW_ITEM32(reg, rmft2, irif, 0x08, 0, 16);

/* reg_rmft2_dip{4,6}
 * Destination IPv4/6 address
 * Access: RW
 */
MLXSW_ITEM_BUF(reg, rmft2, dip6, 0x10, 16);
MLXSW_ITEM32(reg, rmft2, dip4, 0x1C, 0, 32);

/* reg_rmft2_dip{4,6}_mask
 * A bit that is set directs the TCAM to compare the corresponding bit in key. A
 * bit that is clear directs the TCAM to ignore the corresponding bit in key.
 * Access: RW
 */
MLXSW_ITEM_BUF(reg, rmft2, dip6_mask, 0x20, 16);
MLXSW_ITEM32(reg, rmft2, dip4_mask, 0x2C, 0, 32);

/* reg_rmft2_sip{4,6}
 * Source IPv4/6 address
 * Access: RW
 */
MLXSW_ITEM_BUF(reg, rmft2, sip6, 0x30, 16);
MLXSW_ITEM32(reg, rmft2, sip4, 0x3C, 0, 32);

/* reg_rmft2_sip{4,6}_mask
 * A bit that is set directs the TCAM to compare the corresponding bit in key. A
 * bit that is clear directs the TCAM to ignore the corresponding bit in key.
 * Access: RW
 */
MLXSW_ITEM_BUF(reg, rmft2, sip6_mask, 0x40, 16);
MLXSW_ITEM32(reg, rmft2, sip4_mask, 0x4C, 0, 32);

/* reg_rmft2_flexible_action_set
 * ACL action set. The only supported action types in this field and in any
 * action-set pointed from here are as follows:
 * 00h: ACTION_NULL
 * 01h: ACTION_MAC_TTL, only TTL configuration is supported.
 * 03h: ACTION_TRAP
 * 06h: ACTION_QOS
 * 08h: ACTION_POLICING_MONITORING
 * 10h: ACTION_ROUTER_MC
 * Access: RW
 */
MLXSW_ITEM_BUF(reg, rmft2, flexible_action_set, 0x80,
	       MLXSW_REG_FLEX_ACTION_SET_LEN);

static inline void
mlxsw_reg_rmft2_common_pack(char *payload, bool v, u16 offset,
			    u16 virtual_router,
			    enum mlxsw_reg_rmft2_irif_mask irif_mask, u16 irif,
			    const char *flex_action_set)
{
	MLXSW_REG_ZERO(rmft2, payload);
	mlxsw_reg_rmft2_v_set(payload, v);
	mlxsw_reg_rmft2_op_set(payload, MLXSW_REG_RMFT2_OP_READ_WRITE);
	mlxsw_reg_rmft2_offset_set(payload, offset);
	mlxsw_reg_rmft2_virtual_router_set(payload, virtual_router);
	mlxsw_reg_rmft2_irif_mask_set(payload, irif_mask);
	mlxsw_reg_rmft2_irif_set(payload, irif);
	if (flex_action_set)
		mlxsw_reg_rmft2_flexible_action_set_memcpy_to(payload,
							      flex_action_set);
}

static inline void
mlxsw_reg_rmft2_ipv4_pack(char *payload, bool v, u16 offset, u16 virtual_router,
			  enum mlxsw_reg_rmft2_irif_mask irif_mask, u16 irif,
			  u32 dip4, u32 dip4_mask, u32 sip4, u32 sip4_mask,
			  const char *flexible_action_set)
{
	mlxsw_reg_rmft2_common_pack(payload, v, offset, virtual_router,
				    irif_mask, irif, flexible_action_set);
	mlxsw_reg_rmft2_type_set(payload, MLXSW_REG_RMFT2_TYPE_IPV4);
	mlxsw_reg_rmft2_dip4_set(payload, dip4);
	mlxsw_reg_rmft2_dip4_mask_set(payload, dip4_mask);
	mlxsw_reg_rmft2_sip4_set(payload, sip4);
	mlxsw_reg_rmft2_sip4_mask_set(payload, sip4_mask);
}

static inline void
mlxsw_reg_rmft2_ipv6_pack(char *payload, bool v, u16 offset, u16 virtual_router,
			  enum mlxsw_reg_rmft2_irif_mask irif_mask, u16 irif,
			  struct in6_addr dip6, struct in6_addr dip6_mask,
			  struct in6_addr sip6, struct in6_addr sip6_mask,
			  const char *flexible_action_set)
{
	mlxsw_reg_rmft2_common_pack(payload, v, offset, virtual_router,
				    irif_mask, irif, flexible_action_set);
	mlxsw_reg_rmft2_type_set(payload, MLXSW_REG_RMFT2_TYPE_IPV6);
	mlxsw_reg_rmft2_dip6_memcpy_to(payload, (void *)&dip6);
	mlxsw_reg_rmft2_dip6_mask_memcpy_to(payload, (void *)&dip6_mask);
	mlxsw_reg_rmft2_sip6_memcpy_to(payload, (void *)&sip6);
	mlxsw_reg_rmft2_sip6_mask_memcpy_to(payload, (void *)&sip6_mask);
}

/* REIV - Router Egress Interface to VID Register
 * ----------------------------------------------
 * The REIV register maps {eRIF, egress_port} -> VID.
 * This mapping is done at the egress, after the ACLs.
 * This mapping always takes effect after router, regardless of cast
 * (for unicast/multicast/port-base multicast), regardless of eRIF type and
 * regardless of bridge decisions (e.g. SFD for unicast or SMPE).
 * Reserved when the RIF is a loopback RIF.
 *
 * Note: Reserved when legacy bridge model is used.
 */
#define MLXSW_REG_REIV_ID 0x8034
#define MLXSW_REG_REIV_BASE_LEN 0x20 /* base length, without records */
#define MLXSW_REG_REIV_REC_LEN 0x04 /* record length */
#define MLXSW_REG_REIV_REC_MAX_COUNT 256 /* firmware limitation */
#define MLXSW_REG_REIV_LEN (MLXSW_REG_REIV_BASE_LEN +	\
			    MLXSW_REG_REIV_REC_LEN *	\
			    MLXSW_REG_REIV_REC_MAX_COUNT)

MLXSW_REG_DEFINE(reiv, MLXSW_REG_REIV_ID, MLXSW_REG_REIV_LEN);

/* reg_reiv_port_page
 * Port page - elport_record[0] is 256*port_page.
 * Access: Index
 */
MLXSW_ITEM32(reg, reiv, port_page, 0x00, 0, 4);

/* reg_reiv_erif
 * Egress RIF.
 * Range is 0..cap_max_router_interfaces-1.
 * Access: Index
 */
MLXSW_ITEM32(reg, reiv, erif, 0x04, 0, 16);

/* reg_reiv_rec_update
 * Update enable (when write):
 * 0 - Do not update the entry.
 * 1 - Update the entry.
 * Access: OP
 */
MLXSW_ITEM32_INDEXED(reg, reiv, rec_update, MLXSW_REG_REIV_BASE_LEN, 31, 1,
		     MLXSW_REG_REIV_REC_LEN, 0x00, false);

/* reg_reiv_rec_evid
 * Egress VID.
 * Range is 0..4095.
 * Access: RW
 */
MLXSW_ITEM32_INDEXED(reg, reiv, rec_evid, MLXSW_REG_REIV_BASE_LEN, 0, 12,
		     MLXSW_REG_REIV_REC_LEN, 0x00, false);

static inline void mlxsw_reg_reiv_pack(char *payload, u8 port_page, u16 erif)
{
	MLXSW_REG_ZERO(reiv, payload);
	mlxsw_reg_reiv_port_page_set(payload, port_page);
	mlxsw_reg_reiv_erif_set(payload, erif);
}

/* MFCR - Management Fan Control Register
 * --------------------------------------
 * This register controls the settings of the Fan Speed PWM mechanism.
 */
#define MLXSW_REG_MFCR_ID 0x9001
#define MLXSW_REG_MFCR_LEN 0x08

MLXSW_REG_DEFINE(mfcr, MLXSW_REG_MFCR_ID, MLXSW_REG_MFCR_LEN);

enum mlxsw_reg_mfcr_pwm_frequency {
	MLXSW_REG_MFCR_PWM_FEQ_11HZ = 0x00,
	MLXSW_REG_MFCR_PWM_FEQ_14_7HZ = 0x01,
	MLXSW_REG_MFCR_PWM_FEQ_22_1HZ = 0x02,
	MLXSW_REG_MFCR_PWM_FEQ_1_4KHZ = 0x40,
	MLXSW_REG_MFCR_PWM_FEQ_5KHZ = 0x41,
	MLXSW_REG_MFCR_PWM_FEQ_20KHZ = 0x42,
	MLXSW_REG_MFCR_PWM_FEQ_22_5KHZ = 0x43,
	MLXSW_REG_MFCR_PWM_FEQ_25KHZ = 0x44,
};

/* reg_mfcr_pwm_frequency
 * Controls the frequency of the PWM signal.
 * Access: RW
 */
MLXSW_ITEM32(reg, mfcr, pwm_frequency, 0x00, 0, 7);

#define MLXSW_MFCR_TACHOS_MAX 10

/* reg_mfcr_tacho_active
 * Indicates which of the tachometer is active (bit per tachometer).
 * Access: RO
 */
MLXSW_ITEM32(reg, mfcr, tacho_active, 0x04, 16, MLXSW_MFCR_TACHOS_MAX);

#define MLXSW_MFCR_PWMS_MAX 5

/* reg_mfcr_pwm_active
 * Indicates which of the PWM control is active (bit per PWM).
 * Access: RO
 */
MLXSW_ITEM32(reg, mfcr, pwm_active, 0x04, 0, MLXSW_MFCR_PWMS_MAX);

static inline void
mlxsw_reg_mfcr_pack(char *payload,
		    enum mlxsw_reg_mfcr_pwm_frequency pwm_frequency)
{
	MLXSW_REG_ZERO(mfcr, payload);
	mlxsw_reg_mfcr_pwm_frequency_set(payload, pwm_frequency);
}

static inline void
mlxsw_reg_mfcr_unpack(char *payload,
		      enum mlxsw_reg_mfcr_pwm_frequency *p_pwm_frequency,
		      u16 *p_tacho_active, u8 *p_pwm_active)
{
	*p_pwm_frequency = mlxsw_reg_mfcr_pwm_frequency_get(payload);
	*p_tacho_active = mlxsw_reg_mfcr_tacho_active_get(payload);
	*p_pwm_active = mlxsw_reg_mfcr_pwm_active_get(payload);
}

/* MFSC - Management Fan Speed Control Register
 * --------------------------------------------
 * This register controls the settings of the Fan Speed PWM mechanism.
 */
#define MLXSW_REG_MFSC_ID 0x9002
#define MLXSW_REG_MFSC_LEN 0x08

MLXSW_REG_DEFINE(mfsc, MLXSW_REG_MFSC_ID, MLXSW_REG_MFSC_LEN);

/* reg_mfsc_pwm
 * Fan pwm to control / monitor.
 * Access: Index
 */
MLXSW_ITEM32(reg, mfsc, pwm, 0x00, 24, 3);

/* reg_mfsc_pwm_duty_cycle
 * Controls the duty cycle of the PWM. Value range from 0..255 to
 * represent duty cycle of 0%...100%.
 * Access: RW
 */
MLXSW_ITEM32(reg, mfsc, pwm_duty_cycle, 0x04, 0, 8);

static inline void mlxsw_reg_mfsc_pack(char *payload, u8 pwm,
				       u8 pwm_duty_cycle)
{
	MLXSW_REG_ZERO(mfsc, payload);
	mlxsw_reg_mfsc_pwm_set(payload, pwm);
	mlxsw_reg_mfsc_pwm_duty_cycle_set(payload, pwm_duty_cycle);
}

/* MFSM - Management Fan Speed Measurement
 * ---------------------------------------
 * This register controls the settings of the Tacho measurements and
 * enables reading the Tachometer measurements.
 */
#define MLXSW_REG_MFSM_ID 0x9003
#define MLXSW_REG_MFSM_LEN 0x08

MLXSW_REG_DEFINE(mfsm, MLXSW_REG_MFSM_ID, MLXSW_REG_MFSM_LEN);

/* reg_mfsm_tacho
 * Fan tachometer index.
 * Access: Index
 */
MLXSW_ITEM32(reg, mfsm, tacho, 0x00, 24, 4);

/* reg_mfsm_rpm
 * Fan speed (round per minute).
 * Access: RO
 */
MLXSW_ITEM32(reg, mfsm, rpm, 0x04, 0, 16);

static inline void mlxsw_reg_mfsm_pack(char *payload, u8 tacho)
{
	MLXSW_REG_ZERO(mfsm, payload);
	mlxsw_reg_mfsm_tacho_set(payload, tacho);
}

/* MFSL - Management Fan Speed Limit Register
 * ------------------------------------------
 * The Fan Speed Limit register is used to configure the fan speed
 * event / interrupt notification mechanism. Fan speed threshold are
 * defined for both under-speed and over-speed.
 */
#define MLXSW_REG_MFSL_ID 0x9004
#define MLXSW_REG_MFSL_LEN 0x0C

MLXSW_REG_DEFINE(mfsl, MLXSW_REG_MFSL_ID, MLXSW_REG_MFSL_LEN);

/* reg_mfsl_tacho
 * Fan tachometer index.
 * Access: Index
 */
MLXSW_ITEM32(reg, mfsl, tacho, 0x00, 24, 4);

/* reg_mfsl_tach_min
 * Tachometer minimum value (minimum RPM).
 * Access: RW
 */
MLXSW_ITEM32(reg, mfsl, tach_min, 0x04, 0, 16);

/* reg_mfsl_tach_max
 * Tachometer maximum value (maximum RPM).
 * Access: RW
 */
MLXSW_ITEM32(reg, mfsl, tach_max, 0x08, 0, 16);

static inline void mlxsw_reg_mfsl_pack(char *payload, u8 tacho,
				       u16 tach_min, u16 tach_max)
{
	MLXSW_REG_ZERO(mfsl, payload);
	mlxsw_reg_mfsl_tacho_set(payload, tacho);
	mlxsw_reg_mfsl_tach_min_set(payload, tach_min);
	mlxsw_reg_mfsl_tach_max_set(payload, tach_max);
}

static inline void mlxsw_reg_mfsl_unpack(char *payload, u8 tacho,
					 u16 *p_tach_min, u16 *p_tach_max)
{
	if (p_tach_min)
		*p_tach_min = mlxsw_reg_mfsl_tach_min_get(payload);

	if (p_tach_max)
		*p_tach_max = mlxsw_reg_mfsl_tach_max_get(payload);
}

/* FORE - Fan Out of Range Event Register
 * --------------------------------------
 * This register reports the status of the controlled fans compared to the
 * range defined by the MFSL register.
 */
#define MLXSW_REG_FORE_ID 0x9007
#define MLXSW_REG_FORE_LEN 0x0C

MLXSW_REG_DEFINE(fore, MLXSW_REG_FORE_ID, MLXSW_REG_FORE_LEN);

/* fan_under_limit
 * Fan speed is below the low limit defined in MFSL register. Each bit relates
 * to a single tachometer and indicates the specific tachometer reading is
 * below the threshold.
 * Access: RO
 */
MLXSW_ITEM32(reg, fore, fan_under_limit, 0x00, 16, 10);

static inline void mlxsw_reg_fore_unpack(char *payload, u8 tacho,
					 bool *fault)
{
	u16 limit;

	if (fault) {
		limit = mlxsw_reg_fore_fan_under_limit_get(payload);
		*fault = limit & BIT(tacho);
	}
}

/* MTCAP - Management Temperature Capabilities
 * -------------------------------------------
 * This register exposes the capabilities of the device and
 * system temperature sensing.
 */
#define MLXSW_REG_MTCAP_ID 0x9009
#define MLXSW_REG_MTCAP_LEN 0x08

MLXSW_REG_DEFINE(mtcap, MLXSW_REG_MTCAP_ID, MLXSW_REG_MTCAP_LEN);

/* reg_mtcap_sensor_count
 * Number of sensors supported by the device.
 * This includes the QSFP module sensors (if exists in the QSFP module).
 * Access: RO
 */
MLXSW_ITEM32(reg, mtcap, sensor_count, 0x00, 0, 7);

/* MTMP - Management Temperature
 * -----------------------------
 * This register controls the settings of the temperature measurements
 * and enables reading the temperature measurements. Note that temperature
 * is in 0.125 degrees Celsius.
 */
#define MLXSW_REG_MTMP_ID 0x900A
#define MLXSW_REG_MTMP_LEN 0x20

MLXSW_REG_DEFINE(mtmp, MLXSW_REG_MTMP_ID, MLXSW_REG_MTMP_LEN);

/* reg_mtmp_slot_index
 * Slot index (0: Main board).
 * Access: Index
 */
MLXSW_ITEM32(reg, mtmp, slot_index, 0x00, 16, 4);

#define MLXSW_REG_MTMP_MODULE_INDEX_MIN 64
#define MLXSW_REG_MTMP_GBOX_INDEX_MIN 256
/* reg_mtmp_sensor_index
 * Sensors index to access.
 * 64-127 of sensor_index are mapped to the SFP+/QSFP modules sequentially
 * (module 0 is mapped to sensor_index 64).
 * Access: Index
 */
MLXSW_ITEM32(reg, mtmp, sensor_index, 0x00, 0, 12);

/* Convert to milli degrees Celsius */
#define MLXSW_REG_MTMP_TEMP_TO_MC(val) ({ typeof(val) v_ = (val); \
					  ((v_) >= 0) ? ((v_) * 125) : \
					  ((s16)((GENMASK(15, 0) + (v_) + 1) \
					   * 125)); })

/* reg_mtmp_max_operational_temperature
 * The highest temperature in the nominal operational range. Reading is in
 * 0.125 Celsius degrees units.
 * In case of module this is SFF critical temperature threshold.
 * Access: RO
 */
MLXSW_ITEM32(reg, mtmp, max_operational_temperature, 0x04, 16, 16);

/* reg_mtmp_temperature
 * Temperature reading from the sensor. Reading is in 0.125 Celsius
 * degrees units.
 * Access: RO
 */
MLXSW_ITEM32(reg, mtmp, temperature, 0x04, 0, 16);

/* reg_mtmp_mte
 * Max Temperature Enable - enables measuring the max temperature on a sensor.
 * Access: RW
 */
MLXSW_ITEM32(reg, mtmp, mte, 0x08, 31, 1);

/* reg_mtmp_mtr
 * Max Temperature Reset - clears the value of the max temperature register.
 * Access: WO
 */
MLXSW_ITEM32(reg, mtmp, mtr, 0x08, 30, 1);

/* reg_mtmp_max_temperature
 * The highest measured temperature from the sensor.
 * When the bit mte is cleared, the field max_temperature is reserved.
 * Access: RO
 */
MLXSW_ITEM32(reg, mtmp, max_temperature, 0x08, 0, 16);

/* reg_mtmp_tee
 * Temperature Event Enable.
 * 0 - Do not generate event
 * 1 - Generate event
 * 2 - Generate single event
 * Access: RW
 */

enum mlxsw_reg_mtmp_tee {
	MLXSW_REG_MTMP_TEE_NO_EVENT,
	MLXSW_REG_MTMP_TEE_GENERATE_EVENT,
	MLXSW_REG_MTMP_TEE_GENERATE_SINGLE_EVENT,
};

MLXSW_ITEM32(reg, mtmp, tee, 0x0C, 30, 2);

#define MLXSW_REG_MTMP_THRESH_HI 0x348	/* 105 Celsius */

/* reg_mtmp_temperature_threshold_hi
 * High threshold for Temperature Warning Event. In 0.125 Celsius.
 * Access: RW
 */
MLXSW_ITEM32(reg, mtmp, temperature_threshold_hi, 0x0C, 0, 16);

#define MLXSW_REG_MTMP_HYSTERESIS_TEMP 0x28 /* 5 Celsius */
/* reg_mtmp_temperature_threshold_lo
 * Low threshold for Temperature Warning Event. In 0.125 Celsius.
 * Access: RW
 */
MLXSW_ITEM32(reg, mtmp, temperature_threshold_lo, 0x10, 0, 16);

#define MLXSW_REG_MTMP_SENSOR_NAME_SIZE 8

/* reg_mtmp_sensor_name
 * Sensor Name
 * Access: RO
 */
MLXSW_ITEM_BUF(reg, mtmp, sensor_name, 0x18, MLXSW_REG_MTMP_SENSOR_NAME_SIZE);

static inline void mlxsw_reg_mtmp_pack(char *payload, u8 slot_index,
				       u16 sensor_index, bool max_temp_enable,
				       bool max_temp_reset)
{
	MLXSW_REG_ZERO(mtmp, payload);
	mlxsw_reg_mtmp_slot_index_set(payload, slot_index);
	mlxsw_reg_mtmp_sensor_index_set(payload, sensor_index);
	mlxsw_reg_mtmp_mte_set(payload, max_temp_enable);
	mlxsw_reg_mtmp_mtr_set(payload, max_temp_reset);
	mlxsw_reg_mtmp_temperature_threshold_hi_set(payload,
						    MLXSW_REG_MTMP_THRESH_HI);
}

static inline void mlxsw_reg_mtmp_unpack(char *payload, int *p_temp,
					 int *p_max_temp, int *p_temp_hi,
					 int *p_max_oper_temp,
					 char *sensor_name)
{
	s16 temp;

	if (p_temp) {
		temp = mlxsw_reg_mtmp_temperature_get(payload);
		*p_temp = MLXSW_REG_MTMP_TEMP_TO_MC(temp);
	}
	if (p_max_temp) {
		temp = mlxsw_reg_mtmp_max_temperature_get(payload);
		*p_max_temp = MLXSW_REG_MTMP_TEMP_TO_MC(temp);
	}
	if (p_temp_hi) {
		temp = mlxsw_reg_mtmp_temperature_threshold_hi_get(payload);
		*p_temp_hi = MLXSW_REG_MTMP_TEMP_TO_MC(temp);
	}
	if (p_max_oper_temp) {
		temp = mlxsw_reg_mtmp_max_operational_temperature_get(payload);
		*p_max_oper_temp = MLXSW_REG_MTMP_TEMP_TO_MC(temp);
	}
	if (sensor_name)
		mlxsw_reg_mtmp_sensor_name_memcpy_from(payload, sensor_name);
}

/* MTWE - Management Temperature Warning Event
 * -------------------------------------------
 * This register is used for over temperature warning.
 */
#define MLXSW_REG_MTWE_ID 0x900B
#define MLXSW_REG_MTWE_LEN 0x10

MLXSW_REG_DEFINE(mtwe, MLXSW_REG_MTWE_ID, MLXSW_REG_MTWE_LEN);

/* reg_mtwe_sensor_warning
 * Bit vector indicating which of the sensor reading is above threshold.
 * Address 00h bit31 is sensor_warning[127].
 * Address 0Ch bit0 is sensor_warning[0].
 * Access: RO
 */
MLXSW_ITEM_BIT_ARRAY(reg, mtwe, sensor_warning, 0x0, 0x10, 1);

/* MTBR - Management Temperature Bulk Register
 * -------------------------------------------
 * This register is used for bulk temperature reading.
 */
#define MLXSW_REG_MTBR_ID 0x900F
#define MLXSW_REG_MTBR_BASE_LEN 0x10 /* base length, without records */
#define MLXSW_REG_MTBR_REC_LEN 0x04 /* record length */
#define MLXSW_REG_MTBR_REC_MAX_COUNT 1
#define MLXSW_REG_MTBR_LEN (MLXSW_REG_MTBR_BASE_LEN +	\
			    MLXSW_REG_MTBR_REC_LEN *	\
			    MLXSW_REG_MTBR_REC_MAX_COUNT)

MLXSW_REG_DEFINE(mtbr, MLXSW_REG_MTBR_ID, MLXSW_REG_MTBR_LEN);

/* reg_mtbr_slot_index
 * Slot index (0: Main board).
 * Access: Index
 */
MLXSW_ITEM32(reg, mtbr, slot_index, 0x00, 16, 4);

/* reg_mtbr_base_sensor_index
 * Base sensors index to access (0 - ASIC sensor, 1-63 - ambient sensors,
 * 64-127 are mapped to the SFP+/QSFP modules sequentially).
 * Access: Index
 */
MLXSW_ITEM32(reg, mtbr, base_sensor_index, 0x00, 0, 12);

/* reg_mtbr_num_rec
 * Request: Number of records to read
 * Response: Number of records read
 * See above description for more details.
 * Range 1..255
 * Access: RW
 */
MLXSW_ITEM32(reg, mtbr, num_rec, 0x04, 0, 8);

/* reg_mtbr_rec_max_temp
 * The highest measured temperature from the sensor.
 * When the bit mte is cleared, the field max_temperature is reserved.
 * Access: RO
 */
MLXSW_ITEM32_INDEXED(reg, mtbr, rec_max_temp, MLXSW_REG_MTBR_BASE_LEN, 16,
		     16, MLXSW_REG_MTBR_REC_LEN, 0x00, false);

/* reg_mtbr_rec_temp
 * Temperature reading from the sensor. Reading is in 0..125 Celsius
 * degrees units.
 * Access: RO
 */
MLXSW_ITEM32_INDEXED(reg, mtbr, rec_temp, MLXSW_REG_MTBR_BASE_LEN, 0, 16,
		     MLXSW_REG_MTBR_REC_LEN, 0x00, false);

static inline void mlxsw_reg_mtbr_pack(char *payload, u8 slot_index,
				       u16 base_sensor_index)
{
	MLXSW_REG_ZERO(mtbr, payload);
	mlxsw_reg_mtbr_slot_index_set(payload, slot_index);
	mlxsw_reg_mtbr_base_sensor_index_set(payload, base_sensor_index);
	mlxsw_reg_mtbr_num_rec_set(payload, 1);
}

/* Error codes from temperatute reading */
enum mlxsw_reg_mtbr_temp_status {
	MLXSW_REG_MTBR_NO_CONN		= 0x8000,
	MLXSW_REG_MTBR_NO_TEMP_SENS	= 0x8001,
	MLXSW_REG_MTBR_INDEX_NA		= 0x8002,
	MLXSW_REG_MTBR_BAD_SENS_INFO	= 0x8003,
};

/* Base index for reading modules temperature */
#define MLXSW_REG_MTBR_BASE_MODULE_INDEX 64

static inline void mlxsw_reg_mtbr_temp_unpack(char *payload, int rec_ind,
					      u16 *p_temp, u16 *p_max_temp)
{
	if (p_temp)
		*p_temp = mlxsw_reg_mtbr_rec_temp_get(payload, rec_ind);
	if (p_max_temp)
		*p_max_temp = mlxsw_reg_mtbr_rec_max_temp_get(payload, rec_ind);
}

/* MCIA - Management Cable Info Access
 * -----------------------------------
 * MCIA register is used to access the SFP+ and QSFP connector's EPROM.
 */

#define MLXSW_REG_MCIA_ID 0x9014
#define MLXSW_REG_MCIA_LEN 0x94

MLXSW_REG_DEFINE(mcia, MLXSW_REG_MCIA_ID, MLXSW_REG_MCIA_LEN);

/* reg_mcia_module
 * Module number.
 * Access: Index
 */
MLXSW_ITEM32(reg, mcia, module, 0x00, 16, 8);

/* reg_mcia_slot_index
 * Slot index (0: Main board)
 * Access: Index
 */
MLXSW_ITEM32(reg, mcia, slot, 0x00, 12, 4);

enum {
	MLXSW_REG_MCIA_STATUS_GOOD = 0,
	/* No response from module's EEPROM. */
	MLXSW_REG_MCIA_STATUS_NO_EEPROM_MODULE = 1,
	/* Module type not supported by the device. */
	MLXSW_REG_MCIA_STATUS_MODULE_NOT_SUPPORTED = 2,
	/* No module present indication. */
	MLXSW_REG_MCIA_STATUS_MODULE_NOT_CONNECTED = 3,
	/* Error occurred while trying to access module's EEPROM using I2C. */
	MLXSW_REG_MCIA_STATUS_I2C_ERROR = 9,
	/* Module is disabled. */
	MLXSW_REG_MCIA_STATUS_MODULE_DISABLED = 16,
};

/* reg_mcia_status
 * Module status.
 * Access: RO
 */
MLXSW_ITEM32(reg, mcia, status, 0x00, 0, 8);

/* reg_mcia_i2c_device_address
 * I2C device address.
 * Access: RW
 */
MLXSW_ITEM32(reg, mcia, i2c_device_address, 0x04, 24, 8);

/* reg_mcia_page_number
 * Page number.
 * Access: RW
 */
MLXSW_ITEM32(reg, mcia, page_number, 0x04, 16, 8);

/* reg_mcia_device_address
 * Device address.
 * Access: RW
 */
MLXSW_ITEM32(reg, mcia, device_address, 0x04, 0, 16);

/* reg_mcia_bank_number
 * Bank number.
 * Access: Index
 */
MLXSW_ITEM32(reg, mcia, bank_number, 0x08, 16, 8);

/* reg_mcia_size
 * Number of bytes to read/write (up to 48 bytes).
 * Access: RW
 */
MLXSW_ITEM32(reg, mcia, size, 0x08, 0, 16);

#define MLXSW_REG_MCIA_EEPROM_PAGE_LENGTH	256
#define MLXSW_REG_MCIA_EEPROM_UP_PAGE_LENGTH	128
#define MLXSW_REG_MCIA_I2C_ADDR_LOW		0x50
#define MLXSW_REG_MCIA_I2C_ADDR_HIGH		0x51
#define MLXSW_REG_MCIA_PAGE0_LO_OFF		0xa0
#define MLXSW_REG_MCIA_TH_ITEM_SIZE		2
#define MLXSW_REG_MCIA_TH_PAGE_NUM		3
#define MLXSW_REG_MCIA_TH_PAGE_CMIS_NUM		2
#define MLXSW_REG_MCIA_PAGE0_LO			0
#define MLXSW_REG_MCIA_TH_PAGE_OFF		0x80
#define MLXSW_REG_MCIA_EEPROM_CMIS_FLAT_MEMORY	BIT(7)

enum mlxsw_reg_mcia_eeprom_module_info_rev_id {
	MLXSW_REG_MCIA_EEPROM_MODULE_INFO_REV_ID_UNSPC	= 0x00,
	MLXSW_REG_MCIA_EEPROM_MODULE_INFO_REV_ID_8436	= 0x01,
	MLXSW_REG_MCIA_EEPROM_MODULE_INFO_REV_ID_8636	= 0x03,
};

enum mlxsw_reg_mcia_eeprom_module_info_id {
	MLXSW_REG_MCIA_EEPROM_MODULE_INFO_ID_SFP	= 0x03,
	MLXSW_REG_MCIA_EEPROM_MODULE_INFO_ID_QSFP	= 0x0C,
	MLXSW_REG_MCIA_EEPROM_MODULE_INFO_ID_QSFP_PLUS	= 0x0D,
	MLXSW_REG_MCIA_EEPROM_MODULE_INFO_ID_QSFP28	= 0x11,
	MLXSW_REG_MCIA_EEPROM_MODULE_INFO_ID_QSFP_DD	= 0x18,
	MLXSW_REG_MCIA_EEPROM_MODULE_INFO_ID_OSFP	= 0x19,
};

enum mlxsw_reg_mcia_eeprom_module_info {
	MLXSW_REG_MCIA_EEPROM_MODULE_INFO_ID,
	MLXSW_REG_MCIA_EEPROM_MODULE_INFO_REV_ID,
	MLXSW_REG_MCIA_EEPROM_MODULE_INFO_TYPE_ID,
	MLXSW_REG_MCIA_EEPROM_MODULE_INFO_SIZE,
};

/* reg_mcia_eeprom
 * Bytes to read/write.
 * Access: RW
 */
MLXSW_ITEM_BUF(reg, mcia, eeprom, 0x10, 128);

/* This is used to access the optional upper pages (1-3) in the QSFP+
 * memory map. Page 1 is available on offset 256 through 383, page 2 -
 * on offset 384 through 511, page 3 - on offset 512 through 639.
 */
#define MLXSW_REG_MCIA_PAGE_GET(off) (((off) - \
				MLXSW_REG_MCIA_EEPROM_PAGE_LENGTH) / \
				MLXSW_REG_MCIA_EEPROM_UP_PAGE_LENGTH + 1)

static inline void mlxsw_reg_mcia_pack(char *payload, u8 slot_index, u8 module,
				       u8 page_number, u16 device_addr, u8 size,
				       u8 i2c_device_addr)
{
	MLXSW_REG_ZERO(mcia, payload);
	mlxsw_reg_mcia_slot_set(payload, slot_index);
	mlxsw_reg_mcia_module_set(payload, module);
	mlxsw_reg_mcia_page_number_set(payload, page_number);
	mlxsw_reg_mcia_device_address_set(payload, device_addr);
	mlxsw_reg_mcia_size_set(payload, size);
	mlxsw_reg_mcia_i2c_device_address_set(payload, i2c_device_addr);
}

/* MPAT - Monitoring Port Analyzer Table
 * -------------------------------------
 * MPAT Register is used to query and configure the Switch PortAnalyzer Table.
 * For an enabled analyzer, all fields except e (enable) cannot be modified.
 */
#define MLXSW_REG_MPAT_ID 0x901A
#define MLXSW_REG_MPAT_LEN 0x78

MLXSW_REG_DEFINE(mpat, MLXSW_REG_MPAT_ID, MLXSW_REG_MPAT_LEN);

/* reg_mpat_pa_id
 * Port Analyzer ID.
 * Access: Index
 */
MLXSW_ITEM32(reg, mpat, pa_id, 0x00, 28, 4);

/* reg_mpat_session_id
 * Mirror Session ID.
 * Used for MIRROR_SESSION<i> trap.
 * Access: RW
 */
MLXSW_ITEM32(reg, mpat, session_id, 0x00, 24, 4);

/* reg_mpat_system_port
 * A unique port identifier for the final destination of the packet.
 * Access: RW
 */
MLXSW_ITEM32(reg, mpat, system_port, 0x00, 0, 16);

/* reg_mpat_e
 * Enable. Indicating the Port Analyzer is enabled.
 * Access: RW
 */
MLXSW_ITEM32(reg, mpat, e, 0x04, 31, 1);

/* reg_mpat_qos
 * Quality Of Service Mode.
 * 0: CONFIGURED - QoS parameters (Switch Priority, and encapsulation
 * PCP, DEI, DSCP or VL) are configured.
 * 1: MAINTAIN - QoS parameters (Switch Priority, Color) are the
 * same as in the original packet that has triggered the mirroring. For
 * SPAN also the pcp,dei are maintained.
 * Access: RW
 */
MLXSW_ITEM32(reg, mpat, qos, 0x04, 26, 1);

/* reg_mpat_be
 * Best effort mode. Indicates mirroring traffic should not cause packet
 * drop or back pressure, but will discard the mirrored packets. Mirrored
 * packets will be forwarded on a best effort manner.
 * 0: Do not discard mirrored packets
 * 1: Discard mirrored packets if causing congestion
 * Access: RW
 */
MLXSW_ITEM32(reg, mpat, be, 0x04, 25, 1);

enum mlxsw_reg_mpat_span_type {
	/* Local SPAN Ethernet.
	 * The original packet is not encapsulated.
	 */
	MLXSW_REG_MPAT_SPAN_TYPE_LOCAL_ETH = 0x0,

	/* Remote SPAN Ethernet VLAN.
	 * The packet is forwarded to the monitoring port on the monitoring
	 * VLAN.
	 */
	MLXSW_REG_MPAT_SPAN_TYPE_REMOTE_ETH = 0x1,

	/* Encapsulated Remote SPAN Ethernet L3 GRE.
	 * The packet is encapsulated with GRE header.
	 */
	MLXSW_REG_MPAT_SPAN_TYPE_REMOTE_ETH_L3 = 0x3,
};

/* reg_mpat_span_type
 * SPAN type.
 * Access: RW
 */
MLXSW_ITEM32(reg, mpat, span_type, 0x04, 0, 4);

/* reg_mpat_pide
 * Policer enable.
 * Access: RW
 */
MLXSW_ITEM32(reg, mpat, pide, 0x0C, 15, 1);

/* reg_mpat_pid
 * Policer ID.
 * Access: RW
 */
MLXSW_ITEM32(reg, mpat, pid, 0x0C, 0, 14);

/* Remote SPAN - Ethernet VLAN
 * - - - - - - - - - - - - - -
 */

/* reg_mpat_eth_rspan_vid
 * Encapsulation header VLAN ID.
 * Access: RW
 */
MLXSW_ITEM32(reg, mpat, eth_rspan_vid, 0x18, 0, 12);

/* Encapsulated Remote SPAN - Ethernet L2
 * - - - - - - - - - - - - - - - - - - -
 */

enum mlxsw_reg_mpat_eth_rspan_version {
	MLXSW_REG_MPAT_ETH_RSPAN_VERSION_NO_HEADER = 15,
};

/* reg_mpat_eth_rspan_version
 * RSPAN mirror header version.
 * Access: RW
 */
MLXSW_ITEM32(reg, mpat, eth_rspan_version, 0x10, 18, 4);

/* reg_mpat_eth_rspan_mac
 * Destination MAC address.
 * Access: RW
 */
MLXSW_ITEM_BUF(reg, mpat, eth_rspan_mac, 0x12, 6);

/* reg_mpat_eth_rspan_tp
 * Tag Packet. Indicates whether the mirroring header should be VLAN tagged.
 * Access: RW
 */
MLXSW_ITEM32(reg, mpat, eth_rspan_tp, 0x18, 16, 1);

/* Encapsulated Remote SPAN - Ethernet L3
 * - - - - - - - - - - - - - - - - - - -
 */

enum mlxsw_reg_mpat_eth_rspan_protocol {
	MLXSW_REG_MPAT_ETH_RSPAN_PROTOCOL_IPV4,
	MLXSW_REG_MPAT_ETH_RSPAN_PROTOCOL_IPV6,
};

/* reg_mpat_eth_rspan_protocol
 * SPAN encapsulation protocol.
 * Access: RW
 */
MLXSW_ITEM32(reg, mpat, eth_rspan_protocol, 0x18, 24, 4);

/* reg_mpat_eth_rspan_ttl
 * Encapsulation header Time-to-Live/HopLimit.
 * Access: RW
 */
MLXSW_ITEM32(reg, mpat, eth_rspan_ttl, 0x1C, 4, 8);

/* reg_mpat_eth_rspan_smac
 * Source MAC address
 * Access: RW
 */
MLXSW_ITEM_BUF(reg, mpat, eth_rspan_smac, 0x22, 6);

/* reg_mpat_eth_rspan_dip*
 * Destination IP address. The IP version is configured by protocol.
 * Access: RW
 */
MLXSW_ITEM32(reg, mpat, eth_rspan_dip4, 0x4C, 0, 32);
MLXSW_ITEM_BUF(reg, mpat, eth_rspan_dip6, 0x40, 16);

/* reg_mpat_eth_rspan_sip*
 * Source IP address. The IP version is configured by protocol.
 * Access: RW
 */
MLXSW_ITEM32(reg, mpat, eth_rspan_sip4, 0x5C, 0, 32);
MLXSW_ITEM_BUF(reg, mpat, eth_rspan_sip6, 0x50, 16);

static inline void mlxsw_reg_mpat_pack(char *payload, u8 pa_id,
				       u16 system_port, bool e,
				       enum mlxsw_reg_mpat_span_type span_type)
{
	MLXSW_REG_ZERO(mpat, payload);
	mlxsw_reg_mpat_pa_id_set(payload, pa_id);
	mlxsw_reg_mpat_system_port_set(payload, system_port);
	mlxsw_reg_mpat_e_set(payload, e);
	mlxsw_reg_mpat_qos_set(payload, 1);
	mlxsw_reg_mpat_be_set(payload, 1);
	mlxsw_reg_mpat_span_type_set(payload, span_type);
}

static inline void mlxsw_reg_mpat_eth_rspan_pack(char *payload, u16 vid)
{
	mlxsw_reg_mpat_eth_rspan_vid_set(payload, vid);
}

static inline void
mlxsw_reg_mpat_eth_rspan_l2_pack(char *payload,
				 enum mlxsw_reg_mpat_eth_rspan_version version,
				 const char *mac,
				 bool tp)
{
	mlxsw_reg_mpat_eth_rspan_version_set(payload, version);
	mlxsw_reg_mpat_eth_rspan_mac_memcpy_to(payload, mac);
	mlxsw_reg_mpat_eth_rspan_tp_set(payload, tp);
}

static inline void
mlxsw_reg_mpat_eth_rspan_l3_ipv4_pack(char *payload, u8 ttl,
				      const char *smac,
				      u32 sip, u32 dip)
{
	mlxsw_reg_mpat_eth_rspan_ttl_set(payload, ttl);
	mlxsw_reg_mpat_eth_rspan_smac_memcpy_to(payload, smac);
	mlxsw_reg_mpat_eth_rspan_protocol_set(payload,
				    MLXSW_REG_MPAT_ETH_RSPAN_PROTOCOL_IPV4);
	mlxsw_reg_mpat_eth_rspan_sip4_set(payload, sip);
	mlxsw_reg_mpat_eth_rspan_dip4_set(payload, dip);
}

static inline void
mlxsw_reg_mpat_eth_rspan_l3_ipv6_pack(char *payload, u8 ttl,
				      const char *smac,
				      struct in6_addr sip, struct in6_addr dip)
{
	mlxsw_reg_mpat_eth_rspan_ttl_set(payload, ttl);
	mlxsw_reg_mpat_eth_rspan_smac_memcpy_to(payload, smac);
	mlxsw_reg_mpat_eth_rspan_protocol_set(payload,
				    MLXSW_REG_MPAT_ETH_RSPAN_PROTOCOL_IPV6);
	mlxsw_reg_mpat_eth_rspan_sip6_memcpy_to(payload, (void *)&sip);
	mlxsw_reg_mpat_eth_rspan_dip6_memcpy_to(payload, (void *)&dip);
}

/* MPAR - Monitoring Port Analyzer Register
 * ----------------------------------------
 * MPAR register is used to query and configure the port analyzer port mirroring
 * properties.
 */
#define MLXSW_REG_MPAR_ID 0x901B
#define MLXSW_REG_MPAR_LEN 0x0C

MLXSW_REG_DEFINE(mpar, MLXSW_REG_MPAR_ID, MLXSW_REG_MPAR_LEN);

/* reg_mpar_local_port
 * The local port to mirror the packets from.
 * Access: Index
 */
MLXSW_ITEM32_LP(reg, mpar, 0x00, 16, 0x00, 4);

enum mlxsw_reg_mpar_i_e {
	MLXSW_REG_MPAR_TYPE_EGRESS,
	MLXSW_REG_MPAR_TYPE_INGRESS,
};

/* reg_mpar_i_e
 * Ingress/Egress
 * Access: Index
 */
MLXSW_ITEM32(reg, mpar, i_e, 0x00, 0, 4);

/* reg_mpar_enable
 * Enable mirroring
 * By default, port mirroring is disabled for all ports.
 * Access: RW
 */
MLXSW_ITEM32(reg, mpar, enable, 0x04, 31, 1);

/* reg_mpar_pa_id
 * Port Analyzer ID.
 * Access: RW
 */
MLXSW_ITEM32(reg, mpar, pa_id, 0x04, 0, 4);

#define MLXSW_REG_MPAR_RATE_MAX 3500000000UL

/* reg_mpar_probability_rate
 * Sampling rate.
 * Valid values are: 1 to 3.5*10^9
 * Value of 1 means "sample all". Default is 1.
 * Reserved when Spectrum-1.
 * Access: RW
 */
MLXSW_ITEM32(reg, mpar, probability_rate, 0x08, 0, 32);

static inline void mlxsw_reg_mpar_pack(char *payload, u16 local_port,
				       enum mlxsw_reg_mpar_i_e i_e,
				       bool enable, u8 pa_id,
				       u32 probability_rate)
{
	MLXSW_REG_ZERO(mpar, payload);
	mlxsw_reg_mpar_local_port_set(payload, local_port);
	mlxsw_reg_mpar_enable_set(payload, enable);
	mlxsw_reg_mpar_i_e_set(payload, i_e);
	mlxsw_reg_mpar_pa_id_set(payload, pa_id);
	mlxsw_reg_mpar_probability_rate_set(payload, probability_rate);
}

/* MGIR - Management General Information Register
 * ----------------------------------------------
 * MGIR register allows software to query the hardware and firmware general
 * information.
 */
#define MLXSW_REG_MGIR_ID 0x9020
#define MLXSW_REG_MGIR_LEN 0x9C

MLXSW_REG_DEFINE(mgir, MLXSW_REG_MGIR_ID, MLXSW_REG_MGIR_LEN);

/* reg_mgir_hw_info_device_hw_revision
 * Access: RO
 */
MLXSW_ITEM32(reg, mgir, hw_info_device_hw_revision, 0x0, 16, 16);

/* reg_mgir_fw_info_latency_tlv
 * When set, latency-TLV is supported.
 * Access: RO
 */
MLXSW_ITEM32(reg, mgir, fw_info_latency_tlv, 0x20, 29, 1);

/* reg_mgir_fw_info_string_tlv
 * When set, string-TLV is supported.
 * Access: RO
 */
MLXSW_ITEM32(reg, mgir, fw_info_string_tlv, 0x20, 28, 1);

#define MLXSW_REG_MGIR_FW_INFO_PSID_SIZE 16

/* reg_mgir_fw_info_psid
 * PSID (ASCII string).
 * Access: RO
 */
MLXSW_ITEM_BUF(reg, mgir, fw_info_psid, 0x30, MLXSW_REG_MGIR_FW_INFO_PSID_SIZE);

/* reg_mgir_fw_info_extended_major
 * Access: RO
 */
MLXSW_ITEM32(reg, mgir, fw_info_extended_major, 0x44, 0, 32);

/* reg_mgir_fw_info_extended_minor
 * Access: RO
 */
MLXSW_ITEM32(reg, mgir, fw_info_extended_minor, 0x48, 0, 32);

/* reg_mgir_fw_info_extended_sub_minor
 * Access: RO
 */
MLXSW_ITEM32(reg, mgir, fw_info_extended_sub_minor, 0x4C, 0, 32);

static inline void mlxsw_reg_mgir_pack(char *payload)
{
	MLXSW_REG_ZERO(mgir, payload);
}

static inline void
mlxsw_reg_mgir_unpack(char *payload, u32 *hw_rev, char *fw_info_psid,
		      u32 *fw_major, u32 *fw_minor, u32 *fw_sub_minor)
{
	*hw_rev = mlxsw_reg_mgir_hw_info_device_hw_revision_get(payload);
	mlxsw_reg_mgir_fw_info_psid_memcpy_from(payload, fw_info_psid);
	*fw_major = mlxsw_reg_mgir_fw_info_extended_major_get(payload);
	*fw_minor = mlxsw_reg_mgir_fw_info_extended_minor_get(payload);
	*fw_sub_minor = mlxsw_reg_mgir_fw_info_extended_sub_minor_get(payload);
}

/* MRSR - Management Reset and Shutdown Register
 * ---------------------------------------------
 * MRSR register is used to reset or shutdown the switch or
 * the entire system (when applicable).
 */
#define MLXSW_REG_MRSR_ID 0x9023
#define MLXSW_REG_MRSR_LEN 0x08

MLXSW_REG_DEFINE(mrsr, MLXSW_REG_MRSR_ID, MLXSW_REG_MRSR_LEN);

enum mlxsw_reg_mrsr_command {
	/* Switch soft reset, does not reset PCI firmware. */
	MLXSW_REG_MRSR_COMMAND_SOFTWARE_RESET = 1,
	/* Reset will be done when PCI link will be disabled.
	 * This command will reset PCI firmware also.
	 */
	MLXSW_REG_MRSR_COMMAND_RESET_AT_PCI_DISABLE = 6,
};

/* reg_mrsr_command
 * Reset/shutdown command
 * 0 - do nothing
 * 1 - software reset
 * Access: WO
 */
MLXSW_ITEM32(reg, mrsr, command, 0x00, 0, 4);

static inline void mlxsw_reg_mrsr_pack(char *payload,
				       enum mlxsw_reg_mrsr_command command)
{
	MLXSW_REG_ZERO(mrsr, payload);
	mlxsw_reg_mrsr_command_set(payload, command);
}

/* MLCR - Management LED Control Register
 * --------------------------------------
 * Controls the system LEDs.
 */
#define MLXSW_REG_MLCR_ID 0x902B
#define MLXSW_REG_MLCR_LEN 0x0C

MLXSW_REG_DEFINE(mlcr, MLXSW_REG_MLCR_ID, MLXSW_REG_MLCR_LEN);

/* reg_mlcr_local_port
 * Local port number.
 * Access: RW
 */
MLXSW_ITEM32_LP(reg, mlcr, 0x00, 16, 0x00, 24);

#define MLXSW_REG_MLCR_DURATION_MAX 0xFFFF

/* reg_mlcr_beacon_duration
 * Duration of the beacon to be active, in seconds.
 * 0x0 - Will turn off the beacon.
 * 0xFFFF - Will turn on the beacon until explicitly turned off.
 * Access: RW
 */
MLXSW_ITEM32(reg, mlcr, beacon_duration, 0x04, 0, 16);

/* reg_mlcr_beacon_remain
 * Remaining duration of the beacon, in seconds.
 * 0xFFFF indicates an infinite amount of time.
 * Access: RO
 */
MLXSW_ITEM32(reg, mlcr, beacon_remain, 0x08, 0, 16);

static inline void mlxsw_reg_mlcr_pack(char *payload, u16 local_port,
				       bool active)
{
	MLXSW_REG_ZERO(mlcr, payload);
	mlxsw_reg_mlcr_local_port_set(payload, local_port);
	mlxsw_reg_mlcr_beacon_duration_set(payload, active ?
					   MLXSW_REG_MLCR_DURATION_MAX : 0);
}

/* MCION - Management Cable IO and Notifications Register
 * ------------------------------------------------------
 * The MCION register is used to query transceiver modules' IO pins and other
 * notifications.
 */
#define MLXSW_REG_MCION_ID 0x9052
#define MLXSW_REG_MCION_LEN 0x18

MLXSW_REG_DEFINE(mcion, MLXSW_REG_MCION_ID, MLXSW_REG_MCION_LEN);

/* reg_mcion_module
 * Module number.
 * Access: Index
 */
MLXSW_ITEM32(reg, mcion, module, 0x00, 16, 8);

/* reg_mcion_slot_index
 * Slot index.
 * Access: Index
 */
MLXSW_ITEM32(reg, mcion, slot_index, 0x00, 12, 4);

enum {
	MLXSW_REG_MCION_MODULE_STATUS_BITS_PRESENT_MASK = BIT(0),
	MLXSW_REG_MCION_MODULE_STATUS_BITS_LOW_POWER_MASK = BIT(8),
};

/* reg_mcion_module_status_bits
 * Module IO status as defined by SFF.
 * Access: RO
 */
MLXSW_ITEM32(reg, mcion, module_status_bits, 0x04, 0, 16);

static inline void mlxsw_reg_mcion_pack(char *payload, u8 slot_index, u8 module)
{
	MLXSW_REG_ZERO(mcion, payload);
	mlxsw_reg_mcion_slot_index_set(payload, slot_index);
	mlxsw_reg_mcion_module_set(payload, module);
}

/* MTPPS - Management Pulse Per Second Register
 * --------------------------------------------
 * This register provides the device PPS capabilities, configure the PPS in and
 * out modules and holds the PPS in time stamp.
 */
#define MLXSW_REG_MTPPS_ID 0x9053
#define MLXSW_REG_MTPPS_LEN 0x3C

MLXSW_REG_DEFINE(mtpps, MLXSW_REG_MTPPS_ID, MLXSW_REG_MTPPS_LEN);

/* reg_mtpps_enable
 * Enables the PPS functionality the specific pin.
 * A boolean variable.
 * Access: RW
 */
MLXSW_ITEM32(reg, mtpps, enable, 0x20, 31, 1);

enum mlxsw_reg_mtpps_pin_mode {
	MLXSW_REG_MTPPS_PIN_MODE_VIRTUAL_PIN = 0x2,
};

/* reg_mtpps_pin_mode
 * Pin mode to be used. The mode must comply with the supported modes of the
 * requested pin.
 * Access: RW
 */
MLXSW_ITEM32(reg, mtpps, pin_mode, 0x20, 8, 4);

#define MLXSW_REG_MTPPS_PIN_SP_VIRTUAL_PIN	7

/* reg_mtpps_pin
 * Pin to be configured or queried out of the supported pins.
 * Access: Index
 */
MLXSW_ITEM32(reg, mtpps, pin, 0x20, 0, 8);

/* reg_mtpps_time_stamp
 * When pin_mode = pps_in, the latched device time when it was triggered from
 * the external GPIO pin.
 * When pin_mode = pps_out or virtual_pin or pps_out_and_virtual_pin, the target
 * time to generate next output signal.
 * Time is in units of device clock.
 * Access: RW
 */
MLXSW_ITEM64(reg, mtpps, time_stamp, 0x28, 0, 64);

static inline void
mlxsw_reg_mtpps_vpin_pack(char *payload, u64 time_stamp)
{
	MLXSW_REG_ZERO(mtpps, payload);
	mlxsw_reg_mtpps_pin_set(payload, MLXSW_REG_MTPPS_PIN_SP_VIRTUAL_PIN);
	mlxsw_reg_mtpps_pin_mode_set(payload,
				     MLXSW_REG_MTPPS_PIN_MODE_VIRTUAL_PIN);
	mlxsw_reg_mtpps_enable_set(payload, true);
	mlxsw_reg_mtpps_time_stamp_set(payload, time_stamp);
}

/* MTUTC - Management UTC Register
 * -------------------------------
 * Configures the HW UTC counter.
 */
#define MLXSW_REG_MTUTC_ID 0x9055
#define MLXSW_REG_MTUTC_LEN 0x1C

MLXSW_REG_DEFINE(mtutc, MLXSW_REG_MTUTC_ID, MLXSW_REG_MTUTC_LEN);

enum mlxsw_reg_mtutc_operation {
	MLXSW_REG_MTUTC_OPERATION_SET_TIME_AT_NEXT_SEC = 0,
	MLXSW_REG_MTUTC_OPERATION_SET_TIME_IMMEDIATE = 1,
	MLXSW_REG_MTUTC_OPERATION_ADJUST_TIME = 2,
	MLXSW_REG_MTUTC_OPERATION_ADJUST_FREQ = 3,
};

/* reg_mtutc_operation
 * Operation.
 * Access: OP
 */
MLXSW_ITEM32(reg, mtutc, operation, 0x00, 0, 4);

/* reg_mtutc_freq_adjustment
 * Frequency adjustment: Every PPS the HW frequency will be
 * adjusted by this value. Units of HW clock, where HW counts
 * 10^9 HW clocks for 1 HW second. Range is from -50,000,000 to +50,000,000.
 * In Spectrum-2, the field is reversed, positive values mean to decrease the
 * frequency.
 * Access: RW
 */
MLXSW_ITEM32(reg, mtutc, freq_adjustment, 0x04, 0, 32);

#define MLXSW_REG_MTUTC_MAX_FREQ_ADJ (50 * 1000 * 1000)

/* reg_mtutc_utc_sec
 * UTC seconds.
 * Access: WO
 */
MLXSW_ITEM32(reg, mtutc, utc_sec, 0x10, 0, 32);

/* reg_mtutc_utc_nsec
 * UTC nSecs.
 * Range 0..(10^9-1)
 * Updated when operation is SET_TIME_IMMEDIATE.
 * Reserved on Spectrum-1.
 * Access: WO
 */
MLXSW_ITEM32(reg, mtutc, utc_nsec, 0x14, 0, 30);

/* reg_mtutc_time_adjustment
 * Time adjustment.
 * Units of nSec.
 * Range is from -32768 to +32767.
 * Updated when operation is ADJUST_TIME.
 * Reserved on Spectrum-1.
 * Access: WO
 */
MLXSW_ITEM32(reg, mtutc, time_adjustment, 0x18, 0, 32);

static inline void
mlxsw_reg_mtutc_pack(char *payload, enum mlxsw_reg_mtutc_operation oper,
		     u32 freq_adj, u32 utc_sec, u32 utc_nsec, u32 time_adj)
{
	MLXSW_REG_ZERO(mtutc, payload);
	mlxsw_reg_mtutc_operation_set(payload, oper);
	mlxsw_reg_mtutc_freq_adjustment_set(payload, freq_adj);
	mlxsw_reg_mtutc_utc_sec_set(payload, utc_sec);
	mlxsw_reg_mtutc_utc_nsec_set(payload, utc_nsec);
	mlxsw_reg_mtutc_time_adjustment_set(payload, time_adj);
}

/* MCQI - Management Component Query Information
 * ---------------------------------------------
 * This register allows querying information about firmware components.
 */
#define MLXSW_REG_MCQI_ID 0x9061
#define MLXSW_REG_MCQI_BASE_LEN 0x18
#define MLXSW_REG_MCQI_CAP_LEN 0x14
#define MLXSW_REG_MCQI_LEN (MLXSW_REG_MCQI_BASE_LEN + MLXSW_REG_MCQI_CAP_LEN)

MLXSW_REG_DEFINE(mcqi, MLXSW_REG_MCQI_ID, MLXSW_REG_MCQI_LEN);

/* reg_mcqi_component_index
 * Index of the accessed component.
 * Access: Index
 */
MLXSW_ITEM32(reg, mcqi, component_index, 0x00, 0, 16);

enum mlxfw_reg_mcqi_info_type {
	MLXSW_REG_MCQI_INFO_TYPE_CAPABILITIES,
};

/* reg_mcqi_info_type
 * Component properties set.
 * Access: RW
 */
MLXSW_ITEM32(reg, mcqi, info_type, 0x08, 0, 5);

/* reg_mcqi_offset
 * The requested/returned data offset from the section start, given in bytes.
 * Must be DWORD aligned.
 * Access: RW
 */
MLXSW_ITEM32(reg, mcqi, offset, 0x10, 0, 32);

/* reg_mcqi_data_size
 * The requested/returned data size, given in bytes. If data_size is not DWORD
 * aligned, the last bytes are zero padded.
 * Access: RW
 */
MLXSW_ITEM32(reg, mcqi, data_size, 0x14, 0, 16);

/* reg_mcqi_cap_max_component_size
 * Maximum size for this component, given in bytes.
 * Access: RO
 */
MLXSW_ITEM32(reg, mcqi, cap_max_component_size, 0x20, 0, 32);

/* reg_mcqi_cap_log_mcda_word_size
 * Log 2 of the access word size in bytes. Read and write access must be aligned
 * to the word size. Write access must be done for an integer number of words.
 * Access: RO
 */
MLXSW_ITEM32(reg, mcqi, cap_log_mcda_word_size, 0x24, 28, 4);

/* reg_mcqi_cap_mcda_max_write_size
 * Maximal write size for MCDA register
 * Access: RO
 */
MLXSW_ITEM32(reg, mcqi, cap_mcda_max_write_size, 0x24, 0, 16);

static inline void mlxsw_reg_mcqi_pack(char *payload, u16 component_index)
{
	MLXSW_REG_ZERO(mcqi, payload);
	mlxsw_reg_mcqi_component_index_set(payload, component_index);
	mlxsw_reg_mcqi_info_type_set(payload,
				     MLXSW_REG_MCQI_INFO_TYPE_CAPABILITIES);
	mlxsw_reg_mcqi_offset_set(payload, 0);
	mlxsw_reg_mcqi_data_size_set(payload, MLXSW_REG_MCQI_CAP_LEN);
}

static inline void mlxsw_reg_mcqi_unpack(char *payload,
					 u32 *p_cap_max_component_size,
					 u8 *p_cap_log_mcda_word_size,
					 u16 *p_cap_mcda_max_write_size)
{
	*p_cap_max_component_size =
		mlxsw_reg_mcqi_cap_max_component_size_get(payload);
	*p_cap_log_mcda_word_size =
		mlxsw_reg_mcqi_cap_log_mcda_word_size_get(payload);
	*p_cap_mcda_max_write_size =
		mlxsw_reg_mcqi_cap_mcda_max_write_size_get(payload);
}

/* MCC - Management Component Control
 * ----------------------------------
 * Controls the firmware component and updates the FSM.
 */
#define MLXSW_REG_MCC_ID 0x9062
#define MLXSW_REG_MCC_LEN 0x1C

MLXSW_REG_DEFINE(mcc, MLXSW_REG_MCC_ID, MLXSW_REG_MCC_LEN);

enum mlxsw_reg_mcc_instruction {
	MLXSW_REG_MCC_INSTRUCTION_LOCK_UPDATE_HANDLE = 0x01,
	MLXSW_REG_MCC_INSTRUCTION_RELEASE_UPDATE_HANDLE = 0x02,
	MLXSW_REG_MCC_INSTRUCTION_UPDATE_COMPONENT = 0x03,
	MLXSW_REG_MCC_INSTRUCTION_VERIFY_COMPONENT = 0x04,
	MLXSW_REG_MCC_INSTRUCTION_ACTIVATE = 0x06,
	MLXSW_REG_MCC_INSTRUCTION_CANCEL = 0x08,
};

/* reg_mcc_instruction
 * Command to be executed by the FSM.
 * Applicable for write operation only.
 * Access: RW
 */
MLXSW_ITEM32(reg, mcc, instruction, 0x00, 0, 8);

/* reg_mcc_component_index
 * Index of the accessed component. Applicable only for commands that
 * refer to components. Otherwise, this field is reserved.
 * Access: Index
 */
MLXSW_ITEM32(reg, mcc, component_index, 0x04, 0, 16);

/* reg_mcc_update_handle
 * Token representing the current flow executed by the FSM.
 * Access: WO
 */
MLXSW_ITEM32(reg, mcc, update_handle, 0x08, 0, 24);

/* reg_mcc_error_code
 * Indicates the successful completion of the instruction, or the reason it
 * failed
 * Access: RO
 */
MLXSW_ITEM32(reg, mcc, error_code, 0x0C, 8, 8);

/* reg_mcc_control_state
 * Current FSM state
 * Access: RO
 */
MLXSW_ITEM32(reg, mcc, control_state, 0x0C, 0, 4);

/* reg_mcc_component_size
 * Component size in bytes. Valid for UPDATE_COMPONENT instruction. Specifying
 * the size may shorten the update time. Value 0x0 means that size is
 * unspecified.
 * Access: WO
 */
MLXSW_ITEM32(reg, mcc, component_size, 0x10, 0, 32);

static inline void mlxsw_reg_mcc_pack(char *payload,
				      enum mlxsw_reg_mcc_instruction instr,
				      u16 component_index, u32 update_handle,
				      u32 component_size)
{
	MLXSW_REG_ZERO(mcc, payload);
	mlxsw_reg_mcc_instruction_set(payload, instr);
	mlxsw_reg_mcc_component_index_set(payload, component_index);
	mlxsw_reg_mcc_update_handle_set(payload, update_handle);
	mlxsw_reg_mcc_component_size_set(payload, component_size);
}

static inline void mlxsw_reg_mcc_unpack(char *payload, u32 *p_update_handle,
					u8 *p_error_code, u8 *p_control_state)
{
	if (p_update_handle)
		*p_update_handle = mlxsw_reg_mcc_update_handle_get(payload);
	if (p_error_code)
		*p_error_code = mlxsw_reg_mcc_error_code_get(payload);
	if (p_control_state)
		*p_control_state = mlxsw_reg_mcc_control_state_get(payload);
}

/* MCDA - Management Component Data Access
 * ---------------------------------------
 * This register allows reading and writing a firmware component.
 */
#define MLXSW_REG_MCDA_ID 0x9063
#define MLXSW_REG_MCDA_BASE_LEN 0x10
#define MLXSW_REG_MCDA_MAX_DATA_LEN 0x80
#define MLXSW_REG_MCDA_LEN \
		(MLXSW_REG_MCDA_BASE_LEN + MLXSW_REG_MCDA_MAX_DATA_LEN)

MLXSW_REG_DEFINE(mcda, MLXSW_REG_MCDA_ID, MLXSW_REG_MCDA_LEN);

/* reg_mcda_update_handle
 * Token representing the current flow executed by the FSM.
 * Access: RW
 */
MLXSW_ITEM32(reg, mcda, update_handle, 0x00, 0, 24);

/* reg_mcda_offset
 * Offset of accessed address relative to component start. Accesses must be in
 * accordance to log_mcda_word_size in MCQI reg.
 * Access: RW
 */
MLXSW_ITEM32(reg, mcda, offset, 0x04, 0, 32);

/* reg_mcda_size
 * Size of the data accessed, given in bytes.
 * Access: RW
 */
MLXSW_ITEM32(reg, mcda, size, 0x08, 0, 16);

/* reg_mcda_data
 * Data block accessed.
 * Access: RW
 */
MLXSW_ITEM32_INDEXED(reg, mcda, data, 0x10, 0, 32, 4, 0, false);

static inline void mlxsw_reg_mcda_pack(char *payload, u32 update_handle,
				       u32 offset, u16 size, u8 *data)
{
	int i;

	MLXSW_REG_ZERO(mcda, payload);
	mlxsw_reg_mcda_update_handle_set(payload, update_handle);
	mlxsw_reg_mcda_offset_set(payload, offset);
	mlxsw_reg_mcda_size_set(payload, size);

	for (i = 0; i < size / 4; i++)
		mlxsw_reg_mcda_data_set(payload, i, *(u32 *) &data[i * 4]);
}

/* MCAM - Management Capabilities Mask Register
 * --------------------------------------------
 * Reports the device supported management features.
 */
#define MLXSW_REG_MCAM_ID 0x907F
#define MLXSW_REG_MCAM_LEN 0x48

MLXSW_REG_DEFINE(mcam, MLXSW_REG_MCAM_ID, MLXSW_REG_MCAM_LEN);

enum mlxsw_reg_mcam_feature_group {
	/* Enhanced features. */
	MLXSW_REG_MCAM_FEATURE_GROUP_ENHANCED_FEATURES,
};

/* reg_mcam_feature_group
 * Feature list mask index.
 * Access: Index
 */
MLXSW_ITEM32(reg, mcam, feature_group, 0x00, 16, 8);

enum mlxsw_reg_mcam_mng_feature_cap_mask_bits {
	/* If set, MCIA supports 128 bytes payloads. Otherwise, 48 bytes. */
	MLXSW_REG_MCAM_MCIA_128B = 34,
	/* If set, MRSR.command=6 is supported. */
	MLXSW_REG_MCAM_PCI_RESET = 48,
<<<<<<< HEAD
=======
	/* If set, MRSR.command=6 is supported with Secondary Bus Reset. */
	MLXSW_REG_MCAM_PCI_RESET_SBR = 67,
>>>>>>> 0c383648
};

#define MLXSW_REG_BYTES_PER_DWORD 0x4

/* reg_mcam_mng_feature_cap_mask
 * Supported port's enhanced features.
 * Based on feature_group index.
 * When bit is set, the feature is supported in the device.
 * Access: RO
 */
#define MLXSW_REG_MCAM_MNG_FEATURE_CAP_MASK_DWORD(_dw_num, _offset)	 \
	MLXSW_ITEM_BIT_ARRAY(reg, mcam, mng_feature_cap_mask_dw##_dw_num, \
			     _offset, MLXSW_REG_BYTES_PER_DWORD, 1)

/* The access to the bits in the field 'mng_feature_cap_mask' is not same to
 * other mask fields in other registers. In most of the cases bit #0 is the
 * first one in the last dword. In MCAM register, the first dword contains bits
 * #0-#31 and so on, so the access to the bits is simpler using bit array per
 * dword. Declare each dword of 'mng_feature_cap_mask' field separately.
 */
MLXSW_REG_MCAM_MNG_FEATURE_CAP_MASK_DWORD(0, 0x28);
MLXSW_REG_MCAM_MNG_FEATURE_CAP_MASK_DWORD(1, 0x2C);
MLXSW_REG_MCAM_MNG_FEATURE_CAP_MASK_DWORD(2, 0x30);
MLXSW_REG_MCAM_MNG_FEATURE_CAP_MASK_DWORD(3, 0x34);

static inline void
mlxsw_reg_mcam_pack(char *payload, enum mlxsw_reg_mcam_feature_group feat_group)
{
	MLXSW_REG_ZERO(mcam, payload);
	mlxsw_reg_mcam_feature_group_set(payload, feat_group);
}

static inline void
mlxsw_reg_mcam_unpack(char *payload,
		      enum mlxsw_reg_mcam_mng_feature_cap_mask_bits bit,
		      bool *p_mng_feature_cap_val)
{
	int offset = bit % (MLXSW_REG_BYTES_PER_DWORD * BITS_PER_BYTE);
	int dword = bit / (MLXSW_REG_BYTES_PER_DWORD * BITS_PER_BYTE);
	u8 (*getters[])(const char *, u16) = {
		mlxsw_reg_mcam_mng_feature_cap_mask_dw0_get,
		mlxsw_reg_mcam_mng_feature_cap_mask_dw1_get,
		mlxsw_reg_mcam_mng_feature_cap_mask_dw2_get,
		mlxsw_reg_mcam_mng_feature_cap_mask_dw3_get,
	};

	if (!WARN_ON_ONCE(dword >= ARRAY_SIZE(getters)))
		*p_mng_feature_cap_val = getters[dword](payload, offset);
}

/* MPSC - Monitoring Packet Sampling Configuration Register
 * --------------------------------------------------------
 * MPSC Register is used to configure the Packet Sampling mechanism.
 */
#define MLXSW_REG_MPSC_ID 0x9080
#define MLXSW_REG_MPSC_LEN 0x1C

MLXSW_REG_DEFINE(mpsc, MLXSW_REG_MPSC_ID, MLXSW_REG_MPSC_LEN);

/* reg_mpsc_local_port
 * Local port number
 * Not supported for CPU port
 * Access: Index
 */
MLXSW_ITEM32_LP(reg, mpsc, 0x00, 16, 0x00, 12);

/* reg_mpsc_e
 * Enable sampling on port local_port
 * Access: RW
 */
MLXSW_ITEM32(reg, mpsc, e, 0x04, 30, 1);

#define MLXSW_REG_MPSC_RATE_MAX 3500000000UL

/* reg_mpsc_rate
 * Sampling rate = 1 out of rate packets (with randomization around
 * the point). Valid values are: 1 to MLXSW_REG_MPSC_RATE_MAX
 * Access: RW
 */
MLXSW_ITEM32(reg, mpsc, rate, 0x08, 0, 32);

static inline void mlxsw_reg_mpsc_pack(char *payload, u16 local_port, bool e,
				       u32 rate)
{
	MLXSW_REG_ZERO(mpsc, payload);
	mlxsw_reg_mpsc_local_port_set(payload, local_port);
	mlxsw_reg_mpsc_e_set(payload, e);
	mlxsw_reg_mpsc_rate_set(payload, rate);
}

/* MGPC - Monitoring General Purpose Counter Set Register
 * The MGPC register retrieves and sets the General Purpose Counter Set.
 */
#define MLXSW_REG_MGPC_ID 0x9081
#define MLXSW_REG_MGPC_LEN 0x18

MLXSW_REG_DEFINE(mgpc, MLXSW_REG_MGPC_ID, MLXSW_REG_MGPC_LEN);

/* reg_mgpc_counter_set_type
 * Counter set type.
 * Access: OP
 */
MLXSW_ITEM32(reg, mgpc, counter_set_type, 0x00, 24, 8);

/* reg_mgpc_counter_index
 * Counter index.
 * Access: Index
 */
MLXSW_ITEM32(reg, mgpc, counter_index, 0x00, 0, 24);

enum mlxsw_reg_mgpc_opcode {
	/* Nop */
	MLXSW_REG_MGPC_OPCODE_NOP = 0x00,
	/* Clear counters */
	MLXSW_REG_MGPC_OPCODE_CLEAR = 0x08,
};

/* reg_mgpc_opcode
 * Opcode.
 * Access: OP
 */
MLXSW_ITEM32(reg, mgpc, opcode, 0x04, 28, 4);

/* reg_mgpc_byte_counter
 * Byte counter value.
 * Access: RW
 */
MLXSW_ITEM64(reg, mgpc, byte_counter, 0x08, 0, 64);

/* reg_mgpc_packet_counter
 * Packet counter value.
 * Access: RW
 */
MLXSW_ITEM64(reg, mgpc, packet_counter, 0x10, 0, 64);

static inline void mlxsw_reg_mgpc_pack(char *payload, u32 counter_index,
				       enum mlxsw_reg_mgpc_opcode opcode,
				       enum mlxsw_reg_flow_counter_set_type set_type)
{
	MLXSW_REG_ZERO(mgpc, payload);
	mlxsw_reg_mgpc_counter_index_set(payload, counter_index);
	mlxsw_reg_mgpc_counter_set_type_set(payload, set_type);
	mlxsw_reg_mgpc_opcode_set(payload, opcode);
}

/* MPRS - Monitoring Parsing State Register
 * ----------------------------------------
 * The MPRS register is used for setting up the parsing for hash,
 * policy-engine and routing.
 */
#define MLXSW_REG_MPRS_ID 0x9083
#define MLXSW_REG_MPRS_LEN 0x14

MLXSW_REG_DEFINE(mprs, MLXSW_REG_MPRS_ID, MLXSW_REG_MPRS_LEN);

/* reg_mprs_parsing_depth
 * Minimum parsing depth.
 * Need to enlarge parsing depth according to L3, MPLS, tunnels, ACL
 * rules, traps, hash, etc. Default is 96 bytes. Reserved when SwitchX-2.
 * Access: RW
 */
MLXSW_ITEM32(reg, mprs, parsing_depth, 0x00, 0, 16);

/* reg_mprs_parsing_en
 * Parsing enable.
 * Bit 0 - Enable parsing of NVE of types VxLAN, VxLAN-GPE, GENEVE and
 * NVGRE. Default is enabled. Reserved when SwitchX-2.
 * Access: RW
 */
MLXSW_ITEM32(reg, mprs, parsing_en, 0x04, 0, 16);

/* reg_mprs_vxlan_udp_dport
 * VxLAN UDP destination port.
 * Used for identifying VxLAN packets and for dport field in
 * encapsulation. Default is 4789.
 * Access: RW
 */
MLXSW_ITEM32(reg, mprs, vxlan_udp_dport, 0x10, 0, 16);

static inline void mlxsw_reg_mprs_pack(char *payload, u16 parsing_depth,
				       u16 vxlan_udp_dport)
{
	MLXSW_REG_ZERO(mprs, payload);
	mlxsw_reg_mprs_parsing_depth_set(payload, parsing_depth);
	mlxsw_reg_mprs_parsing_en_set(payload, true);
	mlxsw_reg_mprs_vxlan_udp_dport_set(payload, vxlan_udp_dport);
}

/* MOGCR - Monitoring Global Configuration Register
 * ------------------------------------------------
 */
#define MLXSW_REG_MOGCR_ID 0x9086
#define MLXSW_REG_MOGCR_LEN 0x20

MLXSW_REG_DEFINE(mogcr, MLXSW_REG_MOGCR_ID, MLXSW_REG_MOGCR_LEN);

/* reg_mogcr_ptp_iftc
 * PTP Ingress FIFO Trap Clear
 * The PTP_ING_FIFO trap provides MTPPTR with clr according
 * to this value. Default 0.
 * Reserved when IB switches and when SwitchX/-2, Spectrum-2
 * Access: RW
 */
MLXSW_ITEM32(reg, mogcr, ptp_iftc, 0x00, 1, 1);

/* reg_mogcr_ptp_eftc
 * PTP Egress FIFO Trap Clear
 * The PTP_EGR_FIFO trap provides MTPPTR with clr according
 * to this value. Default 0.
 * Reserved when IB switches and when SwitchX/-2, Spectrum-2
 * Access: RW
 */
MLXSW_ITEM32(reg, mogcr, ptp_eftc, 0x00, 0, 1);

/* reg_mogcr_mirroring_pid_base
 * Base policer id for mirroring policers.
 * Must have an even value (e.g. 1000, not 1001).
 * Reserved when SwitchX/-2, Switch-IB/2, Spectrum-1 and Quantum.
 * Access: RW
 */
MLXSW_ITEM32(reg, mogcr, mirroring_pid_base, 0x0C, 0, 14);

/* MPAGR - Monitoring Port Analyzer Global Register
 * ------------------------------------------------
 * This register is used for global port analyzer configurations.
 * Note: This register is not supported by current FW versions for Spectrum-1.
 */
#define MLXSW_REG_MPAGR_ID 0x9089
#define MLXSW_REG_MPAGR_LEN 0x0C

MLXSW_REG_DEFINE(mpagr, MLXSW_REG_MPAGR_ID, MLXSW_REG_MPAGR_LEN);

enum mlxsw_reg_mpagr_trigger {
	MLXSW_REG_MPAGR_TRIGGER_EGRESS,
	MLXSW_REG_MPAGR_TRIGGER_INGRESS,
	MLXSW_REG_MPAGR_TRIGGER_INGRESS_WRED,
	MLXSW_REG_MPAGR_TRIGGER_INGRESS_SHARED_BUFFER,
	MLXSW_REG_MPAGR_TRIGGER_INGRESS_ING_CONG,
	MLXSW_REG_MPAGR_TRIGGER_INGRESS_EGR_CONG,
	MLXSW_REG_MPAGR_TRIGGER_EGRESS_ECN,
	MLXSW_REG_MPAGR_TRIGGER_EGRESS_HIGH_LATENCY,
};

/* reg_mpagr_trigger
 * Mirror trigger.
 * Access: Index
 */
MLXSW_ITEM32(reg, mpagr, trigger, 0x00, 0, 4);

/* reg_mpagr_pa_id
 * Port analyzer ID.
 * Access: RW
 */
MLXSW_ITEM32(reg, mpagr, pa_id, 0x04, 0, 4);

#define MLXSW_REG_MPAGR_RATE_MAX 3500000000UL

/* reg_mpagr_probability_rate
 * Sampling rate.
 * Valid values are: 1 to 3.5*10^9
 * Value of 1 means "sample all". Default is 1.
 * Access: RW
 */
MLXSW_ITEM32(reg, mpagr, probability_rate, 0x08, 0, 32);

static inline void mlxsw_reg_mpagr_pack(char *payload,
					enum mlxsw_reg_mpagr_trigger trigger,
					u8 pa_id, u32 probability_rate)
{
	MLXSW_REG_ZERO(mpagr, payload);
	mlxsw_reg_mpagr_trigger_set(payload, trigger);
	mlxsw_reg_mpagr_pa_id_set(payload, pa_id);
	mlxsw_reg_mpagr_probability_rate_set(payload, probability_rate);
}

/* MOMTE - Monitoring Mirror Trigger Enable Register
 * -------------------------------------------------
 * This register is used to configure the mirror enable for different mirror
 * reasons.
 */
#define MLXSW_REG_MOMTE_ID 0x908D
#define MLXSW_REG_MOMTE_LEN 0x10

MLXSW_REG_DEFINE(momte, MLXSW_REG_MOMTE_ID, MLXSW_REG_MOMTE_LEN);

/* reg_momte_local_port
 * Local port number.
 * Access: Index
 */
MLXSW_ITEM32_LP(reg, momte, 0x00, 16, 0x00, 12);

enum mlxsw_reg_momte_type {
	MLXSW_REG_MOMTE_TYPE_WRED = 0x20,
	MLXSW_REG_MOMTE_TYPE_SHARED_BUFFER_TCLASS = 0x31,
	MLXSW_REG_MOMTE_TYPE_SHARED_BUFFER_TCLASS_DESCRIPTORS = 0x32,
	MLXSW_REG_MOMTE_TYPE_SHARED_BUFFER_EGRESS_PORT = 0x33,
	MLXSW_REG_MOMTE_TYPE_ING_CONG = 0x40,
	MLXSW_REG_MOMTE_TYPE_EGR_CONG = 0x50,
	MLXSW_REG_MOMTE_TYPE_ECN = 0x60,
	MLXSW_REG_MOMTE_TYPE_HIGH_LATENCY = 0x70,
};

/* reg_momte_type
 * Type of mirroring.
 * Access: Index
 */
MLXSW_ITEM32(reg, momte, type, 0x04, 0, 8);

/* reg_momte_tclass_en
 * TClass/PG mirror enable. Each bit represents corresponding tclass.
 * 0: disable (default)
 * 1: enable
 * Access: RW
 */
MLXSW_ITEM_BIT_ARRAY(reg, momte, tclass_en, 0x08, 0x08, 1);

static inline void mlxsw_reg_momte_pack(char *payload, u16 local_port,
					enum mlxsw_reg_momte_type type)
{
	MLXSW_REG_ZERO(momte, payload);
	mlxsw_reg_momte_local_port_set(payload, local_port);
	mlxsw_reg_momte_type_set(payload, type);
}

/* MTPPPC - Time Precision Packet Port Configuration
 * -------------------------------------------------
 * This register serves for configuration of which PTP messages should be
 * timestamped. This is a global configuration, despite the register name.
 *
 * Reserved when Spectrum-2.
 */
#define MLXSW_REG_MTPPPC_ID 0x9090
#define MLXSW_REG_MTPPPC_LEN 0x28

MLXSW_REG_DEFINE(mtpppc, MLXSW_REG_MTPPPC_ID, MLXSW_REG_MTPPPC_LEN);

/* reg_mtpppc_ing_timestamp_message_type
 * Bitwise vector of PTP message types to timestamp at ingress.
 * MessageType field as defined by IEEE 1588
 * Each bit corresponds to a value (e.g. Bit0: Sync, Bit1: Delay_Req)
 * Default all 0
 * Access: RW
 */
MLXSW_ITEM32(reg, mtpppc, ing_timestamp_message_type, 0x08, 0, 16);

/* reg_mtpppc_egr_timestamp_message_type
 * Bitwise vector of PTP message types to timestamp at egress.
 * MessageType field as defined by IEEE 1588
 * Each bit corresponds to a value (e.g. Bit0: Sync, Bit1: Delay_Req)
 * Default all 0
 * Access: RW
 */
MLXSW_ITEM32(reg, mtpppc, egr_timestamp_message_type, 0x0C, 0, 16);

static inline void mlxsw_reg_mtpppc_pack(char *payload, u16 ing, u16 egr)
{
	MLXSW_REG_ZERO(mtpppc, payload);
	mlxsw_reg_mtpppc_ing_timestamp_message_type_set(payload, ing);
	mlxsw_reg_mtpppc_egr_timestamp_message_type_set(payload, egr);
}

/* MTPPTR - Time Precision Packet Timestamping Reading
 * ---------------------------------------------------
 * The MTPPTR is used for reading the per port PTP timestamp FIFO.
 * There is a trap for packets which are latched to the timestamp FIFO, thus the
 * SW knows which FIFO to read. Note that packets enter the FIFO before been
 * trapped. The sequence number is used to synchronize the timestamp FIFO
 * entries and the trapped packets.
 * Reserved when Spectrum-2.
 */

#define MLXSW_REG_MTPPTR_ID 0x9091
#define MLXSW_REG_MTPPTR_BASE_LEN 0x10 /* base length, without records */
#define MLXSW_REG_MTPPTR_REC_LEN 0x10 /* record length */
#define MLXSW_REG_MTPPTR_REC_MAX_COUNT 4
#define MLXSW_REG_MTPPTR_LEN (MLXSW_REG_MTPPTR_BASE_LEN +		\
		    MLXSW_REG_MTPPTR_REC_LEN * MLXSW_REG_MTPPTR_REC_MAX_COUNT)

MLXSW_REG_DEFINE(mtpptr, MLXSW_REG_MTPPTR_ID, MLXSW_REG_MTPPTR_LEN);

/* reg_mtpptr_local_port
 * Not supported for CPU port.
 * Access: Index
 */
MLXSW_ITEM32_LP(reg, mtpptr, 0x00, 16, 0x00, 12);

enum mlxsw_reg_mtpptr_dir {
	MLXSW_REG_MTPPTR_DIR_INGRESS,
	MLXSW_REG_MTPPTR_DIR_EGRESS,
};

/* reg_mtpptr_dir
 * Direction.
 * Access: Index
 */
MLXSW_ITEM32(reg, mtpptr, dir, 0x00, 0, 1);

/* reg_mtpptr_clr
 * Clear the records.
 * Access: OP
 */
MLXSW_ITEM32(reg, mtpptr, clr, 0x04, 31, 1);

/* reg_mtpptr_num_rec
 * Number of valid records in the response
 * Range 0.. cap_ptp_timestamp_fifo
 * Access: RO
 */
MLXSW_ITEM32(reg, mtpptr, num_rec, 0x08, 0, 4);

/* reg_mtpptr_rec_message_type
 * MessageType field as defined by IEEE 1588 Each bit corresponds to a value
 * (e.g. Bit0: Sync, Bit1: Delay_Req)
 * Access: RO
 */
MLXSW_ITEM32_INDEXED(reg, mtpptr, rec_message_type,
		     MLXSW_REG_MTPPTR_BASE_LEN, 8, 4,
		     MLXSW_REG_MTPPTR_REC_LEN, 0, false);

/* reg_mtpptr_rec_domain_number
 * DomainNumber field as defined by IEEE 1588
 * Access: RO
 */
MLXSW_ITEM32_INDEXED(reg, mtpptr, rec_domain_number,
		     MLXSW_REG_MTPPTR_BASE_LEN, 0, 8,
		     MLXSW_REG_MTPPTR_REC_LEN, 0, false);

/* reg_mtpptr_rec_sequence_id
 * SequenceId field as defined by IEEE 1588
 * Access: RO
 */
MLXSW_ITEM32_INDEXED(reg, mtpptr, rec_sequence_id,
		     MLXSW_REG_MTPPTR_BASE_LEN, 0, 16,
		     MLXSW_REG_MTPPTR_REC_LEN, 0x4, false);

/* reg_mtpptr_rec_timestamp_high
 * Timestamp of when the PTP packet has passed through the port Units of PLL
 * clock time.
 * For Spectrum-1 the PLL clock is 156.25Mhz and PLL clock time is 6.4nSec.
 * Access: RO
 */
MLXSW_ITEM32_INDEXED(reg, mtpptr, rec_timestamp_high,
		     MLXSW_REG_MTPPTR_BASE_LEN, 0, 32,
		     MLXSW_REG_MTPPTR_REC_LEN, 0x8, false);

/* reg_mtpptr_rec_timestamp_low
 * See rec_timestamp_high.
 * Access: RO
 */
MLXSW_ITEM32_INDEXED(reg, mtpptr, rec_timestamp_low,
		     MLXSW_REG_MTPPTR_BASE_LEN, 0, 32,
		     MLXSW_REG_MTPPTR_REC_LEN, 0xC, false);

static inline void mlxsw_reg_mtpptr_unpack(const char *payload,
					   unsigned int rec,
					   u8 *p_message_type,
					   u8 *p_domain_number,
					   u16 *p_sequence_id,
					   u64 *p_timestamp)
{
	u32 timestamp_high, timestamp_low;

	*p_message_type = mlxsw_reg_mtpptr_rec_message_type_get(payload, rec);
	*p_domain_number = mlxsw_reg_mtpptr_rec_domain_number_get(payload, rec);
	*p_sequence_id = mlxsw_reg_mtpptr_rec_sequence_id_get(payload, rec);
	timestamp_high = mlxsw_reg_mtpptr_rec_timestamp_high_get(payload, rec);
	timestamp_low = mlxsw_reg_mtpptr_rec_timestamp_low_get(payload, rec);
	*p_timestamp = (u64)timestamp_high << 32 | timestamp_low;
}

/* MTPTPT - Monitoring Precision Time Protocol Trap Register
 * ---------------------------------------------------------
 * This register is used for configuring under which trap to deliver PTP
 * packets depending on type of the packet.
 */
#define MLXSW_REG_MTPTPT_ID 0x9092
#define MLXSW_REG_MTPTPT_LEN 0x08

MLXSW_REG_DEFINE(mtptpt, MLXSW_REG_MTPTPT_ID, MLXSW_REG_MTPTPT_LEN);

enum mlxsw_reg_mtptpt_trap_id {
	MLXSW_REG_MTPTPT_TRAP_ID_PTP0,
	MLXSW_REG_MTPTPT_TRAP_ID_PTP1,
};

/* reg_mtptpt_trap_id
 * Trap id.
 * Access: Index
 */
MLXSW_ITEM32(reg, mtptpt, trap_id, 0x00, 0, 4);

/* reg_mtptpt_message_type
 * Bitwise vector of PTP message types to trap. This is a necessary but
 * non-sufficient condition since need to enable also per port. See MTPPPC.
 * Message types are defined by IEEE 1588 Each bit corresponds to a value (e.g.
 * Bit0: Sync, Bit1: Delay_Req)
 */
MLXSW_ITEM32(reg, mtptpt, message_type, 0x04, 0, 16);

static inline void mlxsw_reg_mtptpt_pack(char *payload,
					 enum mlxsw_reg_mtptpt_trap_id trap_id,
					 u16 message_type)
{
	MLXSW_REG_ZERO(mtptpt, payload);
	mlxsw_reg_mtptpt_trap_id_set(payload, trap_id);
	mlxsw_reg_mtptpt_message_type_set(payload, message_type);
}

/* MTPCPC - Monitoring Time Precision Correction Port Configuration Register
 * -------------------------------------------------------------------------
 */
#define MLXSW_REG_MTPCPC_ID 0x9093
#define MLXSW_REG_MTPCPC_LEN 0x2C

MLXSW_REG_DEFINE(mtpcpc, MLXSW_REG_MTPCPC_ID, MLXSW_REG_MTPCPC_LEN);

/* reg_mtpcpc_pport
 * Per port:
 * 0: config is global. When reading - the local_port is 1.
 * 1: config is per port.
 * Access: Index
 */
MLXSW_ITEM32(reg, mtpcpc, pport, 0x00, 31, 1);

/* reg_mtpcpc_local_port
 * Local port number.
 * Supported to/from CPU port.
 * Reserved when pport = 0.
 * Access: Index
 */
MLXSW_ITEM32_LP(reg, mtpcpc, 0x00, 16, 0x00, 12);

/* reg_mtpcpc_ptp_trap_en
 * Enable PTP traps.
 * The trap_id is configured by MTPTPT.
 * Access: RW
 */
MLXSW_ITEM32(reg, mtpcpc, ptp_trap_en, 0x04, 0, 1);

/* reg_mtpcpc_ing_correction_message_type
 * Bitwise vector of PTP message types to update correction-field at ingress.
 * MessageType field as defined by IEEE 1588 Each bit corresponds to a value
 * (e.g. Bit0: Sync, Bit1: Delay_Req). Supported also from CPU port.
 * Default all 0
 * Access: RW
 */
MLXSW_ITEM32(reg, mtpcpc, ing_correction_message_type, 0x10, 0, 16);

/* reg_mtpcpc_egr_correction_message_type
 * Bitwise vector of PTP message types to update correction-field at egress.
 * MessageType field as defined by IEEE 1588 Each bit corresponds to a value
 * (e.g. Bit0: Sync, Bit1: Delay_Req). Supported also from CPU port.
 * Default all 0
 * Access: RW
 */
MLXSW_ITEM32(reg, mtpcpc, egr_correction_message_type, 0x14, 0, 16);

static inline void mlxsw_reg_mtpcpc_pack(char *payload, bool pport,
					 u16 local_port, bool ptp_trap_en,
					 u16 ing, u16 egr)
{
	MLXSW_REG_ZERO(mtpcpc, payload);
	mlxsw_reg_mtpcpc_pport_set(payload, pport);
	mlxsw_reg_mtpcpc_local_port_set(payload, pport ? local_port : 0);
	mlxsw_reg_mtpcpc_ptp_trap_en_set(payload, ptp_trap_en);
	mlxsw_reg_mtpcpc_ing_correction_message_type_set(payload, ing);
	mlxsw_reg_mtpcpc_egr_correction_message_type_set(payload, egr);
}

/* MFGD - Monitoring FW General Debug Register
 * -------------------------------------------
 */
#define MLXSW_REG_MFGD_ID 0x90F0
#define MLXSW_REG_MFGD_LEN 0x0C

MLXSW_REG_DEFINE(mfgd, MLXSW_REG_MFGD_ID, MLXSW_REG_MFGD_LEN);

/* reg_mfgd_fw_fatal_event_mode
 * 0 - don't check FW fatal (default)
 * 1 - check FW fatal - enable MFDE trap
 * Access: RW
 */
MLXSW_ITEM32(reg, mfgd, fatal_event_mode, 0x00, 9, 2);

/* reg_mfgd_trigger_test
 * Access: WO
 */
MLXSW_ITEM32(reg, mfgd, trigger_test, 0x00, 11, 1);

/* MGPIR - Management General Peripheral Information Register
 * ----------------------------------------------------------
 * MGPIR register allows software to query the hardware and
 * firmware general information of peripheral entities.
 */
#define MLXSW_REG_MGPIR_ID 0x9100
#define MLXSW_REG_MGPIR_LEN 0xA0

MLXSW_REG_DEFINE(mgpir, MLXSW_REG_MGPIR_ID, MLXSW_REG_MGPIR_LEN);

enum mlxsw_reg_mgpir_device_type {
	MLXSW_REG_MGPIR_DEVICE_TYPE_NONE,
	MLXSW_REG_MGPIR_DEVICE_TYPE_GEARBOX_DIE,
};

/* mgpir_slot_index
 * Slot index (0: Main board).
 * Access: Index
 */
MLXSW_ITEM32(reg, mgpir, slot_index, 0x00, 28, 4);

/* mgpir_device_type
 * Access: RO
 */
MLXSW_ITEM32(reg, mgpir, device_type, 0x00, 24, 4);

/* mgpir_devices_per_flash
 * Number of devices of device_type per flash (can be shared by few devices).
 * Access: RO
 */
MLXSW_ITEM32(reg, mgpir, devices_per_flash, 0x00, 16, 8);

/* mgpir_num_of_devices
 * Number of devices of device_type.
 * Access: RO
 */
MLXSW_ITEM32(reg, mgpir, num_of_devices, 0x00, 0, 8);

/* max_modules_per_slot
 * Maximum number of modules that can be connected per slot.
 * Access: RO
 */
MLXSW_ITEM32(reg, mgpir, max_modules_per_slot, 0x04, 16, 8);

/* mgpir_num_of_slots
 * Number of slots in the system.
 * Access: RO
 */
MLXSW_ITEM32(reg, mgpir, num_of_slots, 0x04, 8, 8);

/* mgpir_num_of_modules
 * Number of modules.
 * Access: RO
 */
MLXSW_ITEM32(reg, mgpir, num_of_modules, 0x04, 0, 8);

static inline void mlxsw_reg_mgpir_pack(char *payload, u8 slot_index)
{
	MLXSW_REG_ZERO(mgpir, payload);
	mlxsw_reg_mgpir_slot_index_set(payload, slot_index);
}

static inline void
mlxsw_reg_mgpir_unpack(char *payload, u8 *num_of_devices,
		       enum mlxsw_reg_mgpir_device_type *device_type,
		       u8 *devices_per_flash, u8 *num_of_modules,
		       u8 *num_of_slots)
{
	if (num_of_devices)
		*num_of_devices = mlxsw_reg_mgpir_num_of_devices_get(payload);
	if (device_type)
		*device_type = mlxsw_reg_mgpir_device_type_get(payload);
	if (devices_per_flash)
		*devices_per_flash =
				mlxsw_reg_mgpir_devices_per_flash_get(payload);
	if (num_of_modules)
		*num_of_modules = mlxsw_reg_mgpir_num_of_modules_get(payload);
	if (num_of_slots)
		*num_of_slots = mlxsw_reg_mgpir_num_of_slots_get(payload);
}

/* MBCT - Management Binary Code Transfer Register
 * -----------------------------------------------
 * This register allows to transfer binary codes from the host to
 * the management FW by transferring it by chunks of maximum 1KB.
 */
#define MLXSW_REG_MBCT_ID 0x9120
#define MLXSW_REG_MBCT_LEN 0x420

MLXSW_REG_DEFINE(mbct, MLXSW_REG_MBCT_ID, MLXSW_REG_MBCT_LEN);

/* reg_mbct_slot_index
 * Slot index. 0 is reserved.
 * Access: Index
 */
MLXSW_ITEM32(reg, mbct, slot_index, 0x00, 0, 4);

/* reg_mbct_data_size
 * Actual data field size in bytes for the current data transfer.
 * Access: WO
 */
MLXSW_ITEM32(reg, mbct, data_size, 0x04, 0, 11);

enum mlxsw_reg_mbct_op {
	MLXSW_REG_MBCT_OP_ERASE_INI_IMAGE = 1,
	MLXSW_REG_MBCT_OP_DATA_TRANSFER, /* Download */
	MLXSW_REG_MBCT_OP_ACTIVATE,
	MLXSW_REG_MBCT_OP_CLEAR_ERRORS = 6,
	MLXSW_REG_MBCT_OP_QUERY_STATUS,
};

/* reg_mbct_op
 * Access: WO
 */
MLXSW_ITEM32(reg, mbct, op, 0x08, 28, 4);

/* reg_mbct_last
 * Indicates that the current data field is the last chunk of the INI.
 * Access: WO
 */
MLXSW_ITEM32(reg, mbct, last, 0x08, 26, 1);

/* reg_mbct_oee
 * Opcode Event Enable. When set a BCTOE event will be sent once the opcode
 * was executed and the fsm_state has changed.
 * Access: WO
 */
MLXSW_ITEM32(reg, mbct, oee, 0x08, 25, 1);

enum mlxsw_reg_mbct_status {
	/* Partial data transfer completed successfully and ready for next
	 * data transfer.
	 */
	MLXSW_REG_MBCT_STATUS_PART_DATA = 2,
	MLXSW_REG_MBCT_STATUS_LAST_DATA,
	MLXSW_REG_MBCT_STATUS_ERASE_COMPLETE,
	/* Error - trying to erase INI while it being used. */
	MLXSW_REG_MBCT_STATUS_ERROR_INI_IN_USE,
	/* Last data transfer completed, applying magic pattern. */
	MLXSW_REG_MBCT_STATUS_ERASE_FAILED = 7,
	MLXSW_REG_MBCT_STATUS_INI_ERROR,
	MLXSW_REG_MBCT_STATUS_ACTIVATION_FAILED,
	MLXSW_REG_MBCT_STATUS_ILLEGAL_OPERATION = 11,
};

/* reg_mbct_status
 * Status.
 * Access: RO
 */
MLXSW_ITEM32(reg, mbct, status, 0x0C, 24, 5);

enum mlxsw_reg_mbct_fsm_state {
	MLXSW_REG_MBCT_FSM_STATE_INI_IN_USE = 5,
	MLXSW_REG_MBCT_FSM_STATE_ERROR,
};

/* reg_mbct_fsm_state
 * FSM state.
 * Access: RO
 */
MLXSW_ITEM32(reg, mbct, fsm_state,  0x0C, 16, 4);

#define MLXSW_REG_MBCT_DATA_LEN 1024

/* reg_mbct_data
 * Up to 1KB of data.
 * Access: WO
 */
MLXSW_ITEM_BUF(reg, mbct, data, 0x20, MLXSW_REG_MBCT_DATA_LEN);

static inline void mlxsw_reg_mbct_pack(char *payload, u8 slot_index,
				       enum mlxsw_reg_mbct_op op, bool oee)
{
	MLXSW_REG_ZERO(mbct, payload);
	mlxsw_reg_mbct_slot_index_set(payload, slot_index);
	mlxsw_reg_mbct_op_set(payload, op);
	mlxsw_reg_mbct_oee_set(payload, oee);
}

static inline void mlxsw_reg_mbct_dt_pack(char *payload,
					  u16 data_size, bool last,
					  const char *data)
{
	if (WARN_ON(data_size > MLXSW_REG_MBCT_DATA_LEN))
		return;
	mlxsw_reg_mbct_data_size_set(payload, data_size);
	mlxsw_reg_mbct_last_set(payload, last);
	mlxsw_reg_mbct_data_memcpy_to(payload, data);
}

static inline void
mlxsw_reg_mbct_unpack(const char *payload, u8 *p_slot_index,
		      enum mlxsw_reg_mbct_status *p_status,
		      enum mlxsw_reg_mbct_fsm_state *p_fsm_state)
{
	if (p_slot_index)
		*p_slot_index = mlxsw_reg_mbct_slot_index_get(payload);
	*p_status = mlxsw_reg_mbct_status_get(payload);
	if (p_fsm_state)
		*p_fsm_state = mlxsw_reg_mbct_fsm_state_get(payload);
}

/* MDDT - Management DownStream Device Tunneling Register
 * ------------------------------------------------------
 * This register allows to deliver query and request messages (PRM registers,
 * commands) to a DownStream device.
 */
#define MLXSW_REG_MDDT_ID 0x9160
#define MLXSW_REG_MDDT_LEN 0x110

MLXSW_REG_DEFINE(mddt, MLXSW_REG_MDDT_ID, MLXSW_REG_MDDT_LEN);

/* reg_mddt_slot_index
 * Slot index.
 * Access: Index
 */
MLXSW_ITEM32(reg, mddt, slot_index, 0x00, 8, 4);

/* reg_mddt_device_index
 * Device index.
 * Access: Index
 */
MLXSW_ITEM32(reg, mddt, device_index, 0x00, 0, 8);

/* reg_mddt_read_size
 * Read size in D-Words.
 * Access: OP
 */
MLXSW_ITEM32(reg, mddt, read_size, 0x04, 24, 8);

/* reg_mddt_write_size
 * Write size in D-Words.
 * Access: OP
 */
MLXSW_ITEM32(reg, mddt, write_size, 0x04, 16, 8);

enum mlxsw_reg_mddt_status {
	MLXSW_REG_MDDT_STATUS_OK,
};

/* reg_mddt_status
 * Return code of the Downstream Device to the register that was sent.
 * Access: RO
 */
MLXSW_ITEM32(reg, mddt, status, 0x0C, 24, 8);

enum mlxsw_reg_mddt_method {
	MLXSW_REG_MDDT_METHOD_QUERY,
	MLXSW_REG_MDDT_METHOD_WRITE,
};

/* reg_mddt_method
 * Access: OP
 */
MLXSW_ITEM32(reg, mddt, method, 0x0C, 22, 2);

/* reg_mddt_register_id
 * Access: Index
 */
MLXSW_ITEM32(reg, mddt, register_id, 0x0C, 0, 16);

#define MLXSW_REG_MDDT_PAYLOAD_OFFSET 0x0C
#define MLXSW_REG_MDDT_PRM_REGISTER_HEADER_LEN 4

static inline char *mlxsw_reg_mddt_inner_payload(char *payload)
{
	return payload + MLXSW_REG_MDDT_PAYLOAD_OFFSET +
	       MLXSW_REG_MDDT_PRM_REGISTER_HEADER_LEN;
}

static inline void mlxsw_reg_mddt_pack(char *payload, u8 slot_index,
				       u8 device_index,
				       enum mlxsw_reg_mddt_method method,
				       const struct mlxsw_reg_info *reg,
				       char **inner_payload)
{
	int len = reg->len + MLXSW_REG_MDDT_PRM_REGISTER_HEADER_LEN;

	if (WARN_ON(len + MLXSW_REG_MDDT_PAYLOAD_OFFSET > MLXSW_REG_MDDT_LEN))
		len = MLXSW_REG_MDDT_LEN - MLXSW_REG_MDDT_PAYLOAD_OFFSET;

	MLXSW_REG_ZERO(mddt, payload);
	mlxsw_reg_mddt_slot_index_set(payload, slot_index);
	mlxsw_reg_mddt_device_index_set(payload, device_index);
	mlxsw_reg_mddt_method_set(payload, method);
	mlxsw_reg_mddt_register_id_set(payload, reg->id);
	mlxsw_reg_mddt_read_size_set(payload, len / 4);
	mlxsw_reg_mddt_write_size_set(payload, len / 4);
	*inner_payload = mlxsw_reg_mddt_inner_payload(payload);
}

/* MDDQ - Management DownStream Device Query Register
 * --------------------------------------------------
 * This register allows to query the DownStream device properties. The desired
 * information is chosen upon the query_type field and is delivered by 32B
 * of data blocks.
 */
#define MLXSW_REG_MDDQ_ID 0x9161
#define MLXSW_REG_MDDQ_LEN 0x30

MLXSW_REG_DEFINE(mddq, MLXSW_REG_MDDQ_ID, MLXSW_REG_MDDQ_LEN);

/* reg_mddq_sie
 * Slot info event enable.
 * When set to '1', each change in the slot_info.provisioned / sr_valid /
 * active / ready will generate a DSDSC event.
 * Access: RW
 */
MLXSW_ITEM32(reg, mddq, sie, 0x00, 31, 1);

enum mlxsw_reg_mddq_query_type {
	MLXSW_REG_MDDQ_QUERY_TYPE_SLOT_INFO = 1,
	MLXSW_REG_MDDQ_QUERY_TYPE_DEVICE_INFO, /* If there are no devices
						* on the slot, data_valid
						* will be '0'.
						*/
	MLXSW_REG_MDDQ_QUERY_TYPE_SLOT_NAME,
};

/* reg_mddq_query_type
 * Access: Index
 */
MLXSW_ITEM32(reg, mddq, query_type, 0x00, 16, 8);

/* reg_mddq_slot_index
 * Slot index. 0 is reserved.
 * Access: Index
 */
MLXSW_ITEM32(reg, mddq, slot_index, 0x00, 0, 4);

/* reg_mddq_response_msg_seq
 * Response message sequential number. For a specific request, the response
 * message sequential number is the following one. In addition, the last
 * message should be 0.
 * Access: RO
 */
MLXSW_ITEM32(reg, mddq, response_msg_seq, 0x04, 16, 8);

/* reg_mddq_request_msg_seq
 * Request message sequential number.
 * The first message number should be 0.
 * Access: Index
 */
MLXSW_ITEM32(reg, mddq, request_msg_seq, 0x04, 0, 8);

/* reg_mddq_data_valid
 * If set, the data in the data field is valid and contain the information
 * for the queried index.
 * Access: RO
 */
MLXSW_ITEM32(reg, mddq, data_valid, 0x08, 31, 1);

/* reg_mddq_slot_info_provisioned
 * If set, the INI file is applied and the card is provisioned.
 * Access: RO
 */
MLXSW_ITEM32(reg, mddq, slot_info_provisioned, 0x10, 31, 1);

/* reg_mddq_slot_info_sr_valid
 * If set, Shift Register is valid (after being provisioned) and data
 * can be sent from the switch ASIC to the line-card CPLD over Shift-Register.
 * Access: RO
 */
MLXSW_ITEM32(reg, mddq, slot_info_sr_valid, 0x10, 30, 1);

enum mlxsw_reg_mddq_slot_info_ready {
	MLXSW_REG_MDDQ_SLOT_INFO_READY_NOT_READY,
	MLXSW_REG_MDDQ_SLOT_INFO_READY_READY,
	MLXSW_REG_MDDQ_SLOT_INFO_READY_ERROR,
};

/* reg_mddq_slot_info_lc_ready
 * If set, the LC is powered on, matching the INI version and a new FW
 * version can be burnt (if necessary).
 * Access: RO
 */
MLXSW_ITEM32(reg, mddq, slot_info_lc_ready, 0x10, 28, 2);

/* reg_mddq_slot_info_active
 * If set, the FW has completed the MDDC.device_enable command.
 * Access: RO
 */
MLXSW_ITEM32(reg, mddq, slot_info_active, 0x10, 27, 1);

/* reg_mddq_slot_info_hw_revision
 * Major user-configured version number of the current INI file.
 * Valid only when active or ready are '1'.
 * Access: RO
 */
MLXSW_ITEM32(reg, mddq, slot_info_hw_revision, 0x14, 16, 16);

/* reg_mddq_slot_info_ini_file_version
 * User-configured version number of the current INI file.
 * Valid only when active or lc_ready are '1'.
 * Access: RO
 */
MLXSW_ITEM32(reg, mddq, slot_info_ini_file_version, 0x14, 0, 16);

/* reg_mddq_slot_info_card_type
 * Access: RO
 */
MLXSW_ITEM32(reg, mddq, slot_info_card_type, 0x18, 0, 8);

static inline void
__mlxsw_reg_mddq_pack(char *payload, u8 slot_index,
		      enum mlxsw_reg_mddq_query_type query_type)
{
	MLXSW_REG_ZERO(mddq, payload);
	mlxsw_reg_mddq_slot_index_set(payload, slot_index);
	mlxsw_reg_mddq_query_type_set(payload, query_type);
}

static inline void
mlxsw_reg_mddq_slot_info_pack(char *payload, u8 slot_index, bool sie)
{
	__mlxsw_reg_mddq_pack(payload, slot_index,
			      MLXSW_REG_MDDQ_QUERY_TYPE_SLOT_INFO);
	mlxsw_reg_mddq_sie_set(payload, sie);
}

static inline void
mlxsw_reg_mddq_slot_info_unpack(const char *payload, u8 *p_slot_index,
				bool *p_provisioned, bool *p_sr_valid,
				enum mlxsw_reg_mddq_slot_info_ready *p_lc_ready,
				bool *p_active, u16 *p_hw_revision,
				u16 *p_ini_file_version,
				u8 *p_card_type)
{
	*p_slot_index = mlxsw_reg_mddq_slot_index_get(payload);
	*p_provisioned = mlxsw_reg_mddq_slot_info_provisioned_get(payload);
	*p_sr_valid = mlxsw_reg_mddq_slot_info_sr_valid_get(payload);
	*p_lc_ready = mlxsw_reg_mddq_slot_info_lc_ready_get(payload);
	*p_active = mlxsw_reg_mddq_slot_info_active_get(payload);
	*p_hw_revision = mlxsw_reg_mddq_slot_info_hw_revision_get(payload);
	*p_ini_file_version = mlxsw_reg_mddq_slot_info_ini_file_version_get(payload);
	*p_card_type = mlxsw_reg_mddq_slot_info_card_type_get(payload);
}

/* reg_mddq_device_info_flash_owner
 * If set, the device is the flash owner. Otherwise, a shared flash
 * is used by this device (another device is the flash owner).
 * Access: RO
 */
MLXSW_ITEM32(reg, mddq, device_info_flash_owner, 0x10, 30, 1);

/* reg_mddq_device_info_device_index
 * Device index. The first device should number 0.
 * Access: RO
 */
MLXSW_ITEM32(reg, mddq, device_info_device_index, 0x10, 0, 8);

/* reg_mddq_device_info_fw_major
 * Major FW version number.
 * Access: RO
 */
MLXSW_ITEM32(reg, mddq, device_info_fw_major, 0x14, 16, 16);

/* reg_mddq_device_info_fw_minor
 * Minor FW version number.
 * Access: RO
 */
MLXSW_ITEM32(reg, mddq, device_info_fw_minor, 0x18, 16, 16);

/* reg_mddq_device_info_fw_sub_minor
 * Sub-minor FW version number.
 * Access: RO
 */
MLXSW_ITEM32(reg, mddq, device_info_fw_sub_minor, 0x18, 0, 16);

static inline void
mlxsw_reg_mddq_device_info_pack(char *payload, u8 slot_index,
				u8 request_msg_seq)
{
	__mlxsw_reg_mddq_pack(payload, slot_index,
			      MLXSW_REG_MDDQ_QUERY_TYPE_DEVICE_INFO);
	mlxsw_reg_mddq_request_msg_seq_set(payload, request_msg_seq);
}

static inline void
mlxsw_reg_mddq_device_info_unpack(const char *payload, u8 *p_response_msg_seq,
				  bool *p_data_valid, bool *p_flash_owner,
				  u8 *p_device_index, u16 *p_fw_major,
				  u16 *p_fw_minor, u16 *p_fw_sub_minor)
{
	*p_response_msg_seq = mlxsw_reg_mddq_response_msg_seq_get(payload);
	*p_data_valid = mlxsw_reg_mddq_data_valid_get(payload);
	*p_flash_owner = mlxsw_reg_mddq_device_info_flash_owner_get(payload);
	*p_device_index = mlxsw_reg_mddq_device_info_device_index_get(payload);
	*p_fw_major = mlxsw_reg_mddq_device_info_fw_major_get(payload);
	*p_fw_minor = mlxsw_reg_mddq_device_info_fw_minor_get(payload);
	*p_fw_sub_minor = mlxsw_reg_mddq_device_info_fw_sub_minor_get(payload);
}

#define MLXSW_REG_MDDQ_SLOT_ASCII_NAME_LEN 20

/* reg_mddq_slot_ascii_name
 * Slot's ASCII name.
 * Access: RO
 */
MLXSW_ITEM_BUF(reg, mddq, slot_ascii_name, 0x10,
	       MLXSW_REG_MDDQ_SLOT_ASCII_NAME_LEN);

static inline void
mlxsw_reg_mddq_slot_name_pack(char *payload, u8 slot_index)
{
	__mlxsw_reg_mddq_pack(payload, slot_index,
			      MLXSW_REG_MDDQ_QUERY_TYPE_SLOT_NAME);
}

static inline void
mlxsw_reg_mddq_slot_name_unpack(const char *payload, char *slot_ascii_name)
{
	mlxsw_reg_mddq_slot_ascii_name_memcpy_from(payload, slot_ascii_name);
}

/* MDDC - Management DownStream Device Control Register
 * ----------------------------------------------------
 * This register allows to control downstream devices and line cards.
 */
#define MLXSW_REG_MDDC_ID 0x9163
#define MLXSW_REG_MDDC_LEN 0x30

MLXSW_REG_DEFINE(mddc, MLXSW_REG_MDDC_ID, MLXSW_REG_MDDC_LEN);

/* reg_mddc_slot_index
 * Slot index. 0 is reserved.
 * Access: Index
 */
MLXSW_ITEM32(reg, mddc, slot_index, 0x00, 0, 4);

/* reg_mddc_rst
 * Reset request.
 * Access: OP
 */
MLXSW_ITEM32(reg, mddc, rst, 0x04, 29, 1);

/* reg_mddc_device_enable
 * When set, FW is the manager and allowed to program the downstream device.
 * Access: RW
 */
MLXSW_ITEM32(reg, mddc, device_enable, 0x04, 28, 1);

static inline void mlxsw_reg_mddc_pack(char *payload, u8 slot_index, bool rst,
				       bool device_enable)
{
	MLXSW_REG_ZERO(mddc, payload);
	mlxsw_reg_mddc_slot_index_set(payload, slot_index);
	mlxsw_reg_mddc_rst_set(payload, rst);
	mlxsw_reg_mddc_device_enable_set(payload, device_enable);
}

/* MFDE - Monitoring FW Debug Register
 * -----------------------------------
 */
#define MLXSW_REG_MFDE_ID 0x9200
#define MLXSW_REG_MFDE_LEN 0x30

MLXSW_REG_DEFINE(mfde, MLXSW_REG_MFDE_ID, MLXSW_REG_MFDE_LEN);

/* reg_mfde_irisc_id
 * Which irisc triggered the event
 * Access: RO
 */
MLXSW_ITEM32(reg, mfde, irisc_id, 0x00, 24, 8);

enum mlxsw_reg_mfde_severity {
	/* Unrecoverable switch behavior */
	MLXSW_REG_MFDE_SEVERITY_FATL = 2,
	/* Unexpected state with possible systemic failure */
	MLXSW_REG_MFDE_SEVERITY_NRML = 3,
	/* Unexpected state without systemic failure */
	MLXSW_REG_MFDE_SEVERITY_INTR = 5,
};

/* reg_mfde_severity
 * The severity of the event.
 * Access: RO
 */
MLXSW_ITEM32(reg, mfde, severity, 0x00, 16, 8);

enum mlxsw_reg_mfde_event_id {
	/* CRspace timeout */
	MLXSW_REG_MFDE_EVENT_ID_CRSPACE_TO = 1,
	/* KVD insertion machine stopped */
	MLXSW_REG_MFDE_EVENT_ID_KVD_IM_STOP,
	/* Triggered by MFGD.trigger_test */
	MLXSW_REG_MFDE_EVENT_ID_TEST,
	/* Triggered when firmware hits an assert */
	MLXSW_REG_MFDE_EVENT_ID_FW_ASSERT,
	/* Fatal error interrupt from hardware */
	MLXSW_REG_MFDE_EVENT_ID_FATAL_CAUSE,
};

/* reg_mfde_event_id
 * Access: RO
 */
MLXSW_ITEM32(reg, mfde, event_id, 0x00, 0, 16);

enum mlxsw_reg_mfde_method {
	MLXSW_REG_MFDE_METHOD_QUERY,
	MLXSW_REG_MFDE_METHOD_WRITE,
};

/* reg_mfde_method
 * Access: RO
 */
MLXSW_ITEM32(reg, mfde, method, 0x04, 29, 1);

/* reg_mfde_long_process
 * Indicates if the command is in long_process mode.
 * Access: RO
 */
MLXSW_ITEM32(reg, mfde, long_process, 0x04, 28, 1);

enum mlxsw_reg_mfde_command_type {
	MLXSW_REG_MFDE_COMMAND_TYPE_MAD,
	MLXSW_REG_MFDE_COMMAND_TYPE_EMAD,
	MLXSW_REG_MFDE_COMMAND_TYPE_CMDIF,
};

/* reg_mfde_command_type
 * Access: RO
 */
MLXSW_ITEM32(reg, mfde, command_type, 0x04, 24, 2);

/* reg_mfde_reg_attr_id
 * EMAD - register id, MAD - attibute id
 * Access: RO
 */
MLXSW_ITEM32(reg, mfde, reg_attr_id, 0x04, 0, 16);

/* reg_mfde_crspace_to_log_address
 * crspace address accessed, which resulted in timeout.
 * Access: RO
 */
MLXSW_ITEM32(reg, mfde, crspace_to_log_address, 0x10, 0, 32);

/* reg_mfde_crspace_to_oe
 * 0 - New event
 * 1 - Old event, occurred before MFGD activation.
 * Access: RO
 */
MLXSW_ITEM32(reg, mfde, crspace_to_oe, 0x14, 24, 1);

/* reg_mfde_crspace_to_log_id
 * Which irisc triggered the timeout.
 * Access: RO
 */
MLXSW_ITEM32(reg, mfde, crspace_to_log_id, 0x14, 0, 4);

/* reg_mfde_crspace_to_log_ip
 * IP (instruction pointer) that triggered the timeout.
 * Access: RO
 */
MLXSW_ITEM64(reg, mfde, crspace_to_log_ip, 0x18, 0, 64);

/* reg_mfde_kvd_im_stop_oe
 * 0 - New event
 * 1 - Old event, occurred before MFGD activation.
 * Access: RO
 */
MLXSW_ITEM32(reg, mfde, kvd_im_stop_oe, 0x10, 24, 1);

/* reg_mfde_kvd_im_stop_pipes_mask
 * Bit per kvh pipe.
 * Access: RO
 */
MLXSW_ITEM32(reg, mfde, kvd_im_stop_pipes_mask, 0x10, 0, 16);

/* reg_mfde_fw_assert_var0-4
 * Variables passed to assert.
 * Access: RO
 */
MLXSW_ITEM32(reg, mfde, fw_assert_var0, 0x10, 0, 32);
MLXSW_ITEM32(reg, mfde, fw_assert_var1, 0x14, 0, 32);
MLXSW_ITEM32(reg, mfde, fw_assert_var2, 0x18, 0, 32);
MLXSW_ITEM32(reg, mfde, fw_assert_var3, 0x1C, 0, 32);
MLXSW_ITEM32(reg, mfde, fw_assert_var4, 0x20, 0, 32);

/* reg_mfde_fw_assert_existptr
 * The instruction pointer when assert was triggered.
 * Access: RO
 */
MLXSW_ITEM32(reg, mfde, fw_assert_existptr, 0x24, 0, 32);

/* reg_mfde_fw_assert_callra
 * The return address after triggering assert.
 * Access: RO
 */
MLXSW_ITEM32(reg, mfde, fw_assert_callra, 0x28, 0, 32);

/* reg_mfde_fw_assert_oe
 * 0 - New event
 * 1 - Old event, occurred before MFGD activation.
 * Access: RO
 */
MLXSW_ITEM32(reg, mfde, fw_assert_oe, 0x2C, 24, 1);

/* reg_mfde_fw_assert_tile_v
 * 0: The assert was from main
 * 1: The assert was from a tile
 * Access: RO
 */
MLXSW_ITEM32(reg, mfde, fw_assert_tile_v, 0x2C, 23, 1);

/* reg_mfde_fw_assert_tile_index
 * When tile_v=1, the tile_index that caused the assert.
 * Access: RO
 */
MLXSW_ITEM32(reg, mfde, fw_assert_tile_index, 0x2C, 16, 6);

/* reg_mfde_fw_assert_ext_synd
 * A generated one-to-one identifier which is specific per-assert.
 * Access: RO
 */
MLXSW_ITEM32(reg, mfde, fw_assert_ext_synd, 0x2C, 0, 16);

/* reg_mfde_fatal_cause_id
 * HW interrupt cause id.
 * Access: RO
 */
MLXSW_ITEM32(reg, mfde, fatal_cause_id, 0x10, 0, 18);

/* reg_mfde_fatal_cause_tile_v
 * 0: The assert was from main
 * 1: The assert was from a tile
 * Access: RO
 */
MLXSW_ITEM32(reg, mfde, fatal_cause_tile_v, 0x14, 23, 1);

/* reg_mfde_fatal_cause_tile_index
 * When tile_v=1, the tile_index that caused the assert.
 * Access: RO
 */
MLXSW_ITEM32(reg, mfde, fatal_cause_tile_index, 0x14, 16, 6);

/* TNGCR - Tunneling NVE General Configuration Register
 * ----------------------------------------------------
 * The TNGCR register is used for setting up the NVE Tunneling configuration.
 */
#define MLXSW_REG_TNGCR_ID 0xA001
#define MLXSW_REG_TNGCR_LEN 0x44

MLXSW_REG_DEFINE(tngcr, MLXSW_REG_TNGCR_ID, MLXSW_REG_TNGCR_LEN);

enum mlxsw_reg_tngcr_type {
	MLXSW_REG_TNGCR_TYPE_VXLAN,
	MLXSW_REG_TNGCR_TYPE_VXLAN_GPE,
	MLXSW_REG_TNGCR_TYPE_GENEVE,
	MLXSW_REG_TNGCR_TYPE_NVGRE,
};

/* reg_tngcr_type
 * Tunnel type for encapsulation and decapsulation. The types are mutually
 * exclusive.
 * Note: For Spectrum the NVE parsing must be enabled in MPRS.
 * Access: RW
 */
MLXSW_ITEM32(reg, tngcr, type, 0x00, 0, 4);

/* reg_tngcr_nve_valid
 * The VTEP is valid. Allows adding FDB entries for tunnel encapsulation.
 * Access: RW
 */
MLXSW_ITEM32(reg, tngcr, nve_valid, 0x04, 31, 1);

/* reg_tngcr_nve_ttl_uc
 * The TTL for NVE tunnel encapsulation underlay unicast packets.
 * Access: RW
 */
MLXSW_ITEM32(reg, tngcr, nve_ttl_uc, 0x04, 0, 8);

/* reg_tngcr_nve_ttl_mc
 * The TTL for NVE tunnel encapsulation underlay multicast packets.
 * Access: RW
 */
MLXSW_ITEM32(reg, tngcr, nve_ttl_mc, 0x08, 0, 8);

enum {
	/* Do not copy flow label. Calculate flow label using nve_flh. */
	MLXSW_REG_TNGCR_FL_NO_COPY,
	/* Copy flow label from inner packet if packet is IPv6 and
	 * encapsulation is by IPv6. Otherwise, calculate flow label using
	 * nve_flh.
	 */
	MLXSW_REG_TNGCR_FL_COPY,
};

/* reg_tngcr_nve_flc
 * For NVE tunnel encapsulation: Flow label copy from inner packet.
 * Access: RW
 */
MLXSW_ITEM32(reg, tngcr, nve_flc, 0x0C, 25, 1);

enum {
	/* Flow label is static. In Spectrum this means '0'. Spectrum-2
	 * uses {nve_fl_prefix, nve_fl_suffix}.
	 */
	MLXSW_REG_TNGCR_FL_NO_HASH,
	/* 8 LSBs of the flow label are calculated from ECMP hash of the
	 * inner packet. 12 MSBs are configured by nve_fl_prefix.
	 */
	MLXSW_REG_TNGCR_FL_HASH,
};

/* reg_tngcr_nve_flh
 * NVE flow label hash.
 * Access: RW
 */
MLXSW_ITEM32(reg, tngcr, nve_flh, 0x0C, 24, 1);

/* reg_tngcr_nve_fl_prefix
 * NVE flow label prefix. Constant 12 MSBs of the flow label.
 * Access: RW
 */
MLXSW_ITEM32(reg, tngcr, nve_fl_prefix, 0x0C, 8, 12);

/* reg_tngcr_nve_fl_suffix
 * NVE flow label suffix. Constant 8 LSBs of the flow label.
 * Reserved when nve_flh=1 and for Spectrum.
 * Access: RW
 */
MLXSW_ITEM32(reg, tngcr, nve_fl_suffix, 0x0C, 0, 8);

enum {
	/* Source UDP port is fixed (default '0') */
	MLXSW_REG_TNGCR_UDP_SPORT_NO_HASH,
	/* Source UDP port is calculated based on hash */
	MLXSW_REG_TNGCR_UDP_SPORT_HASH,
};

/* reg_tngcr_nve_udp_sport_type
 * NVE UDP source port type.
 * Spectrum uses LAG hash (SLCRv2). Spectrum-2 uses ECMP hash (RECRv2).
 * When the source UDP port is calculated based on hash, then the 8 LSBs
 * are calculated from hash the 8 MSBs are configured by
 * nve_udp_sport_prefix.
 * Access: RW
 */
MLXSW_ITEM32(reg, tngcr, nve_udp_sport_type, 0x10, 24, 1);

/* reg_tngcr_nve_udp_sport_prefix
 * NVE UDP source port prefix. Constant 8 MSBs of the UDP source port.
 * Reserved when NVE type is NVGRE.
 * Access: RW
 */
MLXSW_ITEM32(reg, tngcr, nve_udp_sport_prefix, 0x10, 8, 8);

/* reg_tngcr_nve_group_size_mc
 * The amount of sequential linked lists of MC entries. The first linked
 * list is configured by SFD.underlay_mc_ptr.
 * Valid values: 1, 2, 4, 8, 16, 32, 64
 * The linked list are configured by TNUMT.
 * The hash is set by LAG hash.
 * Access: RW
 */
MLXSW_ITEM32(reg, tngcr, nve_group_size_mc, 0x18, 0, 8);

/* reg_tngcr_nve_group_size_flood
 * The amount of sequential linked lists of flooding entries. The first
 * linked list is configured by SFMR.nve_tunnel_flood_ptr
 * Valid values: 1, 2, 4, 8, 16, 32, 64
 * The linked list are configured by TNUMT.
 * The hash is set by LAG hash.
 * Access: RW
 */
MLXSW_ITEM32(reg, tngcr, nve_group_size_flood, 0x1C, 0, 8);

/* reg_tngcr_learn_enable
 * During decapsulation, whether to learn from NVE port.
 * Reserved when Spectrum-2. See TNPC.
 * Access: RW
 */
MLXSW_ITEM32(reg, tngcr, learn_enable, 0x20, 31, 1);

/* reg_tngcr_underlay_virtual_router
 * Underlay virtual router.
 * Reserved when Spectrum-2.
 * Access: RW
 */
MLXSW_ITEM32(reg, tngcr, underlay_virtual_router, 0x20, 0, 16);

/* reg_tngcr_underlay_rif
 * Underlay ingress router interface. RIF type should be loopback generic.
 * Reserved when Spectrum.
 * Access: RW
 */
MLXSW_ITEM32(reg, tngcr, underlay_rif, 0x24, 0, 16);

/* reg_tngcr_usipv4
 * Underlay source IPv4 address of the NVE.
 * Access: RW
 */
MLXSW_ITEM32(reg, tngcr, usipv4, 0x28, 0, 32);

/* reg_tngcr_usipv6
 * Underlay source IPv6 address of the NVE. For Spectrum, must not be
 * modified under traffic of NVE tunneling encapsulation.
 * Access: RW
 */
MLXSW_ITEM_BUF(reg, tngcr, usipv6, 0x30, 16);

static inline void mlxsw_reg_tngcr_pack(char *payload,
					enum mlxsw_reg_tngcr_type type,
					bool valid, u8 ttl)
{
	MLXSW_REG_ZERO(tngcr, payload);
	mlxsw_reg_tngcr_type_set(payload, type);
	mlxsw_reg_tngcr_nve_valid_set(payload, valid);
	mlxsw_reg_tngcr_nve_ttl_uc_set(payload, ttl);
	mlxsw_reg_tngcr_nve_ttl_mc_set(payload, ttl);
	mlxsw_reg_tngcr_nve_flc_set(payload, MLXSW_REG_TNGCR_FL_NO_COPY);
	mlxsw_reg_tngcr_nve_flh_set(payload, 0);
	mlxsw_reg_tngcr_nve_udp_sport_type_set(payload,
					       MLXSW_REG_TNGCR_UDP_SPORT_HASH);
	mlxsw_reg_tngcr_nve_udp_sport_prefix_set(payload, 0);
	mlxsw_reg_tngcr_nve_group_size_mc_set(payload, 1);
	mlxsw_reg_tngcr_nve_group_size_flood_set(payload, 1);
}

/* TNUMT - Tunneling NVE Underlay Multicast Table Register
 * -------------------------------------------------------
 * The TNUMT register is for building the underlay MC table. It is used
 * for MC, flooding and BC traffic into the NVE tunnel.
 */
#define MLXSW_REG_TNUMT_ID 0xA003
#define MLXSW_REG_TNUMT_LEN 0x20

MLXSW_REG_DEFINE(tnumt, MLXSW_REG_TNUMT_ID, MLXSW_REG_TNUMT_LEN);

enum mlxsw_reg_tnumt_record_type {
	MLXSW_REG_TNUMT_RECORD_TYPE_IPV4,
	MLXSW_REG_TNUMT_RECORD_TYPE_IPV6,
	MLXSW_REG_TNUMT_RECORD_TYPE_LABEL,
};

/* reg_tnumt_record_type
 * Record type.
 * Access: RW
 */
MLXSW_ITEM32(reg, tnumt, record_type, 0x00, 28, 4);

/* reg_tnumt_tunnel_port
 * Tunnel port.
 * Access: RW
 */
MLXSW_ITEM32(reg, tnumt, tunnel_port, 0x00, 24, 4);

/* reg_tnumt_underlay_mc_ptr
 * Index to the underlay multicast table.
 * For Spectrum the index is to the KVD linear.
 * Access: Index
 */
MLXSW_ITEM32(reg, tnumt, underlay_mc_ptr, 0x00, 0, 24);

/* reg_tnumt_vnext
 * The next_underlay_mc_ptr is valid.
 * Access: RW
 */
MLXSW_ITEM32(reg, tnumt, vnext, 0x04, 31, 1);

/* reg_tnumt_next_underlay_mc_ptr
 * The next index to the underlay multicast table.
 * Access: RW
 */
MLXSW_ITEM32(reg, tnumt, next_underlay_mc_ptr, 0x04, 0, 24);

/* reg_tnumt_record_size
 * Number of IP addresses in the record.
 * Range is 1..cap_max_nve_mc_entries_ipv{4,6}
 * Access: RW
 */
MLXSW_ITEM32(reg, tnumt, record_size, 0x08, 0, 3);

/* reg_tnumt_udip
 * The underlay IPv4 addresses. udip[i] is reserved if i >= size
 * Access: RW
 */
MLXSW_ITEM32_INDEXED(reg, tnumt, udip, 0x0C, 0, 32, 0x04, 0x00, false);

/* reg_tnumt_udip_ptr
 * The pointer to the underlay IPv6 addresses. udip_ptr[i] is reserved if
 * i >= size. The IPv6 addresses are configured by RIPS.
 * Access: RW
 */
MLXSW_ITEM32_INDEXED(reg, tnumt, udip_ptr, 0x0C, 0, 24, 0x04, 0x00, false);

static inline void mlxsw_reg_tnumt_pack(char *payload,
					enum mlxsw_reg_tnumt_record_type type,
					enum mlxsw_reg_tunnel_port tport,
					u32 underlay_mc_ptr, bool vnext,
					u32 next_underlay_mc_ptr,
					u8 record_size)
{
	MLXSW_REG_ZERO(tnumt, payload);
	mlxsw_reg_tnumt_record_type_set(payload, type);
	mlxsw_reg_tnumt_tunnel_port_set(payload, tport);
	mlxsw_reg_tnumt_underlay_mc_ptr_set(payload, underlay_mc_ptr);
	mlxsw_reg_tnumt_vnext_set(payload, vnext);
	mlxsw_reg_tnumt_next_underlay_mc_ptr_set(payload, next_underlay_mc_ptr);
	mlxsw_reg_tnumt_record_size_set(payload, record_size);
}

/* TNQCR - Tunneling NVE QoS Configuration Register
 * ------------------------------------------------
 * The TNQCR register configures how QoS is set in encapsulation into the
 * underlay network.
 */
#define MLXSW_REG_TNQCR_ID 0xA010
#define MLXSW_REG_TNQCR_LEN 0x0C

MLXSW_REG_DEFINE(tnqcr, MLXSW_REG_TNQCR_ID, MLXSW_REG_TNQCR_LEN);

/* reg_tnqcr_enc_set_dscp
 * For encapsulation: How to set DSCP field:
 * 0 - Copy the DSCP from the overlay (inner) IP header to the underlay
 * (outer) IP header. If there is no IP header, use TNQDR.dscp
 * 1 - Set the DSCP field as TNQDR.dscp
 * Access: RW
 */
MLXSW_ITEM32(reg, tnqcr, enc_set_dscp, 0x04, 28, 1);

static inline void mlxsw_reg_tnqcr_pack(char *payload)
{
	MLXSW_REG_ZERO(tnqcr, payload);
	mlxsw_reg_tnqcr_enc_set_dscp_set(payload, 0);
}

/* TNQDR - Tunneling NVE QoS Default Register
 * ------------------------------------------
 * The TNQDR register configures the default QoS settings for NVE
 * encapsulation.
 */
#define MLXSW_REG_TNQDR_ID 0xA011
#define MLXSW_REG_TNQDR_LEN 0x08

MLXSW_REG_DEFINE(tnqdr, MLXSW_REG_TNQDR_ID, MLXSW_REG_TNQDR_LEN);

/* reg_tnqdr_local_port
 * Local port number (receive port). CPU port is supported.
 * Access: Index
 */
MLXSW_ITEM32_LP(reg, tnqdr, 0x00, 16, 0x00, 12);

/* reg_tnqdr_dscp
 * For encapsulation, the default DSCP.
 * Access: RW
 */
MLXSW_ITEM32(reg, tnqdr, dscp, 0x04, 0, 6);

static inline void mlxsw_reg_tnqdr_pack(char *payload, u16 local_port)
{
	MLXSW_REG_ZERO(tnqdr, payload);
	mlxsw_reg_tnqdr_local_port_set(payload, local_port);
	mlxsw_reg_tnqdr_dscp_set(payload, 0);
}

/* TNEEM - Tunneling NVE Encapsulation ECN Mapping Register
 * --------------------------------------------------------
 * The TNEEM register maps ECN of the IP header at the ingress to the
 * encapsulation to the ECN of the underlay network.
 */
#define MLXSW_REG_TNEEM_ID 0xA012
#define MLXSW_REG_TNEEM_LEN 0x0C

MLXSW_REG_DEFINE(tneem, MLXSW_REG_TNEEM_ID, MLXSW_REG_TNEEM_LEN);

/* reg_tneem_overlay_ecn
 * ECN of the IP header in the overlay network.
 * Access: Index
 */
MLXSW_ITEM32(reg, tneem, overlay_ecn, 0x04, 24, 2);

/* reg_tneem_underlay_ecn
 * ECN of the IP header in the underlay network.
 * Access: RW
 */
MLXSW_ITEM32(reg, tneem, underlay_ecn, 0x04, 16, 2);

static inline void mlxsw_reg_tneem_pack(char *payload, u8 overlay_ecn,
					u8 underlay_ecn)
{
	MLXSW_REG_ZERO(tneem, payload);
	mlxsw_reg_tneem_overlay_ecn_set(payload, overlay_ecn);
	mlxsw_reg_tneem_underlay_ecn_set(payload, underlay_ecn);
}

/* TNDEM - Tunneling NVE Decapsulation ECN Mapping Register
 * --------------------------------------------------------
 * The TNDEM register configures the actions that are done in the
 * decapsulation.
 */
#define MLXSW_REG_TNDEM_ID 0xA013
#define MLXSW_REG_TNDEM_LEN 0x0C

MLXSW_REG_DEFINE(tndem, MLXSW_REG_TNDEM_ID, MLXSW_REG_TNDEM_LEN);

/* reg_tndem_underlay_ecn
 * ECN field of the IP header in the underlay network.
 * Access: Index
 */
MLXSW_ITEM32(reg, tndem, underlay_ecn, 0x04, 24, 2);

/* reg_tndem_overlay_ecn
 * ECN field of the IP header in the overlay network.
 * Access: Index
 */
MLXSW_ITEM32(reg, tndem, overlay_ecn, 0x04, 16, 2);

/* reg_tndem_eip_ecn
 * Egress IP ECN. ECN field of the IP header of the packet which goes out
 * from the decapsulation.
 * Access: RW
 */
MLXSW_ITEM32(reg, tndem, eip_ecn, 0x04, 8, 2);

/* reg_tndem_trap_en
 * Trap enable:
 * 0 - No trap due to decap ECN
 * 1 - Trap enable with trap_id
 * Access: RW
 */
MLXSW_ITEM32(reg, tndem, trap_en, 0x08, 28, 4);

/* reg_tndem_trap_id
 * Trap ID. Either DECAP_ECN0 or DECAP_ECN1.
 * Reserved when trap_en is '0'.
 * Access: RW
 */
MLXSW_ITEM32(reg, tndem, trap_id, 0x08, 0, 9);

static inline void mlxsw_reg_tndem_pack(char *payload, u8 underlay_ecn,
					u8 overlay_ecn, u8 ecn, bool trap_en,
					u16 trap_id)
{
	MLXSW_REG_ZERO(tndem, payload);
	mlxsw_reg_tndem_underlay_ecn_set(payload, underlay_ecn);
	mlxsw_reg_tndem_overlay_ecn_set(payload, overlay_ecn);
	mlxsw_reg_tndem_eip_ecn_set(payload, ecn);
	mlxsw_reg_tndem_trap_en_set(payload, trap_en);
	mlxsw_reg_tndem_trap_id_set(payload, trap_id);
}

/* TNPC - Tunnel Port Configuration Register
 * -----------------------------------------
 * The TNPC register is used for tunnel port configuration.
 * Reserved when Spectrum.
 */
#define MLXSW_REG_TNPC_ID 0xA020
#define MLXSW_REG_TNPC_LEN 0x18

MLXSW_REG_DEFINE(tnpc, MLXSW_REG_TNPC_ID, MLXSW_REG_TNPC_LEN);

/* reg_tnpc_tunnel_port
 * Tunnel port.
 * Access: Index
 */
MLXSW_ITEM32(reg, tnpc, tunnel_port, 0x00, 0, 4);

/* reg_tnpc_learn_enable_v6
 * During IPv6 underlay decapsulation, whether to learn from tunnel port.
 * Access: RW
 */
MLXSW_ITEM32(reg, tnpc, learn_enable_v6, 0x04, 1, 1);

/* reg_tnpc_learn_enable_v4
 * During IPv4 underlay decapsulation, whether to learn from tunnel port.
 * Access: RW
 */
MLXSW_ITEM32(reg, tnpc, learn_enable_v4, 0x04, 0, 1);

static inline void mlxsw_reg_tnpc_pack(char *payload,
				       enum mlxsw_reg_tunnel_port tport,
				       bool learn_enable)
{
	MLXSW_REG_ZERO(tnpc, payload);
	mlxsw_reg_tnpc_tunnel_port_set(payload, tport);
	mlxsw_reg_tnpc_learn_enable_v4_set(payload, learn_enable);
	mlxsw_reg_tnpc_learn_enable_v6_set(payload, learn_enable);
}

/* TIGCR - Tunneling IPinIP General Configuration Register
 * -------------------------------------------------------
 * The TIGCR register is used for setting up the IPinIP Tunnel configuration.
 */
#define MLXSW_REG_TIGCR_ID 0xA801
#define MLXSW_REG_TIGCR_LEN 0x10

MLXSW_REG_DEFINE(tigcr, MLXSW_REG_TIGCR_ID, MLXSW_REG_TIGCR_LEN);

/* reg_tigcr_ipip_ttlc
 * For IPinIP Tunnel encapsulation: whether to copy the ttl from the packet
 * header.
 * Access: RW
 */
MLXSW_ITEM32(reg, tigcr, ttlc, 0x04, 8, 1);

/* reg_tigcr_ipip_ttl_uc
 * The TTL for IPinIP Tunnel encapsulation of unicast packets if
 * reg_tigcr_ipip_ttlc is unset.
 * Access: RW
 */
MLXSW_ITEM32(reg, tigcr, ttl_uc, 0x04, 0, 8);

static inline void mlxsw_reg_tigcr_pack(char *payload, bool ttlc, u8 ttl_uc)
{
	MLXSW_REG_ZERO(tigcr, payload);
	mlxsw_reg_tigcr_ttlc_set(payload, ttlc);
	mlxsw_reg_tigcr_ttl_uc_set(payload, ttl_uc);
}

/* TIEEM - Tunneling IPinIP Encapsulation ECN Mapping Register
 * -----------------------------------------------------------
 * The TIEEM register maps ECN of the IP header at the ingress to the
 * encapsulation to the ECN of the underlay network.
 */
#define MLXSW_REG_TIEEM_ID 0xA812
#define MLXSW_REG_TIEEM_LEN 0x0C

MLXSW_REG_DEFINE(tieem, MLXSW_REG_TIEEM_ID, MLXSW_REG_TIEEM_LEN);

/* reg_tieem_overlay_ecn
 * ECN of the IP header in the overlay network.
 * Access: Index
 */
MLXSW_ITEM32(reg, tieem, overlay_ecn, 0x04, 24, 2);

/* reg_tineem_underlay_ecn
 * ECN of the IP header in the underlay network.
 * Access: RW
 */
MLXSW_ITEM32(reg, tieem, underlay_ecn, 0x04, 16, 2);

static inline void mlxsw_reg_tieem_pack(char *payload, u8 overlay_ecn,
					u8 underlay_ecn)
{
	MLXSW_REG_ZERO(tieem, payload);
	mlxsw_reg_tieem_overlay_ecn_set(payload, overlay_ecn);
	mlxsw_reg_tieem_underlay_ecn_set(payload, underlay_ecn);
}

/* TIDEM - Tunneling IPinIP Decapsulation ECN Mapping Register
 * -----------------------------------------------------------
 * The TIDEM register configures the actions that are done in the
 * decapsulation.
 */
#define MLXSW_REG_TIDEM_ID 0xA813
#define MLXSW_REG_TIDEM_LEN 0x0C

MLXSW_REG_DEFINE(tidem, MLXSW_REG_TIDEM_ID, MLXSW_REG_TIDEM_LEN);

/* reg_tidem_underlay_ecn
 * ECN field of the IP header in the underlay network.
 * Access: Index
 */
MLXSW_ITEM32(reg, tidem, underlay_ecn, 0x04, 24, 2);

/* reg_tidem_overlay_ecn
 * ECN field of the IP header in the overlay network.
 * Access: Index
 */
MLXSW_ITEM32(reg, tidem, overlay_ecn, 0x04, 16, 2);

/* reg_tidem_eip_ecn
 * Egress IP ECN. ECN field of the IP header of the packet which goes out
 * from the decapsulation.
 * Access: RW
 */
MLXSW_ITEM32(reg, tidem, eip_ecn, 0x04, 8, 2);

/* reg_tidem_trap_en
 * Trap enable:
 * 0 - No trap due to decap ECN
 * 1 - Trap enable with trap_id
 * Access: RW
 */
MLXSW_ITEM32(reg, tidem, trap_en, 0x08, 28, 4);

/* reg_tidem_trap_id
 * Trap ID. Either DECAP_ECN0 or DECAP_ECN1.
 * Reserved when trap_en is '0'.
 * Access: RW
 */
MLXSW_ITEM32(reg, tidem, trap_id, 0x08, 0, 9);

static inline void mlxsw_reg_tidem_pack(char *payload, u8 underlay_ecn,
					u8 overlay_ecn, u8 eip_ecn,
					bool trap_en, u16 trap_id)
{
	MLXSW_REG_ZERO(tidem, payload);
	mlxsw_reg_tidem_underlay_ecn_set(payload, underlay_ecn);
	mlxsw_reg_tidem_overlay_ecn_set(payload, overlay_ecn);
	mlxsw_reg_tidem_eip_ecn_set(payload, eip_ecn);
	mlxsw_reg_tidem_trap_en_set(payload, trap_en);
	mlxsw_reg_tidem_trap_id_set(payload, trap_id);
}

/* SBPR - Shared Buffer Pools Register
 * -----------------------------------
 * The SBPR configures and retrieves the shared buffer pools and configuration.
 */
#define MLXSW_REG_SBPR_ID 0xB001
#define MLXSW_REG_SBPR_LEN 0x14

MLXSW_REG_DEFINE(sbpr, MLXSW_REG_SBPR_ID, MLXSW_REG_SBPR_LEN);

/* reg_sbpr_desc
 * When set, configures descriptor buffer.
 * Access: Index
 */
MLXSW_ITEM32(reg, sbpr, desc, 0x00, 31, 1);

/* shared direstion enum for SBPR, SBCM, SBPM */
enum mlxsw_reg_sbxx_dir {
	MLXSW_REG_SBXX_DIR_INGRESS,
	MLXSW_REG_SBXX_DIR_EGRESS,
};

/* reg_sbpr_dir
 * Direction.
 * Access: Index
 */
MLXSW_ITEM32(reg, sbpr, dir, 0x00, 24, 2);

/* reg_sbpr_pool
 * Pool index.
 * Access: Index
 */
MLXSW_ITEM32(reg, sbpr, pool, 0x00, 0, 4);

/* reg_sbpr_infi_size
 * Size is infinite.
 * Access: RW
 */
MLXSW_ITEM32(reg, sbpr, infi_size, 0x04, 31, 1);

/* reg_sbpr_size
 * Pool size in buffer cells.
 * Reserved when infi_size = 1.
 * Access: RW
 */
MLXSW_ITEM32(reg, sbpr, size, 0x04, 0, 24);

enum mlxsw_reg_sbpr_mode {
	MLXSW_REG_SBPR_MODE_STATIC,
	MLXSW_REG_SBPR_MODE_DYNAMIC,
};

/* reg_sbpr_mode
 * Pool quota calculation mode.
 * Access: RW
 */
MLXSW_ITEM32(reg, sbpr, mode, 0x08, 0, 4);

static inline void mlxsw_reg_sbpr_pack(char *payload, u8 pool,
				       enum mlxsw_reg_sbxx_dir dir,
				       enum mlxsw_reg_sbpr_mode mode, u32 size,
				       bool infi_size)
{
	MLXSW_REG_ZERO(sbpr, payload);
	mlxsw_reg_sbpr_pool_set(payload, pool);
	mlxsw_reg_sbpr_dir_set(payload, dir);
	mlxsw_reg_sbpr_mode_set(payload, mode);
	mlxsw_reg_sbpr_size_set(payload, size);
	mlxsw_reg_sbpr_infi_size_set(payload, infi_size);
}

/* SBCM - Shared Buffer Class Management Register
 * ----------------------------------------------
 * The SBCM register configures and retrieves the shared buffer allocation
 * and configuration according to Port-PG, including the binding to pool
 * and definition of the associated quota.
 */
#define MLXSW_REG_SBCM_ID 0xB002
#define MLXSW_REG_SBCM_LEN 0x28

MLXSW_REG_DEFINE(sbcm, MLXSW_REG_SBCM_ID, MLXSW_REG_SBCM_LEN);

/* reg_sbcm_local_port
 * Local port number.
 * For Ingress: excludes CPU port and Router port
 * For Egress: excludes IP Router
 * Access: Index
 */
MLXSW_ITEM32_LP(reg, sbcm, 0x00, 16, 0x00, 4);

/* reg_sbcm_pg_buff
 * PG buffer - Port PG (dir=ingress) / traffic class (dir=egress)
 * For PG buffer: range is 0..cap_max_pg_buffers - 1
 * For traffic class: range is 0..cap_max_tclass - 1
 * Note that when traffic class is in MC aware mode then the traffic
 * classes which are MC aware cannot be configured.
 * Access: Index
 */
MLXSW_ITEM32(reg, sbcm, pg_buff, 0x00, 8, 6);

/* reg_sbcm_dir
 * Direction.
 * Access: Index
 */
MLXSW_ITEM32(reg, sbcm, dir, 0x00, 0, 2);

/* reg_sbcm_min_buff
 * Minimum buffer size for the limiter, in cells.
 * Access: RW
 */
MLXSW_ITEM32(reg, sbcm, min_buff, 0x18, 0, 24);

/* shared max_buff limits for dynamic threshold for SBCM, SBPM */
#define MLXSW_REG_SBXX_DYN_MAX_BUFF_MIN 1
#define MLXSW_REG_SBXX_DYN_MAX_BUFF_MAX 14

/* reg_sbcm_infi_max
 * Max buffer is infinite.
 * Access: RW
 */
MLXSW_ITEM32(reg, sbcm, infi_max, 0x1C, 31, 1);

/* reg_sbcm_max_buff
 * When the pool associated to the port-pg/tclass is configured to
 * static, Maximum buffer size for the limiter configured in cells.
 * When the pool associated to the port-pg/tclass is configured to
 * dynamic, the max_buff holds the "alpha" parameter, supporting
 * the following values:
 * 0: 0
 * i: (1/128)*2^(i-1), for i=1..14
 * 0xFF: Infinity
 * Reserved when infi_max = 1.
 * Access: RW
 */
MLXSW_ITEM32(reg, sbcm, max_buff, 0x1C, 0, 24);

/* reg_sbcm_pool
 * Association of the port-priority to a pool.
 * Access: RW
 */
MLXSW_ITEM32(reg, sbcm, pool, 0x24, 0, 4);

static inline void mlxsw_reg_sbcm_pack(char *payload, u16 local_port, u8 pg_buff,
				       enum mlxsw_reg_sbxx_dir dir,
				       u32 min_buff, u32 max_buff,
				       bool infi_max, u8 pool)
{
	MLXSW_REG_ZERO(sbcm, payload);
	mlxsw_reg_sbcm_local_port_set(payload, local_port);
	mlxsw_reg_sbcm_pg_buff_set(payload, pg_buff);
	mlxsw_reg_sbcm_dir_set(payload, dir);
	mlxsw_reg_sbcm_min_buff_set(payload, min_buff);
	mlxsw_reg_sbcm_max_buff_set(payload, max_buff);
	mlxsw_reg_sbcm_infi_max_set(payload, infi_max);
	mlxsw_reg_sbcm_pool_set(payload, pool);
}

/* SBPM - Shared Buffer Port Management Register
 * ---------------------------------------------
 * The SBPM register configures and retrieves the shared buffer allocation
 * and configuration according to Port-Pool, including the definition
 * of the associated quota.
 */
#define MLXSW_REG_SBPM_ID 0xB003
#define MLXSW_REG_SBPM_LEN 0x28

MLXSW_REG_DEFINE(sbpm, MLXSW_REG_SBPM_ID, MLXSW_REG_SBPM_LEN);

/* reg_sbpm_local_port
 * Local port number.
 * For Ingress: excludes CPU port and Router port
 * For Egress: excludes IP Router
 * Access: Index
 */
MLXSW_ITEM32_LP(reg, sbpm, 0x00, 16, 0x00, 12);

/* reg_sbpm_pool
 * The pool associated to quota counting on the local_port.
 * Access: Index
 */
MLXSW_ITEM32(reg, sbpm, pool, 0x00, 8, 4);

/* reg_sbpm_dir
 * Direction.
 * Access: Index
 */
MLXSW_ITEM32(reg, sbpm, dir, 0x00, 0, 2);

/* reg_sbpm_buff_occupancy
 * Current buffer occupancy in cells.
 * Access: RO
 */
MLXSW_ITEM32(reg, sbpm, buff_occupancy, 0x10, 0, 24);

/* reg_sbpm_clr
 * Clear Max Buffer Occupancy
 * When this bit is set, max_buff_occupancy field is cleared (and a
 * new max value is tracked from the time the clear was performed).
 * Access: OP
 */
MLXSW_ITEM32(reg, sbpm, clr, 0x14, 31, 1);

/* reg_sbpm_max_buff_occupancy
 * Maximum value of buffer occupancy in cells monitored. Cleared by
 * writing to the clr field.
 * Access: RO
 */
MLXSW_ITEM32(reg, sbpm, max_buff_occupancy, 0x14, 0, 24);

/* reg_sbpm_min_buff
 * Minimum buffer size for the limiter, in cells.
 * Access: RW
 */
MLXSW_ITEM32(reg, sbpm, min_buff, 0x18, 0, 24);

/* reg_sbpm_max_buff
 * When the pool associated to the port-pg/tclass is configured to
 * static, Maximum buffer size for the limiter configured in cells.
 * When the pool associated to the port-pg/tclass is configured to
 * dynamic, the max_buff holds the "alpha" parameter, supporting
 * the following values:
 * 0: 0
 * i: (1/128)*2^(i-1), for i=1..14
 * 0xFF: Infinity
 * Access: RW
 */
MLXSW_ITEM32(reg, sbpm, max_buff, 0x1C, 0, 24);

static inline void mlxsw_reg_sbpm_pack(char *payload, u16 local_port, u8 pool,
				       enum mlxsw_reg_sbxx_dir dir, bool clr,
				       u32 min_buff, u32 max_buff)
{
	MLXSW_REG_ZERO(sbpm, payload);
	mlxsw_reg_sbpm_local_port_set(payload, local_port);
	mlxsw_reg_sbpm_pool_set(payload, pool);
	mlxsw_reg_sbpm_dir_set(payload, dir);
	mlxsw_reg_sbpm_clr_set(payload, clr);
	mlxsw_reg_sbpm_min_buff_set(payload, min_buff);
	mlxsw_reg_sbpm_max_buff_set(payload, max_buff);
}

static inline void mlxsw_reg_sbpm_unpack(char *payload, u32 *p_buff_occupancy,
					 u32 *p_max_buff_occupancy)
{
	*p_buff_occupancy = mlxsw_reg_sbpm_buff_occupancy_get(payload);
	*p_max_buff_occupancy = mlxsw_reg_sbpm_max_buff_occupancy_get(payload);
}

/* SBMM - Shared Buffer Multicast Management Register
 * --------------------------------------------------
 * The SBMM register configures and retrieves the shared buffer allocation
 * and configuration for MC packets according to Switch-Priority, including
 * the binding to pool and definition of the associated quota.
 */
#define MLXSW_REG_SBMM_ID 0xB004
#define MLXSW_REG_SBMM_LEN 0x28

MLXSW_REG_DEFINE(sbmm, MLXSW_REG_SBMM_ID, MLXSW_REG_SBMM_LEN);

/* reg_sbmm_prio
 * Switch Priority.
 * Access: Index
 */
MLXSW_ITEM32(reg, sbmm, prio, 0x00, 8, 4);

/* reg_sbmm_min_buff
 * Minimum buffer size for the limiter, in cells.
 * Access: RW
 */
MLXSW_ITEM32(reg, sbmm, min_buff, 0x18, 0, 24);

/* reg_sbmm_max_buff
 * When the pool associated to the port-pg/tclass is configured to
 * static, Maximum buffer size for the limiter configured in cells.
 * When the pool associated to the port-pg/tclass is configured to
 * dynamic, the max_buff holds the "alpha" parameter, supporting
 * the following values:
 * 0: 0
 * i: (1/128)*2^(i-1), for i=1..14
 * 0xFF: Infinity
 * Access: RW
 */
MLXSW_ITEM32(reg, sbmm, max_buff, 0x1C, 0, 24);

/* reg_sbmm_pool
 * Association of the port-priority to a pool.
 * Access: RW
 */
MLXSW_ITEM32(reg, sbmm, pool, 0x24, 0, 4);

static inline void mlxsw_reg_sbmm_pack(char *payload, u8 prio, u32 min_buff,
				       u32 max_buff, u8 pool)
{
	MLXSW_REG_ZERO(sbmm, payload);
	mlxsw_reg_sbmm_prio_set(payload, prio);
	mlxsw_reg_sbmm_min_buff_set(payload, min_buff);
	mlxsw_reg_sbmm_max_buff_set(payload, max_buff);
	mlxsw_reg_sbmm_pool_set(payload, pool);
}

/* SBSR - Shared Buffer Status Register
 * ------------------------------------
 * The SBSR register retrieves the shared buffer occupancy according to
 * Port-Pool. Note that this register enables reading a large amount of data.
 * It is the user's responsibility to limit the amount of data to ensure the
 * response can match the maximum transfer unit. In case the response exceeds
 * the maximum transport unit, it will be truncated with no special notice.
 */
#define MLXSW_REG_SBSR_ID 0xB005
#define MLXSW_REG_SBSR_BASE_LEN 0x5C /* base length, without records */
#define MLXSW_REG_SBSR_REC_LEN 0x8 /* record length */
#define MLXSW_REG_SBSR_REC_MAX_COUNT 120
#define MLXSW_REG_SBSR_LEN (MLXSW_REG_SBSR_BASE_LEN +	\
			    MLXSW_REG_SBSR_REC_LEN *	\
			    MLXSW_REG_SBSR_REC_MAX_COUNT)

MLXSW_REG_DEFINE(sbsr, MLXSW_REG_SBSR_ID, MLXSW_REG_SBSR_LEN);

/* reg_sbsr_clr
 * Clear Max Buffer Occupancy. When this bit is set, the max_buff_occupancy
 * field is cleared (and a new max value is tracked from the time the clear
 * was performed).
 * Access: OP
 */
MLXSW_ITEM32(reg, sbsr, clr, 0x00, 31, 1);

#define MLXSW_REG_SBSR_NUM_PORTS_IN_PAGE 256

/* reg_sbsr_port_page
 * Determines the range of the ports specified in the 'ingress_port_mask'
 * and 'egress_port_mask' bit masks.
 * {ingress,egress}_port_mask[x] is (256 * port_page) + x
 * Access: Index
 */
MLXSW_ITEM32(reg, sbsr, port_page, 0x04, 0, 4);

/* reg_sbsr_ingress_port_mask
 * Bit vector for all ingress network ports.
 * Indicates which of the ports (for which the relevant bit is set)
 * are affected by the set operation. Configuration of any other port
 * does not change.
 * Access: Index
 */
MLXSW_ITEM_BIT_ARRAY(reg, sbsr, ingress_port_mask, 0x10, 0x20, 1);

/* reg_sbsr_pg_buff_mask
 * Bit vector for all switch priority groups.
 * Indicates which of the priorities (for which the relevant bit is set)
 * are affected by the set operation. Configuration of any other priority
 * does not change.
 * Range is 0..cap_max_pg_buffers - 1
 * Access: Index
 */
MLXSW_ITEM_BIT_ARRAY(reg, sbsr, pg_buff_mask, 0x30, 0x4, 1);

/* reg_sbsr_egress_port_mask
 * Bit vector for all egress network ports.
 * Indicates which of the ports (for which the relevant bit is set)
 * are affected by the set operation. Configuration of any other port
 * does not change.
 * Access: Index
 */
MLXSW_ITEM_BIT_ARRAY(reg, sbsr, egress_port_mask, 0x34, 0x20, 1);

/* reg_sbsr_tclass_mask
 * Bit vector for all traffic classes.
 * Indicates which of the traffic classes (for which the relevant bit is
 * set) are affected by the set operation. Configuration of any other
 * traffic class does not change.
 * Range is 0..cap_max_tclass - 1
 * Access: Index
 */
MLXSW_ITEM_BIT_ARRAY(reg, sbsr, tclass_mask, 0x54, 0x8, 1);

static inline void mlxsw_reg_sbsr_pack(char *payload, bool clr)
{
	MLXSW_REG_ZERO(sbsr, payload);
	mlxsw_reg_sbsr_clr_set(payload, clr);
}

/* reg_sbsr_rec_buff_occupancy
 * Current buffer occupancy in cells.
 * Access: RO
 */
MLXSW_ITEM32_INDEXED(reg, sbsr, rec_buff_occupancy, MLXSW_REG_SBSR_BASE_LEN,
		     0, 24, MLXSW_REG_SBSR_REC_LEN, 0x00, false);

/* reg_sbsr_rec_max_buff_occupancy
 * Maximum value of buffer occupancy in cells monitored. Cleared by
 * writing to the clr field.
 * Access: RO
 */
MLXSW_ITEM32_INDEXED(reg, sbsr, rec_max_buff_occupancy, MLXSW_REG_SBSR_BASE_LEN,
		     0, 24, MLXSW_REG_SBSR_REC_LEN, 0x04, false);

static inline void mlxsw_reg_sbsr_rec_unpack(char *payload, int rec_index,
					     u32 *p_buff_occupancy,
					     u32 *p_max_buff_occupancy)
{
	*p_buff_occupancy =
		mlxsw_reg_sbsr_rec_buff_occupancy_get(payload, rec_index);
	*p_max_buff_occupancy =
		mlxsw_reg_sbsr_rec_max_buff_occupancy_get(payload, rec_index);
}

/* SBIB - Shared Buffer Internal Buffer Register
 * ---------------------------------------------
 * The SBIB register configures per port buffers for internal use. The internal
 * buffers consume memory on the port buffers (note that the port buffers are
 * used also by PBMC).
 *
 * For Spectrum this is used for egress mirroring.
 */
#define MLXSW_REG_SBIB_ID 0xB006
#define MLXSW_REG_SBIB_LEN 0x10

MLXSW_REG_DEFINE(sbib, MLXSW_REG_SBIB_ID, MLXSW_REG_SBIB_LEN);

/* reg_sbib_local_port
 * Local port number
 * Not supported for CPU port and router port
 * Access: Index
 */
MLXSW_ITEM32_LP(reg, sbib, 0x00, 16, 0x00, 12);

/* reg_sbib_buff_size
 * Units represented in cells
 * Allowed range is 0 to (cap_max_headroom_size - 1)
 * Default is 0
 * Access: RW
 */
MLXSW_ITEM32(reg, sbib, buff_size, 0x08, 0, 24);

static inline void mlxsw_reg_sbib_pack(char *payload, u16 local_port,
				       u32 buff_size)
{
	MLXSW_REG_ZERO(sbib, payload);
	mlxsw_reg_sbib_local_port_set(payload, local_port);
	mlxsw_reg_sbib_buff_size_set(payload, buff_size);
}

static const struct mlxsw_reg_info *mlxsw_reg_infos[] = {
	MLXSW_REG(sgcr),
	MLXSW_REG(spad),
	MLXSW_REG(sspr),
	MLXSW_REG(sfdat),
	MLXSW_REG(sfd),
	MLXSW_REG(sfn),
	MLXSW_REG(spms),
	MLXSW_REG(spvid),
	MLXSW_REG(spvm),
	MLXSW_REG(spaft),
	MLXSW_REG(sfgc),
	MLXSW_REG(sfdf),
	MLXSW_REG(sldr),
	MLXSW_REG(slcr),
	MLXSW_REG(slcor),
	MLXSW_REG(spmlr),
	MLXSW_REG(svfa),
	MLXSW_REG(spvtr),
	MLXSW_REG(svpe),
	MLXSW_REG(sfmr),
	MLXSW_REG(spvmlr),
	MLXSW_REG(spfsr),
	MLXSW_REG(spvc),
	MLXSW_REG(sffp),
	MLXSW_REG(spevet),
	MLXSW_REG(smpe),
	MLXSW_REG(smid2),
	MLXSW_REG(cwtp),
	MLXSW_REG(cwtpm),
	MLXSW_REG(pgcr),
	MLXSW_REG(ppbt),
	MLXSW_REG(pacl),
	MLXSW_REG(pagt),
	MLXSW_REG(ptar),
	MLXSW_REG(pprr),
	MLXSW_REG(ppbs),
	MLXSW_REG(prcr),
	MLXSW_REG(pefa),
	MLXSW_REG(pemrbt),
	MLXSW_REG(ptce2),
	MLXSW_REG(perpt),
	MLXSW_REG(peabfe),
	MLXSW_REG(perar),
	MLXSW_REG(ptce3),
	MLXSW_REG(percr),
	MLXSW_REG(pererp),
	MLXSW_REG(iedr),
	MLXSW_REG(qpts),
	MLXSW_REG(qpcr),
	MLXSW_REG(qtct),
	MLXSW_REG(qeec),
	MLXSW_REG(qrwe),
	MLXSW_REG(qpdsm),
	MLXSW_REG(qpdp),
	MLXSW_REG(qpdpm),
	MLXSW_REG(qtctm),
	MLXSW_REG(qpsc),
	MLXSW_REG(pmlp),
	MLXSW_REG(pmtu),
	MLXSW_REG(ptys),
	MLXSW_REG(ppad),
	MLXSW_REG(paos),
	MLXSW_REG(pfcc),
	MLXSW_REG(ppcnt),
	MLXSW_REG(pptb),
	MLXSW_REG(pbmc),
	MLXSW_REG(pspa),
	MLXSW_REG(pmaos),
	MLXSW_REG(pplr),
	MLXSW_REG(pmtdb),
	MLXSW_REG(pmecr),
	MLXSW_REG(pmpe),
	MLXSW_REG(pddr),
	MLXSW_REG(pmmp),
	MLXSW_REG(pllp),
	MLXSW_REG(pmtm),
	MLXSW_REG(htgt),
	MLXSW_REG(hpkt),
	MLXSW_REG(rgcr),
	MLXSW_REG(ritr),
	MLXSW_REG(rtar),
	MLXSW_REG(ratr),
	MLXSW_REG(rtdp),
	MLXSW_REG(rips),
	MLXSW_REG(ratrad),
	MLXSW_REG(rdpm),
	MLXSW_REG(ricnt),
	MLXSW_REG(rrcr),
	MLXSW_REG(ralta),
	MLXSW_REG(ralst),
	MLXSW_REG(raltb),
	MLXSW_REG(ralue),
	MLXSW_REG(rauht),
	MLXSW_REG(raleu),
	MLXSW_REG(rauhtd),
	MLXSW_REG(rigr2),
	MLXSW_REG(recr2),
	MLXSW_REG(rmft2),
	MLXSW_REG(reiv),
	MLXSW_REG(mfcr),
	MLXSW_REG(mfsc),
	MLXSW_REG(mfsm),
	MLXSW_REG(mfsl),
	MLXSW_REG(fore),
	MLXSW_REG(mtcap),
	MLXSW_REG(mtmp),
	MLXSW_REG(mtwe),
	MLXSW_REG(mtbr),
	MLXSW_REG(mcia),
	MLXSW_REG(mpat),
	MLXSW_REG(mpar),
	MLXSW_REG(mgir),
	MLXSW_REG(mrsr),
	MLXSW_REG(mlcr),
	MLXSW_REG(mcion),
	MLXSW_REG(mtpps),
	MLXSW_REG(mtutc),
	MLXSW_REG(mcqi),
	MLXSW_REG(mcc),
	MLXSW_REG(mcda),
	MLXSW_REG(mcam),
	MLXSW_REG(mpsc),
	MLXSW_REG(mgpc),
	MLXSW_REG(mprs),
	MLXSW_REG(mogcr),
	MLXSW_REG(mpagr),
	MLXSW_REG(momte),
	MLXSW_REG(mtpppc),
	MLXSW_REG(mtpptr),
	MLXSW_REG(mtptpt),
	MLXSW_REG(mtpcpc),
	MLXSW_REG(mfgd),
	MLXSW_REG(mgpir),
	MLXSW_REG(mbct),
	MLXSW_REG(mddt),
	MLXSW_REG(mddq),
	MLXSW_REG(mddc),
	MLXSW_REG(mfde),
	MLXSW_REG(tngcr),
	MLXSW_REG(tnumt),
	MLXSW_REG(tnqcr),
	MLXSW_REG(tnqdr),
	MLXSW_REG(tneem),
	MLXSW_REG(tndem),
	MLXSW_REG(tnpc),
	MLXSW_REG(tigcr),
	MLXSW_REG(tieem),
	MLXSW_REG(tidem),
	MLXSW_REG(sbpr),
	MLXSW_REG(sbcm),
	MLXSW_REG(sbpm),
	MLXSW_REG(sbmm),
	MLXSW_REG(sbsr),
	MLXSW_REG(sbib),
};

static inline const char *mlxsw_reg_id_str(u16 reg_id)
{
	const struct mlxsw_reg_info *reg_info;
	int i;

	for (i = 0; i < ARRAY_SIZE(mlxsw_reg_infos); i++) {
		reg_info = mlxsw_reg_infos[i];
		if (reg_info->id == reg_id)
			return reg_info->name;
	}
	return "*UNKNOWN*";
}

/* PUDE - Port Up / Down Event
 * ---------------------------
 * Reports the operational state change of a port.
 */
#define MLXSW_REG_PUDE_LEN 0x10

/* reg_pude_swid
 * Switch partition ID with which to associate the port.
 * Access: Index
 */
MLXSW_ITEM32(reg, pude, swid, 0x00, 24, 8);

/* reg_pude_local_port
 * Local port number.
 * Access: Index
 */
MLXSW_ITEM32_LP(reg, pude, 0x00, 16, 0x00, 12);

/* reg_pude_admin_status
 * Port administrative state (the desired state).
 * 1 - Up.
 * 2 - Down.
 * 3 - Up once. This means that in case of link failure, the port won't go
 *     into polling mode, but will wait to be re-enabled by software.
 * 4 - Disabled by system. Can only be set by hardware.
 * Access: RO
 */
MLXSW_ITEM32(reg, pude, admin_status, 0x00, 8, 4);

/* reg_pude_oper_status
 * Port operatioanl state.
 * 1 - Up.
 * 2 - Down.
 * 3 - Down by port failure. This means that the device will not let the
 *     port up again until explicitly specified by software.
 * Access: RO
 */
MLXSW_ITEM32(reg, pude, oper_status, 0x00, 0, 4);

#endif<|MERGE_RESOLUTION|>--- conflicted
+++ resolved
@@ -10671,11 +10671,8 @@
 	MLXSW_REG_MCAM_MCIA_128B = 34,
 	/* If set, MRSR.command=6 is supported. */
 	MLXSW_REG_MCAM_PCI_RESET = 48,
-<<<<<<< HEAD
-=======
 	/* If set, MRSR.command=6 is supported with Secondary Bus Reset. */
 	MLXSW_REG_MCAM_PCI_RESET_SBR = 67,
->>>>>>> 0c383648
 };
 
 #define MLXSW_REG_BYTES_PER_DWORD 0x4
