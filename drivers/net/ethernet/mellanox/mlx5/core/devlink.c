// SPDX-License-Identifier: GPL-2.0 OR Linux-OpenIB
/* Copyright (c) 2019 Mellanox Technologies */

#include <devlink.h>

#include "mlx5_core.h"
#include "fw_reset.h"
#include "fs_core.h"
#include "eswitch.h"
#include "esw/qos.h"
#include "sf/dev/dev.h"
#include "sf/sf.h"

static int mlx5_devlink_flash_update(struct devlink *devlink,
				     struct devlink_flash_update_params *params,
				     struct netlink_ext_ack *extack)
{
	struct mlx5_core_dev *dev = devlink_priv(devlink);

	return mlx5_firmware_flash(dev, params->fw, extack);
}

static u8 mlx5_fw_ver_major(u32 version)
{
	return (version >> 24) & 0xff;
}

static u8 mlx5_fw_ver_minor(u32 version)
{
	return (version >> 16) & 0xff;
}

static u16 mlx5_fw_ver_subminor(u32 version)
{
	return version & 0xffff;
}

#define DEVLINK_FW_STRING_LEN 32

static int
mlx5_devlink_info_get(struct devlink *devlink, struct devlink_info_req *req,
		      struct netlink_ext_ack *extack)
{
	struct mlx5_core_dev *dev = devlink_priv(devlink);
	char version_str[DEVLINK_FW_STRING_LEN];
	u32 running_fw, stored_fw;
	int err;

	err = devlink_info_driver_name_put(req, KBUILD_MODNAME);
	if (err)
		return err;

	err = devlink_info_version_fixed_put(req, "fw.psid", dev->board_id);
	if (err)
		return err;

	err = mlx5_fw_version_query(dev, &running_fw, &stored_fw);
	if (err)
		return err;

	snprintf(version_str, sizeof(version_str), "%d.%d.%04d",
		 mlx5_fw_ver_major(running_fw), mlx5_fw_ver_minor(running_fw),
		 mlx5_fw_ver_subminor(running_fw));
	err = devlink_info_version_running_put(req, "fw.version", version_str);
	if (err)
		return err;
	err = devlink_info_version_running_put(req,
					       DEVLINK_INFO_VERSION_GENERIC_FW,
					       version_str);
	if (err)
		return err;

	/* no pending version, return running (stored) version */
	if (stored_fw == 0)
		stored_fw = running_fw;

	snprintf(version_str, sizeof(version_str), "%d.%d.%04d",
		 mlx5_fw_ver_major(stored_fw), mlx5_fw_ver_minor(stored_fw),
		 mlx5_fw_ver_subminor(stored_fw));
	err = devlink_info_version_stored_put(req, "fw.version", version_str);
	if (err)
		return err;
	return devlink_info_version_stored_put(req,
					       DEVLINK_INFO_VERSION_GENERIC_FW,
					       version_str);
}

static int mlx5_devlink_reload_fw_activate(struct devlink *devlink, struct netlink_ext_ack *extack)
{
	struct mlx5_core_dev *dev = devlink_priv(devlink);
	u8 reset_level, reset_type, net_port_alive;
	int err;

	err = mlx5_fw_reset_query(dev, &reset_level, &reset_type);
	if (err)
		return err;
	if (!(reset_level & MLX5_MFRL_REG_RESET_LEVEL3)) {
		NL_SET_ERR_MSG_MOD(extack, "FW activate requires reboot");
		return -EINVAL;
	}

	net_port_alive = !!(reset_type & MLX5_MFRL_REG_RESET_TYPE_NET_PORT_ALIVE);
	err = mlx5_fw_reset_set_reset_sync(dev, net_port_alive);
	if (err)
		goto out;

	err = mlx5_fw_reset_wait_reset_done(dev);
out:
	if (err)
		NL_SET_ERR_MSG_MOD(extack, "FW activate command failed");
	return err;
}

static int mlx5_devlink_trigger_fw_live_patch(struct devlink *devlink,
					      struct netlink_ext_ack *extack)
{
	struct mlx5_core_dev *dev = devlink_priv(devlink);
	u8 reset_level;
	int err;

	err = mlx5_fw_reset_query(dev, &reset_level, NULL);
	if (err)
		return err;
	if (!(reset_level & MLX5_MFRL_REG_RESET_LEVEL0)) {
		NL_SET_ERR_MSG_MOD(extack,
				   "FW upgrade to the stored FW can't be done by FW live patching");
		return -EINVAL;
	}

	return mlx5_fw_reset_set_live_patch(dev);
}

static int mlx5_devlink_reload_down(struct devlink *devlink, bool netns_change,
				    enum devlink_reload_action action,
				    enum devlink_reload_limit limit,
				    struct netlink_ext_ack *extack)
{
	struct mlx5_core_dev *dev = devlink_priv(devlink);
	bool sf_dev_allocated;

	sf_dev_allocated = mlx5_sf_dev_allocated(dev);
	if (sf_dev_allocated) {
		/* Reload results in deleting SF device which further results in
		 * unregistering devlink instance while holding devlink_mutext.
		 * Hence, do not support reload.
		 */
		NL_SET_ERR_MSG_MOD(extack, "reload is unsupported when SFs are allocated");
		return -EOPNOTSUPP;
	}

	if (mlx5_lag_is_active(dev)) {
		NL_SET_ERR_MSG_MOD(extack, "reload is unsupported in Lag mode");
		return -EOPNOTSUPP;
	}

	switch (action) {
	case DEVLINK_RELOAD_ACTION_DRIVER_REINIT:
		mlx5_unload_one(dev);
		return 0;
	case DEVLINK_RELOAD_ACTION_FW_ACTIVATE:
		if (limit == DEVLINK_RELOAD_LIMIT_NO_RESET)
			return mlx5_devlink_trigger_fw_live_patch(devlink, extack);
		return mlx5_devlink_reload_fw_activate(devlink, extack);
	default:
		/* Unsupported action should not get to this function */
		WARN_ON(1);
		return -EOPNOTSUPP;
	}
}

static int mlx5_devlink_reload_up(struct devlink *devlink, enum devlink_reload_action action,
				  enum devlink_reload_limit limit, u32 *actions_performed,
				  struct netlink_ext_ack *extack)
{
	struct mlx5_core_dev *dev = devlink_priv(devlink);

	*actions_performed = BIT(action);
	switch (action) {
	case DEVLINK_RELOAD_ACTION_DRIVER_REINIT:
		return mlx5_load_one(dev);
	case DEVLINK_RELOAD_ACTION_FW_ACTIVATE:
		if (limit == DEVLINK_RELOAD_LIMIT_NO_RESET)
			break;
		/* On fw_activate action, also driver is reloaded and reinit performed */
		*actions_performed |= BIT(DEVLINK_RELOAD_ACTION_DRIVER_REINIT);
		return mlx5_load_one(dev);
	default:
		/* Unsupported action should not get to this function */
		WARN_ON(1);
		return -EOPNOTSUPP;
	}

	return 0;
}

static struct mlx5_devlink_trap *mlx5_find_trap_by_id(struct mlx5_core_dev *dev, int trap_id)
{
	struct mlx5_devlink_trap *dl_trap;

	list_for_each_entry(dl_trap, &dev->priv.traps, list)
		if (dl_trap->trap.id == trap_id)
			return dl_trap;

	return NULL;
}

static int mlx5_devlink_trap_init(struct devlink *devlink, const struct devlink_trap *trap,
				  void *trap_ctx)
{
	struct mlx5_core_dev *dev = devlink_priv(devlink);
	struct mlx5_devlink_trap *dl_trap;

	dl_trap = kzalloc(sizeof(*dl_trap), GFP_KERNEL);
	if (!dl_trap)
		return -ENOMEM;

	dl_trap->trap.id = trap->id;
	dl_trap->trap.action = DEVLINK_TRAP_ACTION_DROP;
	dl_trap->item = trap_ctx;

	if (mlx5_find_trap_by_id(dev, trap->id)) {
		kfree(dl_trap);
		mlx5_core_err(dev, "Devlink trap: Trap 0x%x already found", trap->id);
		return -EEXIST;
	}

	list_add_tail(&dl_trap->list, &dev->priv.traps);
	return 0;
}

static void mlx5_devlink_trap_fini(struct devlink *devlink, const struct devlink_trap *trap,
				   void *trap_ctx)
{
	struct mlx5_core_dev *dev = devlink_priv(devlink);
	struct mlx5_devlink_trap *dl_trap;

	dl_trap = mlx5_find_trap_by_id(dev, trap->id);
	if (!dl_trap) {
		mlx5_core_err(dev, "Devlink trap: Missing trap id 0x%x", trap->id);
		return;
	}
	list_del(&dl_trap->list);
	kfree(dl_trap);
}

static int mlx5_devlink_trap_action_set(struct devlink *devlink,
					const struct devlink_trap *trap,
					enum devlink_trap_action action,
					struct netlink_ext_ack *extack)
{
	struct mlx5_core_dev *dev = devlink_priv(devlink);
	enum devlink_trap_action action_orig;
	struct mlx5_devlink_trap *dl_trap;
	int err = 0;

	if (is_mdev_switchdev_mode(dev)) {
		NL_SET_ERR_MSG_MOD(extack, "Devlink traps can't be set in switchdev mode");
		return -EOPNOTSUPP;
	}

	dl_trap = mlx5_find_trap_by_id(dev, trap->id);
	if (!dl_trap) {
		mlx5_core_err(dev, "Devlink trap: Set action on invalid trap id 0x%x", trap->id);
		err = -EINVAL;
		goto out;
	}

	if (action != DEVLINK_TRAP_ACTION_DROP && action != DEVLINK_TRAP_ACTION_TRAP) {
		err = -EOPNOTSUPP;
		goto out;
	}

	if (action == dl_trap->trap.action)
		goto out;

	action_orig = dl_trap->trap.action;
	dl_trap->trap.action = action;
	err = mlx5_blocking_notifier_call_chain(dev, MLX5_DRIVER_EVENT_TYPE_TRAP,
						&dl_trap->trap);
	if (err)
		dl_trap->trap.action = action_orig;
out:
	return err;
}

static const struct devlink_ops mlx5_devlink_ops = {
#ifdef CONFIG_MLX5_ESWITCH
	.eswitch_mode_set = mlx5_devlink_eswitch_mode_set,
	.eswitch_mode_get = mlx5_devlink_eswitch_mode_get,
	.eswitch_inline_mode_set = mlx5_devlink_eswitch_inline_mode_set,
	.eswitch_inline_mode_get = mlx5_devlink_eswitch_inline_mode_get,
	.eswitch_encap_mode_set = mlx5_devlink_eswitch_encap_mode_set,
	.eswitch_encap_mode_get = mlx5_devlink_eswitch_encap_mode_get,
	.port_function_hw_addr_get = mlx5_devlink_port_function_hw_addr_get,
	.port_function_hw_addr_set = mlx5_devlink_port_function_hw_addr_set,
	.rate_leaf_tx_share_set = mlx5_esw_devlink_rate_leaf_tx_share_set,
	.rate_leaf_tx_max_set = mlx5_esw_devlink_rate_leaf_tx_max_set,
	.rate_node_tx_share_set = mlx5_esw_devlink_rate_node_tx_share_set,
	.rate_node_tx_max_set = mlx5_esw_devlink_rate_node_tx_max_set,
	.rate_node_new = mlx5_esw_devlink_rate_node_new,
	.rate_node_del = mlx5_esw_devlink_rate_node_del,
	.rate_leaf_parent_set = mlx5_esw_devlink_rate_parent_set,
#endif
#ifdef CONFIG_MLX5_SF_MANAGER
	.port_new = mlx5_devlink_sf_port_new,
	.port_del = mlx5_devlink_sf_port_del,
	.port_fn_state_get = mlx5_devlink_sf_port_fn_state_get,
	.port_fn_state_set = mlx5_devlink_sf_port_fn_state_set,
#endif
	.flash_update = mlx5_devlink_flash_update,
	.info_get = mlx5_devlink_info_get,
	.reload_actions = BIT(DEVLINK_RELOAD_ACTION_DRIVER_REINIT) |
			  BIT(DEVLINK_RELOAD_ACTION_FW_ACTIVATE),
	.reload_limits = BIT(DEVLINK_RELOAD_LIMIT_NO_RESET),
	.reload_down = mlx5_devlink_reload_down,
	.reload_up = mlx5_devlink_reload_up,
	.trap_init = mlx5_devlink_trap_init,
	.trap_fini = mlx5_devlink_trap_fini,
	.trap_action_set = mlx5_devlink_trap_action_set,
};

void mlx5_devlink_trap_report(struct mlx5_core_dev *dev, int trap_id, struct sk_buff *skb,
			      struct devlink_port *dl_port)
{
	struct devlink *devlink = priv_to_devlink(dev);
	struct mlx5_devlink_trap *dl_trap;

	dl_trap = mlx5_find_trap_by_id(dev, trap_id);
	if (!dl_trap) {
		mlx5_core_err(dev, "Devlink trap: Report on invalid trap id 0x%x", trap_id);
		return;
	}

	if (dl_trap->trap.action != DEVLINK_TRAP_ACTION_TRAP) {
		mlx5_core_dbg(dev, "Devlink trap: Trap id %d has action %d", trap_id,
			      dl_trap->trap.action);
		return;
	}
	devlink_trap_report(devlink, skb, dl_trap->item, dl_port, NULL);
}

int mlx5_devlink_trap_get_num_active(struct mlx5_core_dev *dev)
{
	struct mlx5_devlink_trap *dl_trap;
	int count = 0;

	list_for_each_entry(dl_trap, &dev->priv.traps, list)
		if (dl_trap->trap.action == DEVLINK_TRAP_ACTION_TRAP)
			count++;

	return count;
}

int mlx5_devlink_traps_get_action(struct mlx5_core_dev *dev, int trap_id,
				  enum devlink_trap_action *action)
{
	struct mlx5_devlink_trap *dl_trap;

	dl_trap = mlx5_find_trap_by_id(dev, trap_id);
	if (!dl_trap) {
		mlx5_core_err(dev, "Devlink trap: Get action on invalid trap id 0x%x",
			      trap_id);
		return -EINVAL;
	}

	*action = dl_trap->trap.action;
	return 0;
}

struct devlink *mlx5_devlink_alloc(struct device *dev)
{
	return devlink_alloc(&mlx5_devlink_ops, sizeof(struct mlx5_core_dev),
			     dev);
}

void mlx5_devlink_free(struct devlink *devlink)
{
	devlink_free(devlink);
}

static int mlx5_devlink_fs_mode_validate(struct devlink *devlink, u32 id,
					 union devlink_param_value val,
					 struct netlink_ext_ack *extack)
{
	struct mlx5_core_dev *dev = devlink_priv(devlink);
	char *value = val.vstr;
	int err = 0;

	if (!strcmp(value, "dmfs")) {
		return 0;
	} else if (!strcmp(value, "smfs")) {
		u8 eswitch_mode;
		bool smfs_cap;

		eswitch_mode = mlx5_eswitch_mode(dev);
		smfs_cap = mlx5_fs_dr_is_supported(dev);

		if (!smfs_cap) {
			err = -EOPNOTSUPP;
			NL_SET_ERR_MSG_MOD(extack,
					   "Software managed steering is not supported by current device");
		}

		else if (eswitch_mode == MLX5_ESWITCH_OFFLOADS) {
			NL_SET_ERR_MSG_MOD(extack,
					   "Software managed steering is not supported when eswitch offloads enabled.");
			err = -EOPNOTSUPP;
		}
	} else {
		NL_SET_ERR_MSG_MOD(extack,
				   "Bad parameter: supported values are [\"dmfs\", \"smfs\"]");
		err = -EINVAL;
	}

	return err;
}

static int mlx5_devlink_fs_mode_set(struct devlink *devlink, u32 id,
				    struct devlink_param_gset_ctx *ctx)
{
	struct mlx5_core_dev *dev = devlink_priv(devlink);
	enum mlx5_flow_steering_mode mode;

	if (!strcmp(ctx->val.vstr, "smfs"))
		mode = MLX5_FLOW_STEERING_MODE_SMFS;
	else
		mode = MLX5_FLOW_STEERING_MODE_DMFS;
	dev->priv.steering->mode = mode;

	return 0;
}

static int mlx5_devlink_fs_mode_get(struct devlink *devlink, u32 id,
				    struct devlink_param_gset_ctx *ctx)
{
	struct mlx5_core_dev *dev = devlink_priv(devlink);

	if (dev->priv.steering->mode == MLX5_FLOW_STEERING_MODE_SMFS)
		strcpy(ctx->val.vstr, "smfs");
	else
		strcpy(ctx->val.vstr, "dmfs");
	return 0;
}

static int mlx5_devlink_enable_roce_validate(struct devlink *devlink, u32 id,
					     union devlink_param_value val,
					     struct netlink_ext_ack *extack)
{
	struct mlx5_core_dev *dev = devlink_priv(devlink);
	bool new_state = val.vbool;

	if (new_state && !MLX5_CAP_GEN(dev, roce)) {
		NL_SET_ERR_MSG_MOD(extack, "Device doesn't support RoCE");
		return -EOPNOTSUPP;
	}
	if (mlx5_core_is_mp_slave(dev) || mlx5_lag_is_active(dev)) {
		NL_SET_ERR_MSG_MOD(extack, "Multi port slave/Lag device can't configure RoCE");
		return -EOPNOTSUPP;
	}

	return 0;
}

#ifdef CONFIG_MLX5_ESWITCH
static int mlx5_devlink_large_group_num_validate(struct devlink *devlink, u32 id,
						 union devlink_param_value val,
						 struct netlink_ext_ack *extack)
{
	int group_num = val.vu32;

	if (group_num < 1 || group_num > 1024) {
		NL_SET_ERR_MSG_MOD(extack,
				   "Unsupported group number, supported range is 1-1024");
		return -EOPNOTSUPP;
	}

	return 0;
}

static int mlx5_devlink_esw_port_metadata_set(struct devlink *devlink, u32 id,
					      struct devlink_param_gset_ctx *ctx)
{
	struct mlx5_core_dev *dev = devlink_priv(devlink);

	if (!MLX5_ESWITCH_MANAGER(dev))
		return -EOPNOTSUPP;

	return mlx5_esw_offloads_vport_metadata_set(dev->priv.eswitch, ctx->val.vbool);
}

static int mlx5_devlink_esw_port_metadata_get(struct devlink *devlink, u32 id,
					      struct devlink_param_gset_ctx *ctx)
{
	struct mlx5_core_dev *dev = devlink_priv(devlink);

	if (!MLX5_ESWITCH_MANAGER(dev))
		return -EOPNOTSUPP;

	ctx->val.vbool = mlx5_eswitch_vport_match_metadata_enabled(dev->priv.eswitch);
	return 0;
}

static int mlx5_devlink_esw_port_metadata_validate(struct devlink *devlink, u32 id,
						   union devlink_param_value val,
						   struct netlink_ext_ack *extack)
{
	struct mlx5_core_dev *dev = devlink_priv(devlink);
	u8 esw_mode;

	if (!MLX5_ESWITCH_MANAGER(dev)) {
		NL_SET_ERR_MSG_MOD(extack, "E-Switch is unsupported");
		return -EOPNOTSUPP;
	}
	esw_mode = mlx5_eswitch_mode(dev);
	if (esw_mode == MLX5_ESWITCH_OFFLOADS) {
		NL_SET_ERR_MSG_MOD(extack,
				   "E-Switch must either disabled or non switchdev mode");
		return -EBUSY;
	}
	return 0;
}

#endif

static int mlx5_devlink_enable_remote_dev_reset_set(struct devlink *devlink, u32 id,
						    struct devlink_param_gset_ctx *ctx)
{
	struct mlx5_core_dev *dev = devlink_priv(devlink);

	mlx5_fw_reset_enable_remote_dev_reset_set(dev, ctx->val.vbool);
	return 0;
}

static int mlx5_devlink_enable_remote_dev_reset_get(struct devlink *devlink, u32 id,
						    struct devlink_param_gset_ctx *ctx)
{
	struct mlx5_core_dev *dev = devlink_priv(devlink);

	ctx->val.vbool = mlx5_fw_reset_enable_remote_dev_reset_get(dev);
	return 0;
}

static const struct devlink_param mlx5_devlink_params[] = {
	DEVLINK_PARAM_DRIVER(MLX5_DEVLINK_PARAM_ID_FLOW_STEERING_MODE,
			     "flow_steering_mode", DEVLINK_PARAM_TYPE_STRING,
			     BIT(DEVLINK_PARAM_CMODE_RUNTIME),
			     mlx5_devlink_fs_mode_get, mlx5_devlink_fs_mode_set,
			     mlx5_devlink_fs_mode_validate),
	DEVLINK_PARAM_GENERIC(ENABLE_ROCE, BIT(DEVLINK_PARAM_CMODE_DRIVERINIT),
			      NULL, NULL, mlx5_devlink_enable_roce_validate),
#ifdef CONFIG_MLX5_ESWITCH
	DEVLINK_PARAM_DRIVER(MLX5_DEVLINK_PARAM_ID_ESW_LARGE_GROUP_NUM,
			     "fdb_large_groups", DEVLINK_PARAM_TYPE_U32,
			     BIT(DEVLINK_PARAM_CMODE_DRIVERINIT),
			     NULL, NULL,
			     mlx5_devlink_large_group_num_validate),
	DEVLINK_PARAM_DRIVER(MLX5_DEVLINK_PARAM_ID_ESW_PORT_METADATA,
			     "esw_port_metadata", DEVLINK_PARAM_TYPE_BOOL,
			     BIT(DEVLINK_PARAM_CMODE_RUNTIME),
			     mlx5_devlink_esw_port_metadata_get,
			     mlx5_devlink_esw_port_metadata_set,
			     mlx5_devlink_esw_port_metadata_validate),
#endif
	DEVLINK_PARAM_GENERIC(ENABLE_REMOTE_DEV_RESET, BIT(DEVLINK_PARAM_CMODE_RUNTIME),
			      mlx5_devlink_enable_remote_dev_reset_get,
			      mlx5_devlink_enable_remote_dev_reset_set, NULL),
};

static void mlx5_devlink_set_params_init_values(struct devlink *devlink)
{
	struct mlx5_core_dev *dev = devlink_priv(devlink);
	union devlink_param_value value;

	if (dev->priv.steering->mode == MLX5_FLOW_STEERING_MODE_DMFS)
		strcpy(value.vstr, "dmfs");
	else
		strcpy(value.vstr, "smfs");
	devlink_param_driverinit_value_set(devlink,
					   MLX5_DEVLINK_PARAM_ID_FLOW_STEERING_MODE,
					   value);

	value.vbool = MLX5_CAP_GEN(dev, roce);
	devlink_param_driverinit_value_set(devlink,
					   DEVLINK_PARAM_GENERIC_ID_ENABLE_ROCE,
					   value);

#ifdef CONFIG_MLX5_ESWITCH
	value.vu32 = ESW_OFFLOADS_DEFAULT_NUM_GROUPS;
	devlink_param_driverinit_value_set(devlink,
					   MLX5_DEVLINK_PARAM_ID_ESW_LARGE_GROUP_NUM,
					   value);

	if (MLX5_ESWITCH_MANAGER(dev)) {
		if (mlx5_esw_vport_match_metadata_supported(dev->priv.eswitch)) {
			dev->priv.eswitch->flags |= MLX5_ESWITCH_VPORT_MATCH_METADATA;
			value.vbool = true;
		} else {
			value.vbool = false;
		}
		devlink_param_driverinit_value_set(devlink,
						   MLX5_DEVLINK_PARAM_ID_ESW_PORT_METADATA,
						   value);
	}
#endif
}

static const struct devlink_param enable_eth_param =
	DEVLINK_PARAM_GENERIC(ENABLE_ETH, BIT(DEVLINK_PARAM_CMODE_DRIVERINIT),
			      NULL, NULL, NULL);

static int mlx5_devlink_eth_param_register(struct devlink *devlink)
{
	struct mlx5_core_dev *dev = devlink_priv(devlink);
	union devlink_param_value value;
	int err;

	if (!mlx5_eth_supported(dev))
		return 0;

	err = devlink_param_register(devlink, &enable_eth_param);
	if (err)
		return err;

	value.vbool = true;
	devlink_param_driverinit_value_set(devlink,
					   DEVLINK_PARAM_GENERIC_ID_ENABLE_ETH,
					   value);
	devlink_param_publish(devlink, &enable_eth_param);
	return 0;
}

static void mlx5_devlink_eth_param_unregister(struct devlink *devlink)
{
	struct mlx5_core_dev *dev = devlink_priv(devlink);

	if (!mlx5_eth_supported(dev))
		return;

	devlink_param_unpublish(devlink, &enable_eth_param);
	devlink_param_unregister(devlink, &enable_eth_param);
}

static int mlx5_devlink_enable_rdma_validate(struct devlink *devlink, u32 id,
					     union devlink_param_value val,
					     struct netlink_ext_ack *extack)
{
	struct mlx5_core_dev *dev = devlink_priv(devlink);
	bool new_state = val.vbool;

	if (new_state && !mlx5_rdma_supported(dev))
		return -EOPNOTSUPP;
	return 0;
}

static const struct devlink_param enable_rdma_param =
	DEVLINK_PARAM_GENERIC(ENABLE_RDMA, BIT(DEVLINK_PARAM_CMODE_DRIVERINIT),
			      NULL, NULL, mlx5_devlink_enable_rdma_validate);

static int mlx5_devlink_rdma_param_register(struct devlink *devlink)
{
<<<<<<< HEAD
	struct mlx5_core_dev *dev = devlink_priv(devlink);
	union devlink_param_value value;
	int err;

	if (!IS_ENABLED(CONFIG_MLX5_INFINIBAND) || MLX5_ESWITCH_MANAGER(dev))
=======
	union devlink_param_value value;
	int err;

	if (!IS_ENABLED(CONFIG_MLX5_INFINIBAND))
>>>>>>> 318a54c0
		return 0;

	err = devlink_param_register(devlink, &enable_rdma_param);
	if (err)
		return err;

	value.vbool = true;
	devlink_param_driverinit_value_set(devlink,
					   DEVLINK_PARAM_GENERIC_ID_ENABLE_RDMA,
					   value);
	devlink_param_publish(devlink, &enable_rdma_param);
	return 0;
}

static void mlx5_devlink_rdma_param_unregister(struct devlink *devlink)
{
<<<<<<< HEAD
	struct mlx5_core_dev *dev = devlink_priv(devlink);

	if (!IS_ENABLED(CONFIG_MLX5_INFINIBAND) || MLX5_ESWITCH_MANAGER(dev))
=======
	if (!IS_ENABLED(CONFIG_MLX5_INFINIBAND))
>>>>>>> 318a54c0
		return;

	devlink_param_unpublish(devlink, &enable_rdma_param);
	devlink_param_unregister(devlink, &enable_rdma_param);
}

static const struct devlink_param enable_vnet_param =
	DEVLINK_PARAM_GENERIC(ENABLE_VNET, BIT(DEVLINK_PARAM_CMODE_DRIVERINIT),
			      NULL, NULL, NULL);

static int mlx5_devlink_vnet_param_register(struct devlink *devlink)
{
	struct mlx5_core_dev *dev = devlink_priv(devlink);
	union devlink_param_value value;
	int err;

	if (!mlx5_vnet_supported(dev))
		return 0;

	err = devlink_param_register(devlink, &enable_vnet_param);
	if (err)
		return err;

	value.vbool = true;
	devlink_param_driverinit_value_set(devlink,
					   DEVLINK_PARAM_GENERIC_ID_ENABLE_VNET,
					   value);
	devlink_param_publish(devlink, &enable_rdma_param);
	return 0;
}

static void mlx5_devlink_vnet_param_unregister(struct devlink *devlink)
{
	struct mlx5_core_dev *dev = devlink_priv(devlink);

	if (!mlx5_vnet_supported(dev))
		return;

	devlink_param_unpublish(devlink, &enable_vnet_param);
	devlink_param_unregister(devlink, &enable_vnet_param);
}

static int mlx5_devlink_auxdev_params_register(struct devlink *devlink)
{
	int err;

	err = mlx5_devlink_eth_param_register(devlink);
	if (err)
		return err;

	err = mlx5_devlink_rdma_param_register(devlink);
	if (err)
		goto rdma_err;

	err = mlx5_devlink_vnet_param_register(devlink);
	if (err)
		goto vnet_err;
	return 0;

vnet_err:
	mlx5_devlink_rdma_param_unregister(devlink);
rdma_err:
	mlx5_devlink_eth_param_unregister(devlink);
	return err;
}

static void mlx5_devlink_auxdev_params_unregister(struct devlink *devlink)
{
	mlx5_devlink_vnet_param_unregister(devlink);
	mlx5_devlink_rdma_param_unregister(devlink);
	mlx5_devlink_eth_param_unregister(devlink);
}

#define MLX5_TRAP_DROP(_id, _group_id)					\
	DEVLINK_TRAP_GENERIC(DROP, DROP, _id,				\
			     DEVLINK_TRAP_GROUP_GENERIC_ID_##_group_id, \
			     DEVLINK_TRAP_METADATA_TYPE_F_IN_PORT)

static const struct devlink_trap mlx5_traps_arr[] = {
	MLX5_TRAP_DROP(INGRESS_VLAN_FILTER, L2_DROPS),
	MLX5_TRAP_DROP(DMAC_FILTER, L2_DROPS),
};

static const struct devlink_trap_group mlx5_trap_groups_arr[] = {
	DEVLINK_TRAP_GROUP_GENERIC(L2_DROPS, 0),
};

static int mlx5_devlink_traps_register(struct devlink *devlink)
{
	struct mlx5_core_dev *core_dev = devlink_priv(devlink);
	int err;

	err = devlink_trap_groups_register(devlink, mlx5_trap_groups_arr,
					   ARRAY_SIZE(mlx5_trap_groups_arr));
	if (err)
		return err;

	err = devlink_traps_register(devlink, mlx5_traps_arr, ARRAY_SIZE(mlx5_traps_arr),
				     &core_dev->priv);
	if (err)
		goto err_trap_group;
	return 0;

err_trap_group:
	devlink_trap_groups_unregister(devlink, mlx5_trap_groups_arr,
				       ARRAY_SIZE(mlx5_trap_groups_arr));
	return err;
}

static void mlx5_devlink_traps_unregister(struct devlink *devlink)
{
	devlink_traps_unregister(devlink, mlx5_traps_arr, ARRAY_SIZE(mlx5_traps_arr));
	devlink_trap_groups_unregister(devlink, mlx5_trap_groups_arr,
				       ARRAY_SIZE(mlx5_trap_groups_arr));
}

int mlx5_devlink_register(struct devlink *devlink)
{
	int err;

	err = devlink_register(devlink);
	if (err)
		return err;

	err = devlink_params_register(devlink, mlx5_devlink_params,
				      ARRAY_SIZE(mlx5_devlink_params));
	if (err)
		goto params_reg_err;
	mlx5_devlink_set_params_init_values(devlink);
	devlink_params_publish(devlink);

	err = mlx5_devlink_auxdev_params_register(devlink);
	if (err)
		goto auxdev_reg_err;

	err = mlx5_devlink_traps_register(devlink);
	if (err)
		goto traps_reg_err;

	return 0;

traps_reg_err:
	mlx5_devlink_auxdev_params_unregister(devlink);
auxdev_reg_err:
	devlink_params_unregister(devlink, mlx5_devlink_params,
				  ARRAY_SIZE(mlx5_devlink_params));
params_reg_err:
	devlink_unregister(devlink);
	return err;
}

void mlx5_devlink_unregister(struct devlink *devlink)
{
	mlx5_devlink_traps_unregister(devlink);
	mlx5_devlink_auxdev_params_unregister(devlink);
	devlink_params_unpublish(devlink);
	devlink_params_unregister(devlink, mlx5_devlink_params,
				  ARRAY_SIZE(mlx5_devlink_params));
	devlink_unregister(devlink);
}<|MERGE_RESOLUTION|>--- conflicted
+++ resolved
@@ -658,18 +658,10 @@
 
 static int mlx5_devlink_rdma_param_register(struct devlink *devlink)
 {
-<<<<<<< HEAD
-	struct mlx5_core_dev *dev = devlink_priv(devlink);
 	union devlink_param_value value;
 	int err;
 
-	if (!IS_ENABLED(CONFIG_MLX5_INFINIBAND) || MLX5_ESWITCH_MANAGER(dev))
-=======
-	union devlink_param_value value;
-	int err;
-
 	if (!IS_ENABLED(CONFIG_MLX5_INFINIBAND))
->>>>>>> 318a54c0
 		return 0;
 
 	err = devlink_param_register(devlink, &enable_rdma_param);
@@ -686,13 +678,7 @@
 
 static void mlx5_devlink_rdma_param_unregister(struct devlink *devlink)
 {
-<<<<<<< HEAD
-	struct mlx5_core_dev *dev = devlink_priv(devlink);
-
-	if (!IS_ENABLED(CONFIG_MLX5_INFINIBAND) || MLX5_ESWITCH_MANAGER(dev))
-=======
 	if (!IS_ENABLED(CONFIG_MLX5_INFINIBAND))
->>>>>>> 318a54c0
 		return;
 
 	devlink_param_unpublish(devlink, &enable_rdma_param);
