--- conflicted
+++ resolved
@@ -58,12 +58,6 @@
 
 	if (dev)
 		ksz_switch_remove(dev);
-
-<<<<<<< HEAD
-	return 0;
-=======
-	i2c_set_clientdata(i2c, NULL);
->>>>>>> 228336f5
 }
 
 static void ksz9477_i2c_shutdown(struct i2c_client *i2c)
