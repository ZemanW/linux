--- conflicted
+++ resolved
@@ -24,10 +24,7 @@
 	PKT_TYPE_TXRX_NOTIFY,
 	PKT_TYPE_RX_EVENT,
 	PKT_TYPE_RX_FW_MONITOR = 0x0c,
-<<<<<<< HEAD
-=======
 	PKT_TYPE_TXRX_NOTIFY_V0 = 0x18,
->>>>>>> 88084a3d
 };
 
 /* RXD DW1 */
