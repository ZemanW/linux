--- conflicted
+++ resolved
@@ -66,17 +66,10 @@
 	},
 };
 
-<<<<<<< HEAD
-static const struct alpha_pll_config ipq5018_pll_config = {
-	.l = 0x32,
-	.config_ctl_val = 0x4001075b,
-	.config_ctl_hi_val = 0x304,
-=======
 /* 1.008 GHz configuration */
 static const struct alpha_pll_config ipq5018_pll_config = {
 	.l = 0x2a,
 	.config_ctl_val = 0x4001075b,
->>>>>>> 0c383648
 	.main_output_mask = BIT(0),
 	.aux_output_mask = BIT(1),
 	.early_output_mask = BIT(3),
@@ -143,21 +136,12 @@
 };
 
 static const struct apss_pll_data ipq5018_pll_data = {
-<<<<<<< HEAD
-	.pll_type = CLK_ALPHA_PLL_TYPE_STROMER_PLUS,
-	.pll = &ipq_pll_stromer_plus,
-	.pll_config = &ipq5018_pll_config,
-};
-
-static struct apss_pll_data ipq5332_pll_data = {
-=======
 	.pll_type = CLK_ALPHA_PLL_TYPE_STROMER,
 	.pll = &ipq_pll_stromer,
 	.pll_config = &ipq5018_pll_config,
 };
 
 static const struct apss_pll_data ipq5332_pll_data = {
->>>>>>> 0c383648
 	.pll_type = CLK_ALPHA_PLL_TYPE_STROMER_PLUS,
 	.pll = &ipq_pll_stromer_plus,
 	.pll_config = &ipq5332_pll_config,
