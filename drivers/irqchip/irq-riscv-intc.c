// SPDX-License-Identifier: GPL-2.0
/*
 * Copyright (C) 2012 Regents of the University of California
 * Copyright (C) 2017-2018 SiFive
 * Copyright (C) 2020 Western Digital Corporation or its affiliates.
 */

#define pr_fmt(fmt) "riscv-intc: " fmt
#include <linux/acpi.h>
#include <linux/atomic.h>
#include <linux/bits.h>
#include <linux/cpu.h>
#include <linux/irq.h>
#include <linux/irqchip.h>
#include <linux/irqdomain.h>
#include <linux/interrupt.h>
#include <linux/module.h>
#include <linux/of.h>
#include <linux/smp.h>
#include <linux/soc/andes/irq.h>

#include <asm/hwcap.h>

static struct irq_domain *intc_domain;
static unsigned int riscv_intc_nr_irqs __ro_after_init = BITS_PER_LONG;
static unsigned int riscv_intc_custom_base __ro_after_init = BITS_PER_LONG;
static unsigned int riscv_intc_custom_nr_irqs __ro_after_init;

static asmlinkage void riscv_intc_irq(struct pt_regs *regs)
{
	unsigned long cause = regs->cause & ~CAUSE_IRQ_FLAG;

	if (generic_handle_domain_irq(intc_domain, cause))
		pr_warn_ratelimited("Failed to handle interrupt (cause: %ld)\n", cause);
}

static asmlinkage void riscv_intc_aia_irq(struct pt_regs *regs)
{
	unsigned long topi;

	while ((topi = csr_read(CSR_TOPI)))
		generic_handle_domain_irq(intc_domain, topi >> TOPI_IID_SHIFT);
}

/*
 * On RISC-V systems local interrupts are masked or unmasked by writing
 * the SIE (Supervisor Interrupt Enable) CSR.  As CSRs can only be written
 * on the local hart, these functions can only be called on the hart that
 * corresponds to the IRQ chip.
 */

static void riscv_intc_irq_mask(struct irq_data *d)
{
	if (IS_ENABLED(CONFIG_32BIT) && d->hwirq >= BITS_PER_LONG)
		csr_clear(CSR_IEH, BIT(d->hwirq - BITS_PER_LONG));
	else
		csr_clear(CSR_IE, BIT(d->hwirq));
}

static void riscv_intc_irq_unmask(struct irq_data *d)
{
	if (IS_ENABLED(CONFIG_32BIT) && d->hwirq >= BITS_PER_LONG)
		csr_set(CSR_IEH, BIT(d->hwirq - BITS_PER_LONG));
	else
		csr_set(CSR_IE, BIT(d->hwirq));
}

static void andes_intc_irq_mask(struct irq_data *d)
{
	/*
	 * Andes specific S-mode local interrupt causes (hwirq)
	 * are defined as (256 + n) and controlled by n-th bit
	 * of SLIE.
	 */
	unsigned int mask = BIT(d->hwirq % BITS_PER_LONG);

	if (d->hwirq < ANDES_SLI_CAUSE_BASE)
		csr_clear(CSR_IE, mask);
	else
		csr_clear(ANDES_CSR_SLIE, mask);
}

static void andes_intc_irq_unmask(struct irq_data *d)
{
	unsigned int mask = BIT(d->hwirq % BITS_PER_LONG);

	if (d->hwirq < ANDES_SLI_CAUSE_BASE)
		csr_set(CSR_IE, mask);
	else
		csr_set(ANDES_CSR_SLIE, mask);
}

static void riscv_intc_irq_eoi(struct irq_data *d)
{
	/*
	 * The RISC-V INTC driver uses handle_percpu_devid_irq() flow
	 * for the per-HART local interrupts and child irqchip drivers
	 * (such as PLIC, SBI IPI, CLINT, APLIC, IMSIC, etc) implement
	 * chained handlers for the per-HART local interrupts.
	 *
	 * In the absence of irq_eoi(), the chained_irq_enter() and
	 * chained_irq_exit() functions (used by child irqchip drivers)
	 * will do unnecessary mask/unmask of per-HART local interrupts
	 * at the time of handling interrupts. To avoid this, we provide
	 * an empty irq_eoi() callback for RISC-V INTC irqchip.
	 */
}

static struct irq_chip riscv_intc_chip = {
	.name = "RISC-V INTC",
	.irq_mask = riscv_intc_irq_mask,
	.irq_unmask = riscv_intc_irq_unmask,
	.irq_eoi = riscv_intc_irq_eoi,
};

static struct irq_chip andes_intc_chip = {
	.name		= "RISC-V INTC",
	.irq_mask	= andes_intc_irq_mask,
	.irq_unmask	= andes_intc_irq_unmask,
	.irq_eoi	= riscv_intc_irq_eoi,
};

static int riscv_intc_domain_map(struct irq_domain *d, unsigned int irq,
				 irq_hw_number_t hwirq)
{
	struct irq_chip *chip = d->host_data;

	irq_set_percpu_devid(irq);
	irq_domain_set_info(d, irq, hwirq, chip, NULL, handle_percpu_devid_irq,
			    NULL, NULL);

	return 0;
}

static int riscv_intc_domain_alloc(struct irq_domain *domain,
				   unsigned int virq, unsigned int nr_irqs,
				   void *arg)
{
	int i, ret;
	irq_hw_number_t hwirq;
	unsigned int type = IRQ_TYPE_NONE;
	struct irq_fwspec *fwspec = arg;

	ret = irq_domain_translate_onecell(domain, fwspec, &hwirq, &type);
	if (ret)
		return ret;

	/*
	 * Only allow hwirq for which we have corresponding standard or
	 * custom interrupt enable register.
	 */
	if (hwirq >= riscv_intc_nr_irqs &&
	    (hwirq < riscv_intc_custom_base ||
	     hwirq >= riscv_intc_custom_base + riscv_intc_custom_nr_irqs))
		return -EINVAL;

	for (i = 0; i < nr_irqs; i++) {
		ret = riscv_intc_domain_map(domain, virq + i, hwirq + i);
		if (ret)
			return ret;
	}

	return 0;
}

static const struct irq_domain_ops riscv_intc_domain_ops = {
	.map	= riscv_intc_domain_map,
	.xlate	= irq_domain_xlate_onecell,
	.alloc	= riscv_intc_domain_alloc
};

static struct fwnode_handle *riscv_intc_hwnode(void)
{
	return intc_domain->fwnode;
}

static int __init riscv_intc_init_common(struct fwnode_handle *fn, struct irq_chip *chip)
{
	int rc;

	intc_domain = irq_domain_create_tree(fn, &riscv_intc_domain_ops, chip);
	if (!intc_domain) {
		pr_err("unable to add IRQ domain\n");
		return -ENXIO;
	}

	if (riscv_isa_extension_available(NULL, SxAIA)) {
		riscv_intc_nr_irqs = 64;
		rc = set_handle_irq(&riscv_intc_aia_irq);
	} else {
		rc = set_handle_irq(&riscv_intc_irq);
	}
	if (rc) {
		pr_err("failed to set irq handler\n");
		return rc;
	}

	riscv_set_intc_hwnode_fn(riscv_intc_hwnode);

	pr_info("%d local interrupts mapped%s\n",
		riscv_intc_nr_irqs,
		riscv_isa_extension_available(NULL, SxAIA) ? " using AIA" : "");
	if (riscv_intc_custom_nr_irqs)
		pr_info("%d custom local interrupts mapped\n", riscv_intc_custom_nr_irqs);

	return 0;
}

static int __init riscv_intc_init(struct device_node *node,
				  struct device_node *parent)
{
	struct irq_chip *chip = &riscv_intc_chip;
	unsigned long hartid;
	int rc;

	rc = riscv_of_parent_hartid(node, &hartid);
	if (rc < 0) {
		pr_warn("unable to find hart id for %pOF\n", node);
		return 0;
	}

	/*
	 * The DT will have one INTC DT node under each CPU (or HART)
	 * DT node so riscv_intc_init() function will be called once
	 * for each INTC DT node. We only need to do INTC initialization
	 * for the INTC DT node belonging to boot CPU (or boot HART).
	 */
	if (riscv_hartid_to_cpuid(hartid) != smp_processor_id()) {
		/*
		 * The INTC nodes of each CPU are suppliers for downstream
		 * interrupt controllers (such as PLIC, IMSIC and APLIC
		 * direct-mode) so we should mark an INTC node as initialized
		 * if we are not creating IRQ domain for it.
		 */
		fwnode_dev_initialized(of_fwnode_handle(node), true);
		return 0;
	}

	if (of_device_is_compatible(node, "andestech,cpu-intc")) {
		riscv_intc_custom_base = ANDES_SLI_CAUSE_BASE;
		riscv_intc_custom_nr_irqs = ANDES_RV_IRQ_LAST;
		chip = &andes_intc_chip;
	}

	return riscv_intc_init_common(of_node_to_fwnode(node), chip);
}

IRQCHIP_DECLARE(riscv, "riscv,cpu-intc", riscv_intc_init);
IRQCHIP_DECLARE(andes, "andestech,cpu-intc", riscv_intc_init);

#ifdef CONFIG_ACPI

static int __init riscv_intc_acpi_init(union acpi_subtable_headers *header,
				       const unsigned long end)
{
	struct acpi_madt_rintc *rintc;
	struct fwnode_handle *fn;
	int rc;

	rintc = (struct acpi_madt_rintc *)header;

	/*
	 * The ACPI MADT will have one INTC for each CPU (or HART)
	 * so riscv_intc_acpi_init() function will be called once
	 * for each INTC. We only do INTC initialization
	 * for the INTC belonging to the boot CPU (or boot HART).
	 */
	if (riscv_hartid_to_cpuid(rintc->hart_id) != smp_processor_id())
		return 0;

	fn = irq_domain_alloc_named_fwnode("RISCV-INTC");
	if (!fn) {
		pr_err("unable to allocate INTC FW node\n");
		return -ENOMEM;
	}

<<<<<<< HEAD
	return riscv_intc_init_common(fn, &riscv_intc_chip);
=======
	rc = riscv_intc_init_common(fn, &riscv_intc_chip);
	if (rc)
		irq_domain_free_fwnode(fn);

	return rc;
>>>>>>> 0c383648
}

IRQCHIP_ACPI_DECLARE(riscv_intc, ACPI_MADT_TYPE_RINTC, NULL,
		     ACPI_MADT_RINTC_VERSION_V1, riscv_intc_acpi_init);
#endif<|MERGE_RESOLUTION|>--- conflicted
+++ resolved
@@ -274,15 +274,11 @@
 		return -ENOMEM;
 	}
 
-<<<<<<< HEAD
-	return riscv_intc_init_common(fn, &riscv_intc_chip);
-=======
 	rc = riscv_intc_init_common(fn, &riscv_intc_chip);
 	if (rc)
 		irq_domain_free_fwnode(fn);
 
 	return rc;
->>>>>>> 0c383648
 }
 
 IRQCHIP_ACPI_DECLARE(riscv_intc, ACPI_MADT_TYPE_RINTC, NULL,
