/* SPDX-License-Identifier: GPL-2.0-only */
/*
 * syscalls.h - Linux syscall interfaces (non-arch-specific)
 *
 * Copyright (c) 2004 Randy Dunlap
 * Copyright (c) 2004 Open Source Development Labs
 */

#ifndef _LINUX_SYSCALLS_H
#define _LINUX_SYSCALLS_H

struct __aio_sigset;
struct epoll_event;
struct iattr;
struct inode;
struct iocb;
struct io_event;
struct iovec;
struct __kernel_old_itimerval;
struct kexec_segment;
struct linux_dirent;
struct linux_dirent64;
struct list_head;
struct mmap_arg_struct;
struct msgbuf;
struct user_msghdr;
struct mmsghdr;
struct msqid_ds;
struct new_utsname;
struct nfsctl_arg;
struct __old_kernel_stat;
struct oldold_utsname;
struct old_utsname;
struct pollfd;
struct rlimit;
struct rlimit64;
struct rusage;
struct sched_param;
struct sched_attr;
struct sel_arg_struct;
struct semaphore;
struct sembuf;
struct shmid_ds;
struct sockaddr;
struct stat;
struct stat64;
struct statfs;
struct statfs64;
struct statx;
struct sysinfo;
struct timespec;
struct __kernel_old_timeval;
struct __kernel_timex;
struct timezone;
struct tms;
struct utimbuf;
struct mq_attr;
struct compat_stat;
struct old_timeval32;
struct robust_list_head;
struct futex_waitv;
struct getcpu_cache;
struct old_linux_dirent;
struct perf_event_attr;
struct file_handle;
struct sigaltstack;
struct rseq;
union bpf_attr;
struct io_uring_params;
struct clone_args;
struct open_how;
struct mount_attr;
struct landlock_ruleset_attr;
struct lsm_ctx;
enum landlock_rule_type;
struct cachestat_range;
struct cachestat;
struct statmount;
struct mnt_id_req;

#include <linux/types.h>
#include <linux/aio_abi.h>
#include <linux/capability.h>
#include <linux/signal.h>
#include <linux/list.h>
#include <linux/bug.h>
#include <linux/sem.h>
#include <asm/siginfo.h>
#include <linux/unistd.h>
#include <linux/quota.h>
#include <linux/key.h>
#include <linux/personality.h>
#include <trace/syscall.h>

#ifdef CONFIG_ARCH_HAS_SYSCALL_WRAPPER
/*
 * It may be useful for an architecture to override the definitions of the
 * SYSCALL_DEFINE0() and __SYSCALL_DEFINEx() macros, in particular to use a
 * different calling convention for syscalls. To allow for that, the prototypes
 * for the sys_*() functions below will *not* be included if
 * CONFIG_ARCH_HAS_SYSCALL_WRAPPER is enabled.
 */
#include <asm/syscall_wrapper.h>
#endif /* CONFIG_ARCH_HAS_SYSCALL_WRAPPER */

/*
 * __MAP - apply a macro to syscall arguments
 * __MAP(n, m, t1, a1, t2, a2, ..., tn, an) will expand to
 *    m(t1, a1), m(t2, a2), ..., m(tn, an)
 * The first argument must be equal to the amount of type/name
 * pairs given.  Note that this list of pairs (i.e. the arguments
 * of __MAP starting at the third one) is in the same format as
 * for SYSCALL_DEFINE<n>/COMPAT_SYSCALL_DEFINE<n>
 */
#define __MAP0(m,...)
#define __MAP1(m,t,a,...) m(t,a)
#define __MAP2(m,t,a,...) m(t,a), __MAP1(m,__VA_ARGS__)
#define __MAP3(m,t,a,...) m(t,a), __MAP2(m,__VA_ARGS__)
#define __MAP4(m,t,a,...) m(t,a), __MAP3(m,__VA_ARGS__)
#define __MAP5(m,t,a,...) m(t,a), __MAP4(m,__VA_ARGS__)
#define __MAP6(m,t,a,...) m(t,a), __MAP5(m,__VA_ARGS__)
#define __MAP(n,...) __MAP##n(__VA_ARGS__)

#define __SC_DECL(t, a)	t a
#define __TYPE_AS(t, v)	__same_type((__force t)0, v)
#define __TYPE_IS_L(t)	(__TYPE_AS(t, 0L))
#define __TYPE_IS_UL(t)	(__TYPE_AS(t, 0UL))
#define __TYPE_IS_LL(t) (__TYPE_AS(t, 0LL) || __TYPE_AS(t, 0ULL))
#define __SC_LONG(t, a) __typeof(__builtin_choose_expr(__TYPE_IS_LL(t), 0LL, 0L)) a
#define __SC_CAST(t, a)	(__force t) a
#define __SC_TYPE(t, a)	t
#define __SC_ARGS(t, a)	a
#define __SC_TEST(t, a) (void)BUILD_BUG_ON_ZERO(!__TYPE_IS_LL(t) && sizeof(t) > sizeof(long))

#ifdef CONFIG_FTRACE_SYSCALLS
#define __SC_STR_ADECL(t, a)	#a
#define __SC_STR_TDECL(t, a)	#t

extern struct trace_event_class event_class_syscall_enter;
extern struct trace_event_class event_class_syscall_exit;
extern struct trace_event_functions enter_syscall_print_funcs;
extern struct trace_event_functions exit_syscall_print_funcs;

#define SYSCALL_TRACE_ENTER_EVENT(sname)				\
	static struct syscall_metadata __syscall_meta_##sname;		\
	static struct trace_event_call __used				\
	  event_enter_##sname = {					\
		.class			= &event_class_syscall_enter,	\
		{							\
			.name                   = "sys_enter"#sname,	\
		},							\
		.event.funcs            = &enter_syscall_print_funcs,	\
		.data			= (void *)&__syscall_meta_##sname,\
		.flags                  = TRACE_EVENT_FL_CAP_ANY,	\
	};								\
	static struct trace_event_call __used				\
	  __section("_ftrace_events")					\
	 *__event_enter_##sname = &event_enter_##sname;

#define SYSCALL_TRACE_EXIT_EVENT(sname)					\
	static struct syscall_metadata __syscall_meta_##sname;		\
	static struct trace_event_call __used				\
	  event_exit_##sname = {					\
		.class			= &event_class_syscall_exit,	\
		{							\
			.name                   = "sys_exit"#sname,	\
		},							\
		.event.funcs		= &exit_syscall_print_funcs,	\
		.data			= (void *)&__syscall_meta_##sname,\
		.flags                  = TRACE_EVENT_FL_CAP_ANY,	\
	};								\
	static struct trace_event_call __used				\
	  __section("_ftrace_events")					\
	*__event_exit_##sname = &event_exit_##sname;

#define SYSCALL_METADATA(sname, nb, ...)			\
	static const char *types_##sname[] = {			\
		__MAP(nb,__SC_STR_TDECL,__VA_ARGS__)		\
	};							\
	static const char *args_##sname[] = {			\
		__MAP(nb,__SC_STR_ADECL,__VA_ARGS__)		\
	};							\
	SYSCALL_TRACE_ENTER_EVENT(sname);			\
	SYSCALL_TRACE_EXIT_EVENT(sname);			\
	static struct syscall_metadata __used			\
	  __syscall_meta_##sname = {				\
		.name 		= "sys"#sname,			\
		.syscall_nr	= -1,	/* Filled in at boot */	\
		.nb_args 	= nb,				\
		.types		= nb ? types_##sname : NULL,	\
		.args		= nb ? args_##sname : NULL,	\
		.enter_event	= &event_enter_##sname,		\
		.exit_event	= &event_exit_##sname,		\
		.enter_fields	= LIST_HEAD_INIT(__syscall_meta_##sname.enter_fields), \
	};							\
	static struct syscall_metadata __used			\
	  __section("__syscalls_metadata")			\
	 *__p_syscall_meta_##sname = &__syscall_meta_##sname;

static inline int is_syscall_trace_event(struct trace_event_call *tp_event)
{
	return tp_event->class == &event_class_syscall_enter ||
	       tp_event->class == &event_class_syscall_exit;
}

#else
#define SYSCALL_METADATA(sname, nb, ...)

static inline int is_syscall_trace_event(struct trace_event_call *tp_event)
{
	return 0;
}
#endif

#ifndef SYSCALL_DEFINE0
#define SYSCALL_DEFINE0(sname)					\
	SYSCALL_METADATA(_##sname, 0);				\
	asmlinkage long sys_##sname(void);			\
	ALLOW_ERROR_INJECTION(sys_##sname, ERRNO);		\
	asmlinkage long sys_##sname(void)
#endif /* SYSCALL_DEFINE0 */

#define SYSCALL_DEFINE1(name, ...) SYSCALL_DEFINEx(1, _##name, __VA_ARGS__)
#define SYSCALL_DEFINE2(name, ...) SYSCALL_DEFINEx(2, _##name, __VA_ARGS__)
#define SYSCALL_DEFINE3(name, ...) SYSCALL_DEFINEx(3, _##name, __VA_ARGS__)
#define SYSCALL_DEFINE4(name, ...) SYSCALL_DEFINEx(4, _##name, __VA_ARGS__)
#define SYSCALL_DEFINE5(name, ...) SYSCALL_DEFINEx(5, _##name, __VA_ARGS__)
#define SYSCALL_DEFINE6(name, ...) SYSCALL_DEFINEx(6, _##name, __VA_ARGS__)

#define SYSCALL_DEFINE_MAXARGS	6

#define SYSCALL_DEFINEx(x, sname, ...)				\
	SYSCALL_METADATA(sname, x, __VA_ARGS__)			\
	__SYSCALL_DEFINEx(x, sname, __VA_ARGS__)

#define __PROTECT(...) asmlinkage_protect(__VA_ARGS__)

/*
 * The asmlinkage stub is aliased to a function named __se_sys_*() which
 * sign-extends 32-bit ints to longs whenever needed. The actual work is
 * done within __do_sys_*().
 */
#ifndef __SYSCALL_DEFINEx
#define __SYSCALL_DEFINEx(x, name, ...)					\
	__diag_push();							\
	__diag_ignore(GCC, 8, "-Wattribute-alias",			\
		      "Type aliasing is used to sanitize syscall arguments");\
	asmlinkage long sys##name(__MAP(x,__SC_DECL,__VA_ARGS__))	\
		__attribute__((alias(__stringify(__se_sys##name))));	\
	ALLOW_ERROR_INJECTION(sys##name, ERRNO);			\
	static inline long __do_sys##name(__MAP(x,__SC_DECL,__VA_ARGS__));\
	asmlinkage long __se_sys##name(__MAP(x,__SC_LONG,__VA_ARGS__));	\
	asmlinkage long __se_sys##name(__MAP(x,__SC_LONG,__VA_ARGS__))	\
	{								\
		long ret = __do_sys##name(__MAP(x,__SC_CAST,__VA_ARGS__));\
		__MAP(x,__SC_TEST,__VA_ARGS__);				\
		__PROTECT(x, ret,__MAP(x,__SC_ARGS,__VA_ARGS__));	\
		return ret;						\
	}								\
	__diag_pop();							\
	static inline long __do_sys##name(__MAP(x,__SC_DECL,__VA_ARGS__))
#endif /* __SYSCALL_DEFINEx */

/* For split 64-bit arguments on 32-bit architectures */
#ifdef __LITTLE_ENDIAN
#define SC_ARG64(name) u32, name##_lo, u32, name##_hi
#else
#define SC_ARG64(name) u32, name##_hi, u32, name##_lo
#endif
#define SC_VAL64(type, name) ((type) name##_hi << 32 | name##_lo)

#ifdef CONFIG_COMPAT
#define SYSCALL32_DEFINE0 COMPAT_SYSCALL_DEFINE0
#define SYSCALL32_DEFINE1 COMPAT_SYSCALL_DEFINE1
#define SYSCALL32_DEFINE2 COMPAT_SYSCALL_DEFINE2
#define SYSCALL32_DEFINE3 COMPAT_SYSCALL_DEFINE3
#define SYSCALL32_DEFINE4 COMPAT_SYSCALL_DEFINE4
#define SYSCALL32_DEFINE5 COMPAT_SYSCALL_DEFINE5
#define SYSCALL32_DEFINE6 COMPAT_SYSCALL_DEFINE6
#else
#define SYSCALL32_DEFINE0 SYSCALL_DEFINE0
#define SYSCALL32_DEFINE1 SYSCALL_DEFINE1
#define SYSCALL32_DEFINE2 SYSCALL_DEFINE2
#define SYSCALL32_DEFINE3 SYSCALL_DEFINE3
#define SYSCALL32_DEFINE4 SYSCALL_DEFINE4
#define SYSCALL32_DEFINE5 SYSCALL_DEFINE5
#define SYSCALL32_DEFINE6 SYSCALL_DEFINE6
#endif

/*
 * These syscall function prototypes are kept in the same order as
 * include/uapi/asm-generic/unistd.h. Architecture specific entries go below,
 * followed by deprecated or obsolete system calls.
 *
 * Please note that these prototypes here are only provided for information
 * purposes, for static analysis, and for linking from the syscall table.
 * These functions should not be called elsewhere from kernel code.
 *
 * As the syscall calling convention may be different from the default
 * for architectures overriding the syscall calling convention, do not
 * include the prototypes if CONFIG_ARCH_HAS_SYSCALL_WRAPPER is enabled.
 */
#ifndef CONFIG_ARCH_HAS_SYSCALL_WRAPPER
asmlinkage long sys_io_setup(unsigned nr_reqs, aio_context_t __user *ctx);
asmlinkage long sys_io_destroy(aio_context_t ctx);
asmlinkage long sys_io_submit(aio_context_t, long,
			struct iocb __user * __user *);
asmlinkage long sys_io_cancel(aio_context_t ctx_id, struct iocb __user *iocb,
			      struct io_event __user *result);
asmlinkage long sys_io_getevents(aio_context_t ctx_id,
				long min_nr,
				long nr,
				struct io_event __user *events,
				struct __kernel_timespec __user *timeout);
asmlinkage long sys_io_getevents_time32(__u32 ctx_id,
				__s32 min_nr,
				__s32 nr,
				struct io_event __user *events,
				struct old_timespec32 __user *timeout);
asmlinkage long sys_io_pgetevents(aio_context_t ctx_id,
				long min_nr,
				long nr,
				struct io_event __user *events,
				struct __kernel_timespec __user *timeout,
				const struct __aio_sigset __user *sig);
asmlinkage long sys_io_pgetevents_time32(aio_context_t ctx_id,
				long min_nr,
				long nr,
				struct io_event __user *events,
				struct old_timespec32 __user *timeout,
				const struct __aio_sigset __user *sig);
asmlinkage long sys_io_uring_setup(u32 entries,
				struct io_uring_params __user *p);
asmlinkage long sys_io_uring_enter(unsigned int fd, u32 to_submit,
				u32 min_complete, u32 flags,
				const void __user *argp, size_t argsz);
asmlinkage long sys_io_uring_register(unsigned int fd, unsigned int op,
				void __user *arg, unsigned int nr_args);
asmlinkage long sys_setxattr(const char __user *path, const char __user *name,
			     const void __user *value, size_t size, int flags);
asmlinkage long sys_lsetxattr(const char __user *path, const char __user *name,
			      const void __user *value, size_t size, int flags);
asmlinkage long sys_fsetxattr(int fd, const char __user *name,
			      const void __user *value, size_t size, int flags);
asmlinkage long sys_getxattr(const char __user *path, const char __user *name,
			     void __user *value, size_t size);
asmlinkage long sys_lgetxattr(const char __user *path, const char __user *name,
			      void __user *value, size_t size);
asmlinkage long sys_fgetxattr(int fd, const char __user *name,
			      void __user *value, size_t size);
asmlinkage long sys_listxattr(const char __user *path, char __user *list,
			      size_t size);
asmlinkage long sys_llistxattr(const char __user *path, char __user *list,
			       size_t size);
asmlinkage long sys_flistxattr(int fd, char __user *list, size_t size);
asmlinkage long sys_removexattr(const char __user *path,
				const char __user *name);
asmlinkage long sys_lremovexattr(const char __user *path,
				 const char __user *name);
asmlinkage long sys_fremovexattr(int fd, const char __user *name);
asmlinkage long sys_getcwd(char __user *buf, unsigned long size);
asmlinkage long sys_eventfd2(unsigned int count, int flags);
asmlinkage long sys_epoll_create1(int flags);
asmlinkage long sys_epoll_ctl(int epfd, int op, int fd,
				struct epoll_event __user *event);
asmlinkage long sys_epoll_pwait(int epfd, struct epoll_event __user *events,
				int maxevents, int timeout,
				const sigset_t __user *sigmask,
				size_t sigsetsize);
asmlinkage long sys_epoll_pwait2(int epfd, struct epoll_event __user *events,
				 int maxevents,
				 const struct __kernel_timespec __user *timeout,
				 const sigset_t __user *sigmask,
				 size_t sigsetsize);
asmlinkage long sys_dup(unsigned int fildes);
asmlinkage long sys_dup3(unsigned int oldfd, unsigned int newfd, int flags);
asmlinkage long sys_fcntl(unsigned int fd, unsigned int cmd, unsigned long arg);
#if BITS_PER_LONG == 32
asmlinkage long sys_fcntl64(unsigned int fd,
				unsigned int cmd, unsigned long arg);
#endif
asmlinkage long sys_inotify_init1(int flags);
asmlinkage long sys_inotify_add_watch(int fd, const char __user *path,
					u32 mask);
asmlinkage long sys_inotify_rm_watch(int fd, __s32 wd);
asmlinkage long sys_ioctl(unsigned int fd, unsigned int cmd,
				unsigned long arg);
asmlinkage long sys_ioprio_set(int which, int who, int ioprio);
asmlinkage long sys_ioprio_get(int which, int who);
asmlinkage long sys_flock(unsigned int fd, unsigned int cmd);
asmlinkage long sys_mknodat(int dfd, const char __user * filename, umode_t mode,
			    unsigned dev);
asmlinkage long sys_mkdirat(int dfd, const char __user * pathname, umode_t mode);
asmlinkage long sys_unlinkat(int dfd, const char __user * pathname, int flag);
asmlinkage long sys_symlinkat(const char __user * oldname,
			      int newdfd, const char __user * newname);
asmlinkage long sys_linkat(int olddfd, const char __user *oldname,
			   int newdfd, const char __user *newname, int flags);
asmlinkage long sys_renameat(int olddfd, const char __user * oldname,
			     int newdfd, const char __user * newname);
asmlinkage long sys_umount(char __user *name, int flags);
asmlinkage long sys_mount(char __user *dev_name, char __user *dir_name,
				char __user *type, unsigned long flags,
				void __user *data);
asmlinkage long sys_pivot_root(const char __user *new_root,
				const char __user *put_old);
asmlinkage long sys_statfs(const char __user * path,
				struct statfs __user *buf);
asmlinkage long sys_statfs64(const char __user *path, size_t sz,
				struct statfs64 __user *buf);
asmlinkage long sys_fstatfs(unsigned int fd, struct statfs __user *buf);
asmlinkage long sys_fstatfs64(unsigned int fd, size_t sz,
				struct statfs64 __user *buf);
asmlinkage long sys_statmount(const struct mnt_id_req __user *req,
			      struct statmount __user *buf, size_t bufsize,
			      unsigned int flags);
asmlinkage long sys_listmount(const struct mnt_id_req __user *req,
			      u64 __user *mnt_ids, size_t nr_mnt_ids,
			      unsigned int flags);
asmlinkage long sys_truncate(const char __user *path, long length);
asmlinkage long sys_ftruncate(unsigned int fd, off_t length);
#if BITS_PER_LONG == 32
asmlinkage long sys_truncate64(const char __user *path, loff_t length);
asmlinkage long sys_ftruncate64(unsigned int fd, loff_t length);
#endif
asmlinkage long sys_fallocate(int fd, int mode, loff_t offset, loff_t len);
asmlinkage long sys_faccessat(int dfd, const char __user *filename, int mode);
asmlinkage long sys_faccessat2(int dfd, const char __user *filename, int mode,
			       int flags);
asmlinkage long sys_chdir(const char __user *filename);
asmlinkage long sys_fchdir(unsigned int fd);
asmlinkage long sys_chroot(const char __user *filename);
asmlinkage long sys_fchmod(unsigned int fd, umode_t mode);
asmlinkage long sys_fchmodat(int dfd, const char __user *filename,
			     umode_t mode);
asmlinkage long sys_fchmodat2(int dfd, const char __user *filename,
			     umode_t mode, unsigned int flags);
asmlinkage long sys_fchownat(int dfd, const char __user *filename, uid_t user,
			     gid_t group, int flag);
asmlinkage long sys_fchown(unsigned int fd, uid_t user, gid_t group);
asmlinkage long sys_openat(int dfd, const char __user *filename, int flags,
			   umode_t mode);
asmlinkage long sys_openat2(int dfd, const char __user *filename,
			    struct open_how __user *how, size_t size);
asmlinkage long sys_close(unsigned int fd);
asmlinkage long sys_close_range(unsigned int fd, unsigned int max_fd,
				unsigned int flags);
asmlinkage long sys_vhangup(void);
asmlinkage long sys_pipe2(int __user *fildes, int flags);
asmlinkage long sys_quotactl(unsigned int cmd, const char __user *special,
				qid_t id, void __user *addr);
asmlinkage long sys_quotactl_fd(unsigned int fd, unsigned int cmd, qid_t id,
				void __user *addr);
asmlinkage long sys_getdents64(unsigned int fd,
				struct linux_dirent64 __user *dirent,
				unsigned int count);
asmlinkage long sys_llseek(unsigned int fd, unsigned long offset_high,
			unsigned long offset_low, loff_t __user *result,
			unsigned int whence);
asmlinkage long sys_lseek(unsigned int fd, off_t offset,
			  unsigned int whence);
asmlinkage long sys_read(unsigned int fd, char __user *buf, size_t count);
asmlinkage long sys_write(unsigned int fd, const char __user *buf,
			  size_t count);
asmlinkage long sys_readv(unsigned long fd,
			  const struct iovec __user *vec,
			  unsigned long vlen);
asmlinkage long sys_writev(unsigned long fd,
			   const struct iovec __user *vec,
			   unsigned long vlen);
asmlinkage long sys_pread64(unsigned int fd, char __user *buf,
			    size_t count, loff_t pos);
asmlinkage long sys_pwrite64(unsigned int fd, const char __user *buf,
			     size_t count, loff_t pos);
asmlinkage long sys_preadv(unsigned long fd, const struct iovec __user *vec,
			   unsigned long vlen, unsigned long pos_l, unsigned long pos_h);
asmlinkage long sys_pwritev(unsigned long fd, const struct iovec __user *vec,
			    unsigned long vlen, unsigned long pos_l, unsigned long pos_h);
asmlinkage long sys_sendfile64(int out_fd, int in_fd,
			       loff_t __user *offset, size_t count);
asmlinkage long sys_pselect6(int, fd_set __user *, fd_set __user *,
			     fd_set __user *, struct __kernel_timespec __user *,
			     void __user *);
asmlinkage long sys_pselect6_time32(int, fd_set __user *, fd_set __user *,
			     fd_set __user *, struct old_timespec32 __user *,
			     void __user *);
asmlinkage long sys_ppoll(struct pollfd __user *, unsigned int,
			  struct __kernel_timespec __user *, const sigset_t __user *,
			  size_t);
asmlinkage long sys_ppoll_time32(struct pollfd __user *, unsigned int,
			  struct old_timespec32 __user *, const sigset_t __user *,
			  size_t);
asmlinkage long sys_signalfd4(int ufd, sigset_t __user *user_mask, size_t sizemask, int flags);
asmlinkage long sys_vmsplice(int fd, const struct iovec __user *iov,
			     unsigned long nr_segs, unsigned int flags);
asmlinkage long sys_splice(int fd_in, loff_t __user *off_in,
			   int fd_out, loff_t __user *off_out,
			   size_t len, unsigned int flags);
asmlinkage long sys_tee(int fdin, int fdout, size_t len, unsigned int flags);
asmlinkage long sys_readlinkat(int dfd, const char __user *path, char __user *buf,
			       int bufsiz);
asmlinkage long sys_newfstatat(int dfd, const char __user *filename,
			       struct stat __user *statbuf, int flag);
asmlinkage long sys_newfstat(unsigned int fd, struct stat __user *statbuf);
#if defined(__ARCH_WANT_STAT64) || defined(__ARCH_WANT_COMPAT_STAT64)
asmlinkage long sys_fstat64(unsigned long fd, struct stat64 __user *statbuf);
asmlinkage long sys_fstatat64(int dfd, const char __user *filename,
			       struct stat64 __user *statbuf, int flag);
#endif
asmlinkage long sys_sync(void);
asmlinkage long sys_fsync(unsigned int fd);
asmlinkage long sys_fdatasync(unsigned int fd);
asmlinkage long sys_sync_file_range2(int fd, unsigned int flags,
				     loff_t offset, loff_t nbytes);
asmlinkage long sys_sync_file_range(int fd, loff_t offset, loff_t nbytes,
					unsigned int flags);
asmlinkage long sys_timerfd_create(int clockid, int flags);
asmlinkage long sys_timerfd_settime(int ufd, int flags,
				    const struct __kernel_itimerspec __user *utmr,
				    struct __kernel_itimerspec __user *otmr);
asmlinkage long sys_timerfd_gettime(int ufd, struct __kernel_itimerspec __user *otmr);
asmlinkage long sys_timerfd_gettime32(int ufd,
				   struct old_itimerspec32 __user *otmr);
asmlinkage long sys_timerfd_settime32(int ufd, int flags,
				   const struct old_itimerspec32 __user *utmr,
				   struct old_itimerspec32 __user *otmr);
asmlinkage long sys_utimensat(int dfd, const char __user *filename,
				struct __kernel_timespec __user *utimes,
				int flags);
asmlinkage long sys_utimensat_time32(unsigned int dfd,
				const char __user *filename,
				struct old_timespec32 __user *t, int flags);
asmlinkage long sys_acct(const char __user *name);
asmlinkage long sys_capget(cap_user_header_t header,
				cap_user_data_t dataptr);
asmlinkage long sys_capset(cap_user_header_t header,
				const cap_user_data_t data);
asmlinkage long sys_personality(unsigned int personality);
asmlinkage long sys_exit(int error_code);
asmlinkage long sys_exit_group(int error_code);
asmlinkage long sys_waitid(int which, pid_t pid,
			   struct siginfo __user *infop,
			   int options, struct rusage __user *ru);
asmlinkage long sys_set_tid_address(int __user *tidptr);
asmlinkage long sys_unshare(unsigned long unshare_flags);
asmlinkage long sys_futex(u32 __user *uaddr, int op, u32 val,
			  const struct __kernel_timespec __user *utime,
			  u32 __user *uaddr2, u32 val3);
asmlinkage long sys_futex_time32(u32 __user *uaddr, int op, u32 val,
				 const struct old_timespec32 __user *utime,
				 u32 __user *uaddr2, u32 val3);
asmlinkage long sys_get_robust_list(int pid,
				    struct robust_list_head __user * __user *head_ptr,
				    size_t __user *len_ptr);
asmlinkage long sys_set_robust_list(struct robust_list_head __user *head,
				    size_t len);

asmlinkage long sys_futex_waitv(struct futex_waitv __user *waiters,
				unsigned int nr_futexes, unsigned int flags,
				struct __kernel_timespec __user *timeout, clockid_t clockid);

asmlinkage long sys_futex_wake(void __user *uaddr, unsigned long mask, int nr, unsigned int flags);

asmlinkage long sys_futex_wait(void __user *uaddr, unsigned long val, unsigned long mask,
			       unsigned int flags, struct __kernel_timespec __user *timespec,
			       clockid_t clockid);

asmlinkage long sys_futex_requeue(struct futex_waitv __user *waiters,
				  unsigned int flags, int nr_wake, int nr_requeue);

asmlinkage long sys_nanosleep(struct __kernel_timespec __user *rqtp,
			      struct __kernel_timespec __user *rmtp);
asmlinkage long sys_nanosleep_time32(struct old_timespec32 __user *rqtp,
				     struct old_timespec32 __user *rmtp);
asmlinkage long sys_getitimer(int which, struct __kernel_old_itimerval __user *value);
asmlinkage long sys_setitimer(int which,
				struct __kernel_old_itimerval __user *value,
				struct __kernel_old_itimerval __user *ovalue);
asmlinkage long sys_kexec_load(unsigned long entry, unsigned long nr_segments,
				struct kexec_segment __user *segments,
				unsigned long flags);
asmlinkage long sys_init_module(void __user *umod, unsigned long len,
				const char __user *uargs);
asmlinkage long sys_delete_module(const char __user *name_user,
				unsigned int flags);
asmlinkage long sys_timer_create(clockid_t which_clock,
				 struct sigevent __user *timer_event_spec,
				 timer_t __user * created_timer_id);
asmlinkage long sys_timer_gettime(timer_t timer_id,
				struct __kernel_itimerspec __user *setting);
asmlinkage long sys_timer_getoverrun(timer_t timer_id);
asmlinkage long sys_timer_settime(timer_t timer_id, int flags,
				const struct __kernel_itimerspec __user *new_setting,
				struct __kernel_itimerspec __user *old_setting);
asmlinkage long sys_timer_delete(timer_t timer_id);
asmlinkage long sys_clock_settime(clockid_t which_clock,
				const struct __kernel_timespec __user *tp);
asmlinkage long sys_clock_gettime(clockid_t which_clock,
				struct __kernel_timespec __user *tp);
asmlinkage long sys_clock_getres(clockid_t which_clock,
				struct __kernel_timespec __user *tp);
asmlinkage long sys_clock_nanosleep(clockid_t which_clock, int flags,
				const struct __kernel_timespec __user *rqtp,
				struct __kernel_timespec __user *rmtp);
asmlinkage long sys_timer_gettime32(timer_t timer_id,
				 struct old_itimerspec32 __user *setting);
asmlinkage long sys_timer_settime32(timer_t timer_id, int flags,
					 struct old_itimerspec32 __user *new,
					 struct old_itimerspec32 __user *old);
asmlinkage long sys_clock_settime32(clockid_t which_clock,
				struct old_timespec32 __user *tp);
asmlinkage long sys_clock_gettime32(clockid_t which_clock,
				struct old_timespec32 __user *tp);
asmlinkage long sys_clock_getres_time32(clockid_t which_clock,
				struct old_timespec32 __user *tp);
asmlinkage long sys_clock_nanosleep_time32(clockid_t which_clock, int flags,
				struct old_timespec32 __user *rqtp,
				struct old_timespec32 __user *rmtp);
asmlinkage long sys_syslog(int type, char __user *buf, int len);
asmlinkage long sys_ptrace(long request, long pid, unsigned long addr,
			   unsigned long data);
asmlinkage long sys_sched_setparam(pid_t pid,
					struct sched_param __user *param);
asmlinkage long sys_sched_setscheduler(pid_t pid, int policy,
					struct sched_param __user *param);
asmlinkage long sys_sched_getscheduler(pid_t pid);
asmlinkage long sys_sched_getparam(pid_t pid,
					struct sched_param __user *param);
asmlinkage long sys_sched_setaffinity(pid_t pid, unsigned int len,
					unsigned long __user *user_mask_ptr);
asmlinkage long sys_sched_getaffinity(pid_t pid, unsigned int len,
					unsigned long __user *user_mask_ptr);
asmlinkage long sys_sched_yield(void);
asmlinkage long sys_sched_get_priority_max(int policy);
asmlinkage long sys_sched_get_priority_min(int policy);
asmlinkage long sys_sched_rr_get_interval(pid_t pid,
				struct __kernel_timespec __user *interval);
asmlinkage long sys_sched_rr_get_interval_time32(pid_t pid,
						 struct old_timespec32 __user *interval);
asmlinkage long sys_restart_syscall(void);
asmlinkage long sys_kill(pid_t pid, int sig);
asmlinkage long sys_tkill(pid_t pid, int sig);
asmlinkage long sys_tgkill(pid_t tgid, pid_t pid, int sig);
asmlinkage long sys_sigaltstack(const struct sigaltstack __user *uss,
				struct sigaltstack __user *uoss);
asmlinkage long sys_rt_sigsuspend(sigset_t __user *unewset, size_t sigsetsize);
#ifndef CONFIG_ODD_RT_SIGACTION
asmlinkage long sys_rt_sigaction(int,
				 const struct sigaction __user *,
				 struct sigaction __user *,
				 size_t);
#endif
asmlinkage long sys_rt_sigprocmask(int how, sigset_t __user *set,
				sigset_t __user *oset, size_t sigsetsize);
asmlinkage long sys_rt_sigpending(sigset_t __user *set, size_t sigsetsize);
asmlinkage long sys_rt_sigtimedwait(const sigset_t __user *uthese,
				siginfo_t __user *uinfo,
				const struct __kernel_timespec __user *uts,
				size_t sigsetsize);
asmlinkage long sys_rt_sigtimedwait_time32(const sigset_t __user *uthese,
				siginfo_t __user *uinfo,
				const struct old_timespec32 __user *uts,
				size_t sigsetsize);
asmlinkage long sys_rt_sigqueueinfo(pid_t pid, int sig, siginfo_t __user *uinfo);
asmlinkage long sys_setpriority(int which, int who, int niceval);
asmlinkage long sys_getpriority(int which, int who);
asmlinkage long sys_reboot(int magic1, int magic2, unsigned int cmd,
				void __user *arg);
asmlinkage long sys_setregid(gid_t rgid, gid_t egid);
asmlinkage long sys_setgid(gid_t gid);
asmlinkage long sys_setreuid(uid_t ruid, uid_t euid);
asmlinkage long sys_setuid(uid_t uid);
asmlinkage long sys_setresuid(uid_t ruid, uid_t euid, uid_t suid);
asmlinkage long sys_getresuid(uid_t __user *ruid, uid_t __user *euid, uid_t __user *suid);
asmlinkage long sys_setresgid(gid_t rgid, gid_t egid, gid_t sgid);
asmlinkage long sys_getresgid(gid_t __user *rgid, gid_t __user *egid, gid_t __user *sgid);
asmlinkage long sys_setfsuid(uid_t uid);
asmlinkage long sys_setfsgid(gid_t gid);
asmlinkage long sys_times(struct tms __user *tbuf);
asmlinkage long sys_setpgid(pid_t pid, pid_t pgid);
asmlinkage long sys_getpgid(pid_t pid);
asmlinkage long sys_getsid(pid_t pid);
asmlinkage long sys_setsid(void);
asmlinkage long sys_getgroups(int gidsetsize, gid_t __user *grouplist);
asmlinkage long sys_setgroups(int gidsetsize, gid_t __user *grouplist);
asmlinkage long sys_newuname(struct new_utsname __user *name);
asmlinkage long sys_sethostname(char __user *name, int len);
asmlinkage long sys_setdomainname(char __user *name, int len);
asmlinkage long sys_getrlimit(unsigned int resource,
				struct rlimit __user *rlim);
asmlinkage long sys_setrlimit(unsigned int resource,
				struct rlimit __user *rlim);
asmlinkage long sys_getrusage(int who, struct rusage __user *ru);
asmlinkage long sys_umask(int mask);
asmlinkage long sys_prctl(int option, unsigned long arg2, unsigned long arg3,
			unsigned long arg4, unsigned long arg5);
asmlinkage long sys_getcpu(unsigned __user *cpu, unsigned __user *node, struct getcpu_cache __user *cache);
asmlinkage long sys_gettimeofday(struct __kernel_old_timeval __user *tv,
				struct timezone __user *tz);
asmlinkage long sys_settimeofday(struct __kernel_old_timeval __user *tv,
				struct timezone __user *tz);
asmlinkage long sys_adjtimex(struct __kernel_timex __user *txc_p);
asmlinkage long sys_adjtimex_time32(struct old_timex32 __user *txc_p);
asmlinkage long sys_getpid(void);
asmlinkage long sys_getppid(void);
asmlinkage long sys_getuid(void);
asmlinkage long sys_geteuid(void);
asmlinkage long sys_getgid(void);
asmlinkage long sys_getegid(void);
asmlinkage long sys_gettid(void);
asmlinkage long sys_sysinfo(struct sysinfo __user *info);
asmlinkage long sys_mq_open(const char __user *name, int oflag, umode_t mode, struct mq_attr __user *attr);
asmlinkage long sys_mq_unlink(const char __user *name);
asmlinkage long sys_mq_timedsend(mqd_t mqdes, const char __user *msg_ptr, size_t msg_len, unsigned int msg_prio, const struct __kernel_timespec __user *abs_timeout);
asmlinkage long sys_mq_timedreceive(mqd_t mqdes, char __user *msg_ptr, size_t msg_len, unsigned int __user *msg_prio, const struct __kernel_timespec __user *abs_timeout);
asmlinkage long sys_mq_notify(mqd_t mqdes, const struct sigevent __user *notification);
asmlinkage long sys_mq_getsetattr(mqd_t mqdes, const struct mq_attr __user *mqstat, struct mq_attr __user *omqstat);
asmlinkage long sys_mq_timedreceive_time32(mqd_t mqdes,
			char __user *u_msg_ptr,
			unsigned int msg_len, unsigned int __user *u_msg_prio,
			const struct old_timespec32 __user *u_abs_timeout);
asmlinkage long sys_mq_timedsend_time32(mqd_t mqdes,
			const char __user *u_msg_ptr,
			unsigned int msg_len, unsigned int msg_prio,
			const struct old_timespec32 __user *u_abs_timeout);
asmlinkage long sys_msgget(key_t key, int msgflg);
asmlinkage long sys_old_msgctl(int msqid, int cmd, struct msqid_ds __user *buf);
asmlinkage long sys_msgctl(int msqid, int cmd, struct msqid_ds __user *buf);
asmlinkage long sys_msgrcv(int msqid, struct msgbuf __user *msgp,
				size_t msgsz, long msgtyp, int msgflg);
asmlinkage long sys_msgsnd(int msqid, struct msgbuf __user *msgp,
				size_t msgsz, int msgflg);
asmlinkage long sys_semget(key_t key, int nsems, int semflg);
asmlinkage long sys_semctl(int semid, int semnum, int cmd, unsigned long arg);
asmlinkage long sys_old_semctl(int semid, int semnum, int cmd, unsigned long arg);
asmlinkage long sys_semtimedop(int semid, struct sembuf __user *sops,
				unsigned nsops,
				const struct __kernel_timespec __user *timeout);
asmlinkage long sys_semtimedop_time32(int semid, struct sembuf __user *sops,
				unsigned nsops,
				const struct old_timespec32 __user *timeout);
asmlinkage long sys_semop(int semid, struct sembuf __user *sops,
				unsigned nsops);
asmlinkage long sys_shmget(key_t key, size_t size, int flag);
asmlinkage long sys_old_shmctl(int shmid, int cmd, struct shmid_ds __user *buf);
asmlinkage long sys_shmctl(int shmid, int cmd, struct shmid_ds __user *buf);
asmlinkage long sys_shmat(int shmid, char __user *shmaddr, int shmflg);
asmlinkage long sys_shmdt(char __user *shmaddr);
asmlinkage long sys_socket(int, int, int);
asmlinkage long sys_socketpair(int, int, int, int __user *);
asmlinkage long sys_bind(int, struct sockaddr __user *, int);
asmlinkage long sys_listen(int, int);
asmlinkage long sys_accept(int, struct sockaddr __user *, int __user *);
asmlinkage long sys_connect(int, struct sockaddr __user *, int);
asmlinkage long sys_getsockname(int, struct sockaddr __user *, int __user *);
asmlinkage long sys_getpeername(int, struct sockaddr __user *, int __user *);
asmlinkage long sys_sendto(int, void __user *, size_t, unsigned,
				struct sockaddr __user *, int);
asmlinkage long sys_recvfrom(int, void __user *, size_t, unsigned,
				struct sockaddr __user *, int __user *);
asmlinkage long sys_setsockopt(int fd, int level, int optname,
				char __user *optval, int optlen);
asmlinkage long sys_getsockopt(int fd, int level, int optname,
				char __user *optval, int __user *optlen);
asmlinkage long sys_shutdown(int, int);
asmlinkage long sys_sendmsg(int fd, struct user_msghdr __user *msg, unsigned flags);
asmlinkage long sys_recvmsg(int fd, struct user_msghdr __user *msg, unsigned flags);
asmlinkage long sys_readahead(int fd, loff_t offset, size_t count);
asmlinkage long sys_brk(unsigned long brk);
asmlinkage long sys_munmap(unsigned long addr, size_t len);
asmlinkage long sys_mremap(unsigned long addr,
			   unsigned long old_len, unsigned long new_len,
			   unsigned long flags, unsigned long new_addr);
asmlinkage long sys_add_key(const char __user *_type,
			    const char __user *_description,
			    const void __user *_payload,
			    size_t plen,
			    key_serial_t destringid);
asmlinkage long sys_request_key(const char __user *_type,
				const char __user *_description,
				const char __user *_callout_info,
				key_serial_t destringid);
asmlinkage long sys_keyctl(int cmd, unsigned long arg2, unsigned long arg3,
			   unsigned long arg4, unsigned long arg5);
#ifdef CONFIG_CLONE_BACKWARDS
asmlinkage long sys_clone(unsigned long, unsigned long, int __user *, unsigned long,
	       int __user *);
#else
#ifdef CONFIG_CLONE_BACKWARDS3
asmlinkage long sys_clone(unsigned long, unsigned long, int, int __user *,
			  int __user *, unsigned long);
#else
asmlinkage long sys_clone(unsigned long, unsigned long, int __user *,
	       int __user *, unsigned long);
#endif
#endif

asmlinkage long sys_clone3(struct clone_args __user *uargs, size_t size);

asmlinkage long sys_execve(const char __user *filename,
		const char __user *const __user *argv,
		const char __user *const __user *envp);
asmlinkage long sys_fadvise64_64(int fd, loff_t offset, loff_t len, int advice);

/* CONFIG_MMU only */
asmlinkage long sys_swapon(const char __user *specialfile, int swap_flags);
asmlinkage long sys_swapoff(const char __user *specialfile);
asmlinkage long sys_mprotect(unsigned long start, size_t len,
				unsigned long prot);
asmlinkage long sys_msync(unsigned long start, size_t len, int flags);
asmlinkage long sys_mlock(unsigned long start, size_t len);
asmlinkage long sys_munlock(unsigned long start, size_t len);
asmlinkage long sys_mlockall(int flags);
asmlinkage long sys_munlockall(void);
asmlinkage long sys_mincore(unsigned long start, size_t len,
				unsigned char __user * vec);
asmlinkage long sys_madvise(unsigned long start, size_t len, int behavior);
asmlinkage long sys_process_madvise(int pidfd, const struct iovec __user *vec,
			size_t vlen, int behavior, unsigned int flags);
asmlinkage long sys_process_mrelease(int pidfd, unsigned int flags);
asmlinkage long sys_remap_file_pages(unsigned long start, unsigned long size,
			unsigned long prot, unsigned long pgoff,
			unsigned long flags);
asmlinkage long sys_mseal(unsigned long start, size_t len, unsigned long flags);
asmlinkage long sys_mbind(unsigned long start, unsigned long len,
				unsigned long mode,
				const unsigned long __user *nmask,
				unsigned long maxnode,
				unsigned flags);
asmlinkage long sys_get_mempolicy(int __user *policy,
				unsigned long __user *nmask,
				unsigned long maxnode,
				unsigned long addr, unsigned long flags);
asmlinkage long sys_set_mempolicy(int mode, const unsigned long __user *nmask,
				unsigned long maxnode);
asmlinkage long sys_migrate_pages(pid_t pid, unsigned long maxnode,
				const unsigned long __user *from,
				const unsigned long __user *to);
asmlinkage long sys_move_pages(pid_t pid, unsigned long nr_pages,
				const void __user * __user *pages,
				const int __user *nodes,
				int __user *status,
				int flags);
asmlinkage long sys_rt_tgsigqueueinfo(pid_t tgid, pid_t  pid, int sig,
		siginfo_t __user *uinfo);
asmlinkage long sys_perf_event_open(
		struct perf_event_attr __user *attr_uptr,
		pid_t pid, int cpu, int group_fd, unsigned long flags);
asmlinkage long sys_accept4(int, struct sockaddr __user *, int __user *, int);
asmlinkage long sys_recvmmsg(int fd, struct mmsghdr __user *msg,
			     unsigned int vlen, unsigned flags,
			     struct __kernel_timespec __user *timeout);
asmlinkage long sys_recvmmsg_time32(int fd, struct mmsghdr __user *msg,
			     unsigned int vlen, unsigned flags,
			     struct old_timespec32 __user *timeout);
asmlinkage long sys_wait4(pid_t pid, int __user *stat_addr,
				int options, struct rusage __user *ru);
asmlinkage long sys_prlimit64(pid_t pid, unsigned int resource,
				const struct rlimit64 __user *new_rlim,
				struct rlimit64 __user *old_rlim);
asmlinkage long sys_fanotify_init(unsigned int flags, unsigned int event_f_flags);
#if defined(CONFIG_ARCH_SPLIT_ARG64)
asmlinkage long sys_fanotify_mark(int fanotify_fd, unsigned int flags,
                                unsigned int mask_1, unsigned int mask_2,
				int dfd, const char  __user * pathname);
#else
asmlinkage long sys_fanotify_mark(int fanotify_fd, unsigned int flags,
				  u64 mask, int fd,
				  const char  __user *pathname);
#endif
asmlinkage long sys_name_to_handle_at(int dfd, const char __user *name,
				      struct file_handle __user *handle,
				      int __user *mnt_id, int flag);
asmlinkage long sys_open_by_handle_at(int mountdirfd,
				      struct file_handle __user *handle,
				      int flags);
asmlinkage long sys_clock_adjtime(clockid_t which_clock,
				struct __kernel_timex __user *tx);
asmlinkage long sys_clock_adjtime32(clockid_t which_clock,
				struct old_timex32 __user *tx);
asmlinkage long sys_syncfs(int fd);
asmlinkage long sys_setns(int fd, int nstype);
asmlinkage long sys_pidfd_open(pid_t pid, unsigned int flags);
asmlinkage long sys_sendmmsg(int fd, struct mmsghdr __user *msg,
			     unsigned int vlen, unsigned flags);
asmlinkage long sys_process_vm_readv(pid_t pid,
				     const struct iovec __user *lvec,
				     unsigned long liovcnt,
				     const struct iovec __user *rvec,
				     unsigned long riovcnt,
				     unsigned long flags);
asmlinkage long sys_process_vm_writev(pid_t pid,
				      const struct iovec __user *lvec,
				      unsigned long liovcnt,
				      const struct iovec __user *rvec,
				      unsigned long riovcnt,
				      unsigned long flags);
asmlinkage long sys_kcmp(pid_t pid1, pid_t pid2, int type,
			 unsigned long idx1, unsigned long idx2);
asmlinkage long sys_finit_module(int fd, const char __user *uargs, int flags);
asmlinkage long sys_sched_setattr(pid_t pid,
					struct sched_attr __user *attr,
					unsigned int flags);
asmlinkage long sys_sched_getattr(pid_t pid,
					struct sched_attr __user *attr,
					unsigned int size,
					unsigned int flags);
asmlinkage long sys_renameat2(int olddfd, const char __user *oldname,
			      int newdfd, const char __user *newname,
			      unsigned int flags);
asmlinkage long sys_seccomp(unsigned int op, unsigned int flags,
			    void __user *uargs);
asmlinkage long sys_getrandom(char __user *buf, size_t count,
			      unsigned int flags);
asmlinkage long sys_memfd_create(const char __user *uname_ptr, unsigned int flags);
asmlinkage long sys_bpf(int cmd, union bpf_attr __user *attr, unsigned int size);
asmlinkage long sys_execveat(int dfd, const char __user *filename,
			const char __user *const __user *argv,
			const char __user *const __user *envp, int flags);
asmlinkage long sys_userfaultfd(int flags);
asmlinkage long sys_membarrier(int cmd, unsigned int flags, int cpu_id);
asmlinkage long sys_mlock2(unsigned long start, size_t len, int flags);
asmlinkage long sys_copy_file_range(int fd_in, loff_t __user *off_in,
				    int fd_out, loff_t __user *off_out,
				    size_t len, unsigned int flags);
asmlinkage long sys_preadv2(unsigned long fd, const struct iovec __user *vec,
			    unsigned long vlen, unsigned long pos_l, unsigned long pos_h,
			    rwf_t flags);
asmlinkage long sys_pwritev2(unsigned long fd, const struct iovec __user *vec,
			    unsigned long vlen, unsigned long pos_l, unsigned long pos_h,
			    rwf_t flags);
asmlinkage long sys_pkey_mprotect(unsigned long start, size_t len,
				  unsigned long prot, int pkey);
asmlinkage long sys_pkey_alloc(unsigned long flags, unsigned long init_val);
asmlinkage long sys_pkey_free(int pkey);
asmlinkage long sys_statx(int dfd, const char __user *path, unsigned flags,
			  unsigned mask, struct statx __user *buffer);
asmlinkage long sys_rseq(struct rseq __user *rseq, uint32_t rseq_len,
			 int flags, uint32_t sig);
asmlinkage long sys_open_tree(int dfd, const char __user *path, unsigned flags);
asmlinkage long sys_move_mount(int from_dfd, const char __user *from_path,
			       int to_dfd, const char __user *to_path,
			       unsigned int ms_flags);
asmlinkage long sys_mount_setattr(int dfd, const char __user *path,
				  unsigned int flags,
				  struct mount_attr __user *uattr, size_t usize);
asmlinkage long sys_fsopen(const char __user *fs_name, unsigned int flags);
asmlinkage long sys_fsconfig(int fs_fd, unsigned int cmd, const char __user *key,
			     const void __user *value, int aux);
asmlinkage long sys_fsmount(int fs_fd, unsigned int flags, unsigned int ms_flags);
asmlinkage long sys_fspick(int dfd, const char __user *path, unsigned int flags);
asmlinkage long sys_pidfd_send_signal(int pidfd, int sig,
				       siginfo_t __user *info,
				       unsigned int flags);
asmlinkage long sys_pidfd_getfd(int pidfd, int fd, unsigned int flags);
asmlinkage long sys_landlock_create_ruleset(const struct landlock_ruleset_attr __user *attr,
		size_t size, __u32 flags);
asmlinkage long sys_landlock_add_rule(int ruleset_fd, enum landlock_rule_type rule_type,
		const void __user *rule_attr, __u32 flags);
asmlinkage long sys_landlock_restrict_self(int ruleset_fd, __u32 flags);
asmlinkage long sys_memfd_secret(unsigned int flags);
asmlinkage long sys_set_mempolicy_home_node(unsigned long start, unsigned long len,
					    unsigned long home_node,
					    unsigned long flags);
asmlinkage long sys_cachestat(unsigned int fd,
		struct cachestat_range __user *cstat_range,
		struct cachestat __user *cstat, unsigned int flags);
asmlinkage long sys_map_shadow_stack(unsigned long addr, unsigned long size, unsigned int flags);
<<<<<<< HEAD
asmlinkage long sys_lsm_get_self_attr(unsigned int attr, struct lsm_ctx *ctx,
				      u32 *size, u32 flags);
asmlinkage long sys_lsm_set_self_attr(unsigned int attr, struct lsm_ctx *ctx,
				      u32 size, u32 flags);
asmlinkage long sys_lsm_list_modules(u64 *ids, u32 *size, u32 flags);
=======
asmlinkage long sys_lsm_get_self_attr(unsigned int attr, struct lsm_ctx __user *ctx,
				      u32 __user *size, u32 flags);
asmlinkage long sys_lsm_set_self_attr(unsigned int attr, struct lsm_ctx __user *ctx,
				      u32 size, u32 flags);
asmlinkage long sys_lsm_list_modules(u64 __user *ids, u32 __user *size, u32 flags);
>>>>>>> 0c383648

/*
 * Architecture-specific system calls
 */

/* x86 */
asmlinkage long sys_ioperm(unsigned long from, unsigned long num, int on);

/* pciconfig: alpha, arm, arm64, ia64, sparc */
asmlinkage long sys_pciconfig_read(unsigned long bus, unsigned long dfn,
				unsigned long off, unsigned long len,
				void __user *buf);
asmlinkage long sys_pciconfig_write(unsigned long bus, unsigned long dfn,
				unsigned long off, unsigned long len,
				void __user *buf);
asmlinkage long sys_pciconfig_iobase(long which, unsigned long bus, unsigned long devfn);

/* powerpc */
asmlinkage long sys_spu_run(int fd, __u32 __user *unpc,
				 __u32 __user *ustatus);
asmlinkage long sys_spu_create(const char __user *name,
		unsigned int flags, umode_t mode, int fd);


/*
 * Deprecated system calls which are still defined in
 * include/uapi/asm-generic/unistd.h and wanted by >= 1 arch
 */

/* __ARCH_WANT_SYSCALL_NO_AT */
asmlinkage long sys_open(const char __user *filename,
				int flags, umode_t mode);
asmlinkage long sys_link(const char __user *oldname,
				const char __user *newname);
asmlinkage long sys_unlink(const char __user *pathname);
asmlinkage long sys_mknod(const char __user *filename, umode_t mode,
				unsigned dev);
asmlinkage long sys_chmod(const char __user *filename, umode_t mode);
asmlinkage long sys_chown(const char __user *filename,
				uid_t user, gid_t group);
asmlinkage long sys_mkdir(const char __user *pathname, umode_t mode);
asmlinkage long sys_rmdir(const char __user *pathname);
asmlinkage long sys_lchown(const char __user *filename,
				uid_t user, gid_t group);
asmlinkage long sys_access(const char __user *filename, int mode);
asmlinkage long sys_rename(const char __user *oldname,
				const char __user *newname);
asmlinkage long sys_symlink(const char __user *old, const char __user *new);
#if defined(__ARCH_WANT_STAT64) || defined(__ARCH_WANT_COMPAT_STAT64)
asmlinkage long sys_stat64(const char __user *filename,
				struct stat64 __user *statbuf);
asmlinkage long sys_lstat64(const char __user *filename,
				struct stat64 __user *statbuf);
#endif

/* __ARCH_WANT_SYSCALL_NO_FLAGS */
asmlinkage long sys_pipe(int __user *fildes);
asmlinkage long sys_dup2(unsigned int oldfd, unsigned int newfd);
asmlinkage long sys_epoll_create(int size);
asmlinkage long sys_inotify_init(void);
asmlinkage long sys_eventfd(unsigned int count);
asmlinkage long sys_signalfd(int ufd, sigset_t __user *user_mask, size_t sizemask);

/* __ARCH_WANT_SYSCALL_OFF_T */
asmlinkage long sys_sendfile(int out_fd, int in_fd,
			     off_t __user *offset, size_t count);
asmlinkage long sys_newstat(const char __user *filename,
				struct stat __user *statbuf);
asmlinkage long sys_newlstat(const char __user *filename,
				struct stat __user *statbuf);
asmlinkage long sys_fadvise64(int fd, loff_t offset, size_t len, int advice);

/* __ARCH_WANT_SYSCALL_DEPRECATED */
asmlinkage long sys_alarm(unsigned int seconds);
asmlinkage long sys_getpgrp(void);
asmlinkage long sys_pause(void);
asmlinkage long sys_time(__kernel_old_time_t __user *tloc);
asmlinkage long sys_time32(old_time32_t __user *tloc);
#ifdef __ARCH_WANT_SYS_UTIME
asmlinkage long sys_utime(char __user *filename,
				struct utimbuf __user *times);
asmlinkage long sys_utimes(char __user *filename,
				struct __kernel_old_timeval __user *utimes);
asmlinkage long sys_futimesat(int dfd, const char __user *filename,
			      struct __kernel_old_timeval __user *utimes);
#endif
asmlinkage long sys_futimesat_time32(unsigned int dfd,
				     const char __user *filename,
				     struct old_timeval32 __user *t);
asmlinkage long sys_utime32(const char __user *filename,
				 struct old_utimbuf32 __user *t);
asmlinkage long sys_utimes_time32(const char __user *filename,
				  struct old_timeval32 __user *t);
asmlinkage long sys_creat(const char __user *pathname, umode_t mode);
asmlinkage long sys_getdents(unsigned int fd,
				struct linux_dirent __user *dirent,
				unsigned int count);
asmlinkage long sys_select(int n, fd_set __user *inp, fd_set __user *outp,
			fd_set __user *exp, struct __kernel_old_timeval __user *tvp);
asmlinkage long sys_poll(struct pollfd __user *ufds, unsigned int nfds,
				int timeout);
asmlinkage long sys_epoll_wait(int epfd, struct epoll_event __user *events,
				int maxevents, int timeout);
asmlinkage long sys_ustat(unsigned dev, struct ustat __user *ubuf);
asmlinkage long sys_vfork(void);
asmlinkage long sys_recv(int, void __user *, size_t, unsigned);
asmlinkage long sys_send(int, void __user *, size_t, unsigned);
asmlinkage long sys_oldumount(char __user *name);
asmlinkage long sys_uselib(const char __user *library);
asmlinkage long sys_sysfs(int option,
				unsigned long arg1, unsigned long arg2);
asmlinkage long sys_fork(void);

/* obsolete */
asmlinkage long sys_stime(__kernel_old_time_t __user *tptr);
asmlinkage long sys_stime32(old_time32_t __user *tptr);

/* obsolete */
asmlinkage long sys_sigpending(old_sigset_t __user *uset);
asmlinkage long sys_sigprocmask(int how, old_sigset_t __user *set,
				old_sigset_t __user *oset);
#ifdef CONFIG_OLD_SIGSUSPEND
asmlinkage long sys_sigsuspend(old_sigset_t mask);
#endif

#ifdef CONFIG_OLD_SIGSUSPEND3
asmlinkage long sys_sigsuspend(int unused1, int unused2, old_sigset_t mask);
#endif

#ifdef CONFIG_OLD_SIGACTION
asmlinkage long sys_sigaction(int, const struct old_sigaction __user *,
				struct old_sigaction __user *);
#endif
asmlinkage long sys_sgetmask(void);
asmlinkage long sys_ssetmask(int newmask);
asmlinkage long sys_signal(int sig, __sighandler_t handler);

/* obsolete */
asmlinkage long sys_nice(int increment);

/* obsolete */
asmlinkage long sys_kexec_file_load(int kernel_fd, int initrd_fd,
				    unsigned long cmdline_len,
				    const char __user *cmdline_ptr,
				    unsigned long flags);

/* obsolete */
asmlinkage long sys_waitpid(pid_t pid, int __user *stat_addr, int options);

/* obsolete */
#ifdef CONFIG_HAVE_UID16
asmlinkage long sys_chown16(const char __user *filename,
				old_uid_t user, old_gid_t group);
asmlinkage long sys_lchown16(const char __user *filename,
				old_uid_t user, old_gid_t group);
asmlinkage long sys_fchown16(unsigned int fd, old_uid_t user, old_gid_t group);
asmlinkage long sys_setregid16(old_gid_t rgid, old_gid_t egid);
asmlinkage long sys_setgid16(old_gid_t gid);
asmlinkage long sys_setreuid16(old_uid_t ruid, old_uid_t euid);
asmlinkage long sys_setuid16(old_uid_t uid);
asmlinkage long sys_setresuid16(old_uid_t ruid, old_uid_t euid, old_uid_t suid);
asmlinkage long sys_getresuid16(old_uid_t __user *ruid,
				old_uid_t __user *euid, old_uid_t __user *suid);
asmlinkage long sys_setresgid16(old_gid_t rgid, old_gid_t egid, old_gid_t sgid);
asmlinkage long sys_getresgid16(old_gid_t __user *rgid,
				old_gid_t __user *egid, old_gid_t __user *sgid);
asmlinkage long sys_setfsuid16(old_uid_t uid);
asmlinkage long sys_setfsgid16(old_gid_t gid);
asmlinkage long sys_getgroups16(int gidsetsize, old_gid_t __user *grouplist);
asmlinkage long sys_setgroups16(int gidsetsize, old_gid_t __user *grouplist);
asmlinkage long sys_getuid16(void);
asmlinkage long sys_geteuid16(void);
asmlinkage long sys_getgid16(void);
asmlinkage long sys_getegid16(void);
#endif

/* obsolete */
asmlinkage long sys_socketcall(int call, unsigned long __user *args);

/* obsolete */
asmlinkage long sys_stat(const char __user *filename,
			struct __old_kernel_stat __user *statbuf);
asmlinkage long sys_lstat(const char __user *filename,
			struct __old_kernel_stat __user *statbuf);
asmlinkage long sys_fstat(unsigned int fd,
			struct __old_kernel_stat __user *statbuf);
asmlinkage long sys_readlink(const char __user *path,
				char __user *buf, int bufsiz);

/* obsolete */
asmlinkage long sys_old_select(struct sel_arg_struct __user *arg);

/* obsolete */
asmlinkage long sys_old_readdir(unsigned int, struct old_linux_dirent __user *, unsigned int);

/* obsolete */
asmlinkage long sys_gethostname(char __user *name, int len);
asmlinkage long sys_uname(struct old_utsname __user *);
asmlinkage long sys_olduname(struct oldold_utsname __user *);
#ifdef __ARCH_WANT_SYS_OLD_GETRLIMIT
asmlinkage long sys_old_getrlimit(unsigned int resource, struct rlimit __user *rlim);
#endif

/* obsolete */
asmlinkage long sys_ipc(unsigned int call, int first, unsigned long second,
		unsigned long third, void __user *ptr, long fifth);

/* obsolete */
asmlinkage long sys_mmap_pgoff(unsigned long addr, unsigned long len,
			unsigned long prot, unsigned long flags,
			unsigned long fd, unsigned long pgoff);
asmlinkage long sys_old_mmap(struct mmap_arg_struct __user *arg);


/*
 * Not a real system call, but a placeholder for syscalls which are
 * not implemented -- see kernel/sys_ni.c
 */
asmlinkage long sys_ni_syscall(void);

#endif /* CONFIG_ARCH_HAS_SYSCALL_WRAPPER */

asmlinkage long sys_ni_posix_timers(void);

/*
 * Kernel code should not call syscalls (i.e., sys_xyzyyz()) directly.
 * Instead, use one of the functions which work equivalently, such as
 * the ksys_xyzyyz() functions prototyped below.
 */
ssize_t ksys_write(unsigned int fd, const char __user *buf, size_t count);
int ksys_fchown(unsigned int fd, uid_t user, gid_t group);
ssize_t ksys_read(unsigned int fd, char __user *buf, size_t count);
void ksys_sync(void);
int ksys_unshare(unsigned long unshare_flags);
int ksys_setsid(void);
int ksys_sync_file_range(int fd, loff_t offset, loff_t nbytes,
			 unsigned int flags);
ssize_t ksys_pread64(unsigned int fd, char __user *buf, size_t count,
		     loff_t pos);
ssize_t ksys_pwrite64(unsigned int fd, const char __user *buf,
		      size_t count, loff_t pos);
int ksys_fallocate(int fd, int mode, loff_t offset, loff_t len);
#ifdef CONFIG_ADVISE_SYSCALLS
int ksys_fadvise64_64(int fd, loff_t offset, loff_t len, int advice);
#else
static inline int ksys_fadvise64_64(int fd, loff_t offset, loff_t len,
				    int advice)
{
	return -EINVAL;
}
#endif
unsigned long ksys_mmap_pgoff(unsigned long addr, unsigned long len,
			      unsigned long prot, unsigned long flags,
			      unsigned long fd, unsigned long pgoff);
ssize_t ksys_readahead(int fd, loff_t offset, size_t count);
int ksys_ipc(unsigned int call, int first, unsigned long second,
	unsigned long third, void __user * ptr, long fifth);
int compat_ksys_ipc(u32 call, int first, int second,
	u32 third, u32 ptr, u32 fifth);

/*
 * The following kernel syscall equivalents are just wrappers to fs-internal
 * functions. Therefore, provide stubs to be inlined at the callsites.
 */
extern int do_fchownat(int dfd, const char __user *filename, uid_t user,
		       gid_t group, int flag);

static inline long ksys_chown(const char __user *filename, uid_t user,
			      gid_t group)
{
	return do_fchownat(AT_FDCWD, filename, user, group, 0);
}

static inline long ksys_lchown(const char __user *filename, uid_t user,
			       gid_t group)
{
	return do_fchownat(AT_FDCWD, filename, user, group,
			     AT_SYMLINK_NOFOLLOW);
}

extern long do_sys_ftruncate(unsigned int fd, loff_t length, int small);

static inline long ksys_ftruncate(unsigned int fd, loff_t length)
{
	return do_sys_ftruncate(fd, length, 1);
}

extern long do_sys_truncate(const char __user *pathname, loff_t length);

static inline long ksys_truncate(const char __user *pathname, loff_t length)
{
	return do_sys_truncate(pathname, length);
}

static inline unsigned int ksys_personality(unsigned int personality)
{
	unsigned int old = current->personality;

	if (personality != 0xffffffff)
		set_personality(personality);

	return old;
}

/* for __ARCH_WANT_SYS_IPC */
long ksys_semtimedop(int semid, struct sembuf __user *tsops,
		     unsigned int nsops,
		     const struct __kernel_timespec __user *timeout);
long ksys_semget(key_t key, int nsems, int semflg);
long ksys_old_semctl(int semid, int semnum, int cmd, unsigned long arg);
long ksys_msgget(key_t key, int msgflg);
long ksys_old_msgctl(int msqid, int cmd, struct msqid_ds __user *buf);
long ksys_msgrcv(int msqid, struct msgbuf __user *msgp, size_t msgsz,
		 long msgtyp, int msgflg);
long ksys_msgsnd(int msqid, struct msgbuf __user *msgp, size_t msgsz,
		 int msgflg);
long ksys_shmget(key_t key, size_t size, int shmflg);
long ksys_shmdt(char __user *shmaddr);
long ksys_old_shmctl(int shmid, int cmd, struct shmid_ds __user *buf);
long compat_ksys_semtimedop(int semid, struct sembuf __user *tsems,
			    unsigned int nsops,
			    const struct old_timespec32 __user *timeout);
long __do_semtimedop(int semid, struct sembuf *tsems, unsigned int nsops,
		     const struct timespec64 *timeout,
		     struct ipc_namespace *ns);

int __sys_getsockopt(int fd, int level, int optname, char __user *optval,
		int __user *optlen);
int __sys_setsockopt(int fd, int level, int optname, char __user *optval,
		int optlen);
#endif<|MERGE_RESOLUTION|>--- conflicted
+++ resolved
@@ -966,19 +966,11 @@
 		struct cachestat_range __user *cstat_range,
 		struct cachestat __user *cstat, unsigned int flags);
 asmlinkage long sys_map_shadow_stack(unsigned long addr, unsigned long size, unsigned int flags);
-<<<<<<< HEAD
-asmlinkage long sys_lsm_get_self_attr(unsigned int attr, struct lsm_ctx *ctx,
-				      u32 *size, u32 flags);
-asmlinkage long sys_lsm_set_self_attr(unsigned int attr, struct lsm_ctx *ctx,
-				      u32 size, u32 flags);
-asmlinkage long sys_lsm_list_modules(u64 *ids, u32 *size, u32 flags);
-=======
 asmlinkage long sys_lsm_get_self_attr(unsigned int attr, struct lsm_ctx __user *ctx,
 				      u32 __user *size, u32 flags);
 asmlinkage long sys_lsm_set_self_attr(unsigned int attr, struct lsm_ctx __user *ctx,
 				      u32 size, u32 flags);
 asmlinkage long sys_lsm_list_modules(u64 __user *ids, u32 __user *size, u32 flags);
->>>>>>> 0c383648
 
 /*
  * Architecture-specific system calls
