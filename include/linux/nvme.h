/* SPDX-License-Identifier: GPL-2.0 */
/*
 * Definitions for the NVM Express interface
 * Copyright (c) 2011-2014, Intel Corporation.
 */

#ifndef _LINUX_NVME_H
#define _LINUX_NVME_H

#include <linux/bits.h>
#include <linux/types.h>
#include <linux/uuid.h>

/* NQN names in commands fields specified one size */
#define NVMF_NQN_FIELD_LEN	256

/* However the max length of a qualified name is another size */
#define NVMF_NQN_SIZE		223

#define NVMF_TRSVCID_SIZE	32
#define NVMF_TRADDR_SIZE	256
#define NVMF_TSAS_SIZE		256

#define NVME_DISC_SUBSYS_NAME	"nqn.2014-08.org.nvmexpress.discovery"

#define NVME_NSID_ALL		0xffffffff

enum nvme_subsys_type {
	/* Referral to another discovery type target subsystem */
	NVME_NQN_DISC	= 1,

	/* NVME type target subsystem */
	NVME_NQN_NVME	= 2,

	/* Current discovery type target subsystem */
	NVME_NQN_CURR	= 3,
};

enum nvme_ctrl_type {
	NVME_CTRL_IO	= 1,		/* I/O controller */
	NVME_CTRL_DISC	= 2,		/* Discovery controller */
	NVME_CTRL_ADMIN	= 3,		/* Administrative controller */
};

enum nvme_dctype {
	NVME_DCTYPE_NOT_REPORTED	= 0,
	NVME_DCTYPE_DDC			= 1, /* Direct Discovery Controller */
	NVME_DCTYPE_CDC			= 2, /* Central Discovery Controller */
};

/* Address Family codes for Discovery Log Page entry ADRFAM field */
enum {
	NVMF_ADDR_FAMILY_PCI	= 0,	/* PCIe */
	NVMF_ADDR_FAMILY_IP4	= 1,	/* IP4 */
	NVMF_ADDR_FAMILY_IP6	= 2,	/* IP6 */
	NVMF_ADDR_FAMILY_IB	= 3,	/* InfiniBand */
	NVMF_ADDR_FAMILY_FC	= 4,	/* Fibre Channel */
	NVMF_ADDR_FAMILY_LOOP	= 254,	/* Reserved for host usage */
	NVMF_ADDR_FAMILY_MAX,
};

/* Transport Type codes for Discovery Log Page entry TRTYPE field */
enum {
	NVMF_TRTYPE_RDMA	= 1,	/* RDMA */
	NVMF_TRTYPE_FC		= 2,	/* Fibre Channel */
	NVMF_TRTYPE_TCP		= 3,	/* TCP/IP */
	NVMF_TRTYPE_LOOP	= 254,	/* Reserved for host usage */
	NVMF_TRTYPE_MAX,
};

/* Transport Requirements codes for Discovery Log Page entry TREQ field */
enum {
	NVMF_TREQ_NOT_SPECIFIED	= 0,		/* Not specified */
	NVMF_TREQ_REQUIRED	= 1,		/* Required */
	NVMF_TREQ_NOT_REQUIRED	= 2,		/* Not Required */
#define NVME_TREQ_SECURE_CHANNEL_MASK \
	(NVMF_TREQ_REQUIRED | NVMF_TREQ_NOT_REQUIRED)

	NVMF_TREQ_DISABLE_SQFLOW = (1 << 2),	/* Supports SQ flow control disable */
};

/* RDMA QP Service Type codes for Discovery Log Page entry TSAS
 * RDMA_QPTYPE field
 */
enum {
	NVMF_RDMA_QPTYPE_CONNECTED	= 1, /* Reliable Connected */
	NVMF_RDMA_QPTYPE_DATAGRAM	= 2, /* Reliable Datagram */
	NVMF_RDMA_QPTYPE_INVALID	= 0xff,
};

/* RDMA Provider Type codes for Discovery Log Page entry TSAS
 * RDMA_PRTYPE field
 */
enum {
	NVMF_RDMA_PRTYPE_NOT_SPECIFIED	= 1, /* No Provider Specified */
	NVMF_RDMA_PRTYPE_IB		= 2, /* InfiniBand */
	NVMF_RDMA_PRTYPE_ROCE		= 3, /* InfiniBand RoCE */
	NVMF_RDMA_PRTYPE_ROCEV2		= 4, /* InfiniBand RoCEV2 */
	NVMF_RDMA_PRTYPE_IWARP		= 5, /* IWARP */
};

/* RDMA Connection Management Service Type codes for Discovery Log Page
 * entry TSAS RDMA_CMS field
 */
enum {
	NVMF_RDMA_CMS_RDMA_CM	= 1, /* Sockets based endpoint addressing */
};

/* TSAS SECTYPE for TCP transport */
enum {
	NVMF_TCP_SECTYPE_NONE = 0, /* No Security */
	NVMF_TCP_SECTYPE_TLS12 = 1, /* TLSv1.2, NVMe-oF 1.1 and NVMe-TCP 3.6.1.1 */
	NVMF_TCP_SECTYPE_TLS13 = 2, /* TLSv1.3, NVMe-oF 1.1 and NVMe-TCP 3.6.1.1 */
<<<<<<< HEAD
=======
	NVMF_TCP_SECTYPE_INVALID = 0xff,
>>>>>>> 0c383648
};

#define NVME_AQ_DEPTH		32
#define NVME_NR_AEN_COMMANDS	1
#define NVME_AQ_BLK_MQ_DEPTH	(NVME_AQ_DEPTH - NVME_NR_AEN_COMMANDS)

/*
 * Subtract one to leave an empty queue entry for 'Full Queue' condition. See
 * NVM-Express 1.2 specification, section 4.1.2.
 */
#define NVME_AQ_MQ_TAG_DEPTH	(NVME_AQ_BLK_MQ_DEPTH - 1)

enum {
	NVME_REG_CAP	= 0x0000,	/* Controller Capabilities */
	NVME_REG_VS	= 0x0008,	/* Version */
	NVME_REG_INTMS	= 0x000c,	/* Interrupt Mask Set */
	NVME_REG_INTMC	= 0x0010,	/* Interrupt Mask Clear */
	NVME_REG_CC	= 0x0014,	/* Controller Configuration */
	NVME_REG_CSTS	= 0x001c,	/* Controller Status */
	NVME_REG_NSSR	= 0x0020,	/* NVM Subsystem Reset */
	NVME_REG_AQA	= 0x0024,	/* Admin Queue Attributes */
	NVME_REG_ASQ	= 0x0028,	/* Admin SQ Base Address */
	NVME_REG_ACQ	= 0x0030,	/* Admin CQ Base Address */
	NVME_REG_CMBLOC	= 0x0038,	/* Controller Memory Buffer Location */
	NVME_REG_CMBSZ	= 0x003c,	/* Controller Memory Buffer Size */
	NVME_REG_BPINFO	= 0x0040,	/* Boot Partition Information */
	NVME_REG_BPRSEL	= 0x0044,	/* Boot Partition Read Select */
	NVME_REG_BPMBL	= 0x0048,	/* Boot Partition Memory Buffer
					 * Location
					 */
	NVME_REG_CMBMSC = 0x0050,	/* Controller Memory Buffer Memory
					 * Space Control
					 */
	NVME_REG_CRTO	= 0x0068,	/* Controller Ready Timeouts */
	NVME_REG_PMRCAP	= 0x0e00,	/* Persistent Memory Capabilities */
	NVME_REG_PMRCTL	= 0x0e04,	/* Persistent Memory Region Control */
	NVME_REG_PMRSTS	= 0x0e08,	/* Persistent Memory Region Status */
	NVME_REG_PMREBS	= 0x0e0c,	/* Persistent Memory Region Elasticity
					 * Buffer Size
					 */
	NVME_REG_PMRSWTP = 0x0e10,	/* Persistent Memory Region Sustained
					 * Write Throughput
					 */
	NVME_REG_DBS	= 0x1000,	/* SQ 0 Tail Doorbell */
};

#define NVME_CAP_MQES(cap)	((cap) & 0xffff)
#define NVME_CAP_TIMEOUT(cap)	(((cap) >> 24) & 0xff)
#define NVME_CAP_STRIDE(cap)	(((cap) >> 32) & 0xf)
#define NVME_CAP_NSSRC(cap)	(((cap) >> 36) & 0x1)
#define NVME_CAP_CSS(cap)	(((cap) >> 37) & 0xff)
#define NVME_CAP_MPSMIN(cap)	(((cap) >> 48) & 0xf)
#define NVME_CAP_MPSMAX(cap)	(((cap) >> 52) & 0xf)
#define NVME_CAP_CMBS(cap)	(((cap) >> 57) & 0x1)

#define NVME_CMB_BIR(cmbloc)	((cmbloc) & 0x7)
#define NVME_CMB_OFST(cmbloc)	(((cmbloc) >> 12) & 0xfffff)

#define NVME_CRTO_CRIMT(crto)	((crto) >> 16)
#define NVME_CRTO_CRWMT(crto)	((crto) & 0xffff)

enum {
	NVME_CMBSZ_SQS		= 1 << 0,
	NVME_CMBSZ_CQS		= 1 << 1,
	NVME_CMBSZ_LISTS	= 1 << 2,
	NVME_CMBSZ_RDS		= 1 << 3,
	NVME_CMBSZ_WDS		= 1 << 4,

	NVME_CMBSZ_SZ_SHIFT	= 12,
	NVME_CMBSZ_SZ_MASK	= 0xfffff,

	NVME_CMBSZ_SZU_SHIFT	= 8,
	NVME_CMBSZ_SZU_MASK	= 0xf,
};

/*
 * Submission and Completion Queue Entry Sizes for the NVM command set.
 * (In bytes and specified as a power of two (2^n)).
 */
#define NVME_ADM_SQES       6
#define NVME_NVM_IOSQES		6
#define NVME_NVM_IOCQES		4

enum {
	NVME_CC_ENABLE		= 1 << 0,
	NVME_CC_EN_SHIFT	= 0,
	NVME_CC_CSS_SHIFT	= 4,
	NVME_CC_MPS_SHIFT	= 7,
	NVME_CC_AMS_SHIFT	= 11,
	NVME_CC_SHN_SHIFT	= 14,
	NVME_CC_IOSQES_SHIFT	= 16,
	NVME_CC_IOCQES_SHIFT	= 20,
	NVME_CC_CSS_NVM		= 0 << NVME_CC_CSS_SHIFT,
	NVME_CC_CSS_CSI		= 6 << NVME_CC_CSS_SHIFT,
	NVME_CC_CSS_MASK	= 7 << NVME_CC_CSS_SHIFT,
	NVME_CC_AMS_RR		= 0 << NVME_CC_AMS_SHIFT,
	NVME_CC_AMS_WRRU	= 1 << NVME_CC_AMS_SHIFT,
	NVME_CC_AMS_VS		= 7 << NVME_CC_AMS_SHIFT,
	NVME_CC_SHN_NONE	= 0 << NVME_CC_SHN_SHIFT,
	NVME_CC_SHN_NORMAL	= 1 << NVME_CC_SHN_SHIFT,
	NVME_CC_SHN_ABRUPT	= 2 << NVME_CC_SHN_SHIFT,
	NVME_CC_SHN_MASK	= 3 << NVME_CC_SHN_SHIFT,
	NVME_CC_IOSQES		= NVME_NVM_IOSQES << NVME_CC_IOSQES_SHIFT,
	NVME_CC_IOCQES		= NVME_NVM_IOCQES << NVME_CC_IOCQES_SHIFT,
	NVME_CC_CRIME		= 1 << 24,
};

enum {
	NVME_CSTS_RDY		= 1 << 0,
	NVME_CSTS_CFS		= 1 << 1,
	NVME_CSTS_NSSRO		= 1 << 4,
	NVME_CSTS_PP		= 1 << 5,
	NVME_CSTS_SHST_NORMAL	= 0 << 2,
	NVME_CSTS_SHST_OCCUR	= 1 << 2,
	NVME_CSTS_SHST_CMPLT	= 2 << 2,
	NVME_CSTS_SHST_MASK	= 3 << 2,
};

enum {
	NVME_CMBMSC_CRE		= 1 << 0,
	NVME_CMBMSC_CMSE	= 1 << 1,
};

enum {
	NVME_CAP_CSS_NVM	= 1 << 0,
	NVME_CAP_CSS_CSI	= 1 << 6,
};

enum {
	NVME_CAP_CRMS_CRWMS	= 1ULL << 59,
	NVME_CAP_CRMS_CRIMS	= 1ULL << 60,
};

struct nvme_id_power_state {
	__le16			max_power;	/* centiwatts */
	__u8			rsvd2;
	__u8			flags;
	__le32			entry_lat;	/* microseconds */
	__le32			exit_lat;	/* microseconds */
	__u8			read_tput;
	__u8			read_lat;
	__u8			write_tput;
	__u8			write_lat;
	__le16			idle_power;
	__u8			idle_scale;
	__u8			rsvd19;
	__le16			active_power;
	__u8			active_work_scale;
	__u8			rsvd23[9];
};

enum {
	NVME_PS_FLAGS_MAX_POWER_SCALE	= 1 << 0,
	NVME_PS_FLAGS_NON_OP_STATE	= 1 << 1,
};

enum nvme_ctrl_attr {
	NVME_CTRL_ATTR_HID_128_BIT	= (1 << 0),
	NVME_CTRL_ATTR_TBKAS		= (1 << 6),
	NVME_CTRL_ATTR_ELBAS		= (1 << 15),
};

struct nvme_id_ctrl {
	__le16			vid;
	__le16			ssvid;
	char			sn[20];
	char			mn[40];
	char			fr[8];
	__u8			rab;
	__u8			ieee[3];
	__u8			cmic;
	__u8			mdts;
	__le16			cntlid;
	__le32			ver;
	__le32			rtd3r;
	__le32			rtd3e;
	__le32			oaes;
	__le32			ctratt;
	__u8			rsvd100[11];
	__u8			cntrltype;
	__u8			fguid[16];
	__le16			crdt1;
	__le16			crdt2;
	__le16			crdt3;
	__u8			rsvd134[122];
	__le16			oacs;
	__u8			acl;
	__u8			aerl;
	__u8			frmw;
	__u8			lpa;
	__u8			elpe;
	__u8			npss;
	__u8			avscc;
	__u8			apsta;
	__le16			wctemp;
	__le16			cctemp;
	__le16			mtfa;
	__le32			hmpre;
	__le32			hmmin;
	__u8			tnvmcap[16];
	__u8			unvmcap[16];
	__le32			rpmbs;
	__le16			edstt;
	__u8			dsto;
	__u8			fwug;
	__le16			kas;
	__le16			hctma;
	__le16			mntmt;
	__le16			mxtmt;
	__le32			sanicap;
	__le32			hmminds;
	__le16			hmmaxd;
	__u8			rsvd338[4];
	__u8			anatt;
	__u8			anacap;
	__le32			anagrpmax;
	__le32			nanagrpid;
	__u8			rsvd352[160];
	__u8			sqes;
	__u8			cqes;
	__le16			maxcmd;
	__le32			nn;
	__le16			oncs;
	__le16			fuses;
	__u8			fna;
	__u8			vwc;
	__le16			awun;
	__le16			awupf;
	__u8			nvscc;
	__u8			nwpc;
	__le16			acwu;
	__u8			rsvd534[2];
	__le32			sgls;
	__le32			mnan;
	__u8			rsvd544[224];
	char			subnqn[256];
	__u8			rsvd1024[768];
	__le32			ioccsz;
	__le32			iorcsz;
	__le16			icdoff;
	__u8			ctrattr;
	__u8			msdbd;
	__u8			rsvd1804[2];
	__u8			dctype;
	__u8			rsvd1807[241];
	struct nvme_id_power_state	psd[32];
	__u8			vs[1024];
};

enum {
	NVME_CTRL_CMIC_MULTI_PORT		= 1 << 0,
	NVME_CTRL_CMIC_MULTI_CTRL		= 1 << 1,
	NVME_CTRL_CMIC_ANA			= 1 << 3,
	NVME_CTRL_ONCS_COMPARE			= 1 << 0,
	NVME_CTRL_ONCS_WRITE_UNCORRECTABLE	= 1 << 1,
	NVME_CTRL_ONCS_DSM			= 1 << 2,
	NVME_CTRL_ONCS_WRITE_ZEROES		= 1 << 3,
	NVME_CTRL_ONCS_RESERVATIONS		= 1 << 5,
	NVME_CTRL_ONCS_TIMESTAMP		= 1 << 6,
	NVME_CTRL_VWC_PRESENT			= 1 << 0,
	NVME_CTRL_OACS_SEC_SUPP                 = 1 << 0,
	NVME_CTRL_OACS_NS_MNGT_SUPP		= 1 << 3,
	NVME_CTRL_OACS_DIRECTIVES		= 1 << 5,
	NVME_CTRL_OACS_DBBUF_SUPP		= 1 << 8,
	NVME_CTRL_LPA_CMD_EFFECTS_LOG		= 1 << 1,
	NVME_CTRL_CTRATT_128_ID			= 1 << 0,
	NVME_CTRL_CTRATT_NON_OP_PSP		= 1 << 1,
	NVME_CTRL_CTRATT_NVM_SETS		= 1 << 2,
	NVME_CTRL_CTRATT_READ_RECV_LVLS		= 1 << 3,
	NVME_CTRL_CTRATT_ENDURANCE_GROUPS	= 1 << 4,
	NVME_CTRL_CTRATT_PREDICTABLE_LAT	= 1 << 5,
	NVME_CTRL_CTRATT_NAMESPACE_GRANULARITY	= 1 << 7,
	NVME_CTRL_CTRATT_UUID_LIST		= 1 << 9,
};

struct nvme_lbaf {
	__le16			ms;
	__u8			ds;
	__u8			rp;
};

struct nvme_id_ns {
	__le64			nsze;
	__le64			ncap;
	__le64			nuse;
	__u8			nsfeat;
	__u8			nlbaf;
	__u8			flbas;
	__u8			mc;
	__u8			dpc;
	__u8			dps;
	__u8			nmic;
	__u8			rescap;
	__u8			fpi;
	__u8			dlfeat;
	__le16			nawun;
	__le16			nawupf;
	__le16			nacwu;
	__le16			nabsn;
	__le16			nabo;
	__le16			nabspf;
	__le16			noiob;
	__u8			nvmcap[16];
	__le16			npwg;
	__le16			npwa;
	__le16			npdg;
	__le16			npda;
	__le16			nows;
	__u8			rsvd74[18];
	__le32			anagrpid;
	__u8			rsvd96[3];
	__u8			nsattr;
	__le16			nvmsetid;
	__le16			endgid;
	__u8			nguid[16];
	__u8			eui64[8];
	struct nvme_lbaf	lbaf[64];
	__u8			vs[3712];
};

/* I/O Command Set Independent Identify Namespace Data Structure */
struct nvme_id_ns_cs_indep {
	__u8			nsfeat;
	__u8			nmic;
	__u8			rescap;
	__u8			fpi;
	__le32			anagrpid;
	__u8			nsattr;
	__u8			rsvd9;
	__le16			nvmsetid;
	__le16			endgid;
	__u8			nstat;
	__u8			rsvd15[4081];
};

struct nvme_zns_lbafe {
	__le64			zsze;
	__u8			zdes;
	__u8			rsvd9[7];
};

struct nvme_id_ns_zns {
	__le16			zoc;
	__le16			ozcs;
	__le32			mar;
	__le32			mor;
	__le32			rrl;
	__le32			frl;
	__u8			rsvd20[2796];
	struct nvme_zns_lbafe	lbafe[64];
	__u8			vs[256];
};

struct nvme_id_ctrl_zns {
	__u8	zasl;
	__u8	rsvd1[4095];
};

struct nvme_id_ns_nvm {
	__le64	lbstm;
	__u8	pic;
	__u8	rsvd9[3];
	__le32	elbaf[64];
	__u8	rsvd268[3828];
};

enum {
	NVME_ID_NS_NVM_STS_MASK		= 0x7f,
	NVME_ID_NS_NVM_GUARD_SHIFT	= 7,
	NVME_ID_NS_NVM_GUARD_MASK	= 0x3,
};

static inline __u8 nvme_elbaf_sts(__u32 elbaf)
{
	return elbaf & NVME_ID_NS_NVM_STS_MASK;
}

static inline __u8 nvme_elbaf_guard_type(__u32 elbaf)
{
	return (elbaf >> NVME_ID_NS_NVM_GUARD_SHIFT) & NVME_ID_NS_NVM_GUARD_MASK;
}

struct nvme_id_ctrl_nvm {
	__u8	vsl;
	__u8	wzsl;
	__u8	wusl;
	__u8	dmrl;
	__le32	dmrsl;
	__le64	dmsl;
	__u8	rsvd16[4080];
};

enum {
	NVME_ID_CNS_NS			= 0x00,
	NVME_ID_CNS_CTRL		= 0x01,
	NVME_ID_CNS_NS_ACTIVE_LIST	= 0x02,
	NVME_ID_CNS_NS_DESC_LIST	= 0x03,
	NVME_ID_CNS_CS_NS		= 0x05,
	NVME_ID_CNS_CS_CTRL		= 0x06,
	NVME_ID_CNS_NS_CS_INDEP		= 0x08,
	NVME_ID_CNS_NS_PRESENT_LIST	= 0x10,
	NVME_ID_CNS_NS_PRESENT		= 0x11,
	NVME_ID_CNS_CTRL_NS_LIST	= 0x12,
	NVME_ID_CNS_CTRL_LIST		= 0x13,
	NVME_ID_CNS_SCNDRY_CTRL_LIST	= 0x15,
	NVME_ID_CNS_NS_GRANULARITY	= 0x16,
	NVME_ID_CNS_UUID_LIST		= 0x17,
};

enum {
	NVME_CSI_NVM			= 0,
	NVME_CSI_ZNS			= 2,
};

enum {
	NVME_DIR_IDENTIFY		= 0x00,
	NVME_DIR_STREAMS		= 0x01,
	NVME_DIR_SND_ID_OP_ENABLE	= 0x01,
	NVME_DIR_SND_ST_OP_REL_ID	= 0x01,
	NVME_DIR_SND_ST_OP_REL_RSC	= 0x02,
	NVME_DIR_RCV_ID_OP_PARAM	= 0x01,
	NVME_DIR_RCV_ST_OP_PARAM	= 0x01,
	NVME_DIR_RCV_ST_OP_STATUS	= 0x02,
	NVME_DIR_RCV_ST_OP_RESOURCE	= 0x03,
	NVME_DIR_ENDIR			= 0x01,
};

enum {
	NVME_NS_FEAT_THIN	= 1 << 0,
	NVME_NS_FEAT_ATOMICS	= 1 << 1,
	NVME_NS_FEAT_IO_OPT	= 1 << 4,
	NVME_NS_ATTR_RO		= 1 << 0,
	NVME_NS_FLBAS_LBA_MASK	= 0xf,
	NVME_NS_FLBAS_LBA_UMASK	= 0x60,
	NVME_NS_FLBAS_LBA_SHIFT	= 1,
	NVME_NS_FLBAS_META_EXT	= 0x10,
	NVME_NS_NMIC_SHARED	= 1 << 0,
	NVME_LBAF_RP_BEST	= 0,
	NVME_LBAF_RP_BETTER	= 1,
	NVME_LBAF_RP_GOOD	= 2,
	NVME_LBAF_RP_DEGRADED	= 3,
	NVME_NS_DPC_PI_LAST	= 1 << 4,
	NVME_NS_DPC_PI_FIRST	= 1 << 3,
	NVME_NS_DPC_PI_TYPE3	= 1 << 2,
	NVME_NS_DPC_PI_TYPE2	= 1 << 1,
	NVME_NS_DPC_PI_TYPE1	= 1 << 0,
	NVME_NS_DPS_PI_FIRST	= 1 << 3,
	NVME_NS_DPS_PI_MASK	= 0x7,
	NVME_NS_DPS_PI_TYPE1	= 1,
	NVME_NS_DPS_PI_TYPE2	= 2,
	NVME_NS_DPS_PI_TYPE3	= 3,
};

enum {
	NVME_NSTAT_NRDY		= 1 << 0,
};

enum {
	NVME_NVM_NS_16B_GUARD	= 0,
	NVME_NVM_NS_32B_GUARD	= 1,
	NVME_NVM_NS_64B_GUARD	= 2,
};

static inline __u8 nvme_lbaf_index(__u8 flbas)
{
	return (flbas & NVME_NS_FLBAS_LBA_MASK) |
		((flbas & NVME_NS_FLBAS_LBA_UMASK) >> NVME_NS_FLBAS_LBA_SHIFT);
}

/* Identify Namespace Metadata Capabilities (MC): */
enum {
	NVME_MC_EXTENDED_LBA	= (1 << 0),
	NVME_MC_METADATA_PTR	= (1 << 1),
};

struct nvme_ns_id_desc {
	__u8 nidt;
	__u8 nidl;
	__le16 reserved;
};

#define NVME_NIDT_EUI64_LEN	8
#define NVME_NIDT_NGUID_LEN	16
#define NVME_NIDT_UUID_LEN	16
#define NVME_NIDT_CSI_LEN	1

enum {
	NVME_NIDT_EUI64		= 0x01,
	NVME_NIDT_NGUID		= 0x02,
	NVME_NIDT_UUID		= 0x03,
	NVME_NIDT_CSI		= 0x04,
};

struct nvme_smart_log {
	__u8			critical_warning;
	__u8			temperature[2];
	__u8			avail_spare;
	__u8			spare_thresh;
	__u8			percent_used;
	__u8			endu_grp_crit_warn_sumry;
	__u8			rsvd7[25];
	__u8			data_units_read[16];
	__u8			data_units_written[16];
	__u8			host_reads[16];
	__u8			host_writes[16];
	__u8			ctrl_busy_time[16];
	__u8			power_cycles[16];
	__u8			power_on_hours[16];
	__u8			unsafe_shutdowns[16];
	__u8			media_errors[16];
	__u8			num_err_log_entries[16];
	__le32			warning_temp_time;
	__le32			critical_comp_time;
	__le16			temp_sensor[8];
	__le32			thm_temp1_trans_count;
	__le32			thm_temp2_trans_count;
	__le32			thm_temp1_total_time;
	__le32			thm_temp2_total_time;
	__u8			rsvd232[280];
};

struct nvme_fw_slot_info_log {
	__u8			afi;
	__u8			rsvd1[7];
	__le64			frs[7];
	__u8			rsvd64[448];
};

enum {
	NVME_CMD_EFFECTS_CSUPP		= 1 << 0,
	NVME_CMD_EFFECTS_LBCC		= 1 << 1,
	NVME_CMD_EFFECTS_NCC		= 1 << 2,
	NVME_CMD_EFFECTS_NIC		= 1 << 3,
	NVME_CMD_EFFECTS_CCC		= 1 << 4,
	NVME_CMD_EFFECTS_CSER_MASK	= GENMASK(15, 14),
	NVME_CMD_EFFECTS_CSE_MASK	= GENMASK(18, 16),
	NVME_CMD_EFFECTS_UUID_SEL	= 1 << 19,
	NVME_CMD_EFFECTS_SCOPE_MASK	= GENMASK(31, 20),
};

struct nvme_effects_log {
	__le32 acs[256];
	__le32 iocs[256];
	__u8   resv[2048];
};

enum nvme_ana_state {
	NVME_ANA_OPTIMIZED		= 0x01,
	NVME_ANA_NONOPTIMIZED		= 0x02,
	NVME_ANA_INACCESSIBLE		= 0x03,
	NVME_ANA_PERSISTENT_LOSS	= 0x04,
	NVME_ANA_CHANGE			= 0x0f,
};

struct nvme_ana_group_desc {
	__le32	grpid;
	__le32	nnsids;
	__le64	chgcnt;
	__u8	state;
	__u8	rsvd17[15];
	__le32	nsids[];
};

/* flag for the log specific field of the ANA log */
#define NVME_ANA_LOG_RGO	(1 << 0)

struct nvme_ana_rsp_hdr {
	__le64	chgcnt;
	__le16	ngrps;
	__le16	rsvd10[3];
};

struct nvme_zone_descriptor {
	__u8		zt;
	__u8		zs;
	__u8		za;
	__u8		rsvd3[5];
	__le64		zcap;
	__le64		zslba;
	__le64		wp;
	__u8		rsvd32[32];
};

enum {
	NVME_ZONE_TYPE_SEQWRITE_REQ	= 0x2,
};

struct nvme_zone_report {
	__le64		nr_zones;
	__u8		resv8[56];
	struct nvme_zone_descriptor entries[];
};

enum {
	NVME_SMART_CRIT_SPARE		= 1 << 0,
	NVME_SMART_CRIT_TEMPERATURE	= 1 << 1,
	NVME_SMART_CRIT_RELIABILITY	= 1 << 2,
	NVME_SMART_CRIT_MEDIA		= 1 << 3,
	NVME_SMART_CRIT_VOLATILE_MEMORY	= 1 << 4,
};

enum {
	NVME_AER_ERROR			= 0,
	NVME_AER_SMART			= 1,
	NVME_AER_NOTICE			= 2,
	NVME_AER_CSS			= 6,
	NVME_AER_VS			= 7,
};

enum {
	NVME_AER_ERROR_PERSIST_INT_ERR	= 0x03,
};

enum {
	NVME_AER_NOTICE_NS_CHANGED	= 0x00,
	NVME_AER_NOTICE_FW_ACT_STARTING = 0x01,
	NVME_AER_NOTICE_ANA		= 0x03,
	NVME_AER_NOTICE_DISC_CHANGED	= 0xf0,
};

enum {
	NVME_AEN_BIT_NS_ATTR		= 8,
	NVME_AEN_BIT_FW_ACT		= 9,
	NVME_AEN_BIT_ANA_CHANGE		= 11,
	NVME_AEN_BIT_DISC_CHANGE	= 31,
};

enum {
	NVME_AEN_CFG_NS_ATTR		= 1 << NVME_AEN_BIT_NS_ATTR,
	NVME_AEN_CFG_FW_ACT		= 1 << NVME_AEN_BIT_FW_ACT,
	NVME_AEN_CFG_ANA_CHANGE		= 1 << NVME_AEN_BIT_ANA_CHANGE,
	NVME_AEN_CFG_DISC_CHANGE	= 1 << NVME_AEN_BIT_DISC_CHANGE,
};

struct nvme_lba_range_type {
	__u8			type;
	__u8			attributes;
	__u8			rsvd2[14];
	__le64			slba;
	__le64			nlb;
	__u8			guid[16];
	__u8			rsvd48[16];
};

enum {
	NVME_LBART_TYPE_FS	= 0x01,
	NVME_LBART_TYPE_RAID	= 0x02,
	NVME_LBART_TYPE_CACHE	= 0x03,
	NVME_LBART_TYPE_SWAP	= 0x04,

	NVME_LBART_ATTRIB_TEMP	= 1 << 0,
	NVME_LBART_ATTRIB_HIDE	= 1 << 1,
};

enum nvme_pr_type {
	NVME_PR_WRITE_EXCLUSIVE			= 1,
	NVME_PR_EXCLUSIVE_ACCESS		= 2,
	NVME_PR_WRITE_EXCLUSIVE_REG_ONLY	= 3,
	NVME_PR_EXCLUSIVE_ACCESS_REG_ONLY	= 4,
	NVME_PR_WRITE_EXCLUSIVE_ALL_REGS	= 5,
	NVME_PR_EXCLUSIVE_ACCESS_ALL_REGS	= 6,
};

enum nvme_eds {
	NVME_EXTENDED_DATA_STRUCT	= 0x1,
};

struct nvme_registered_ctrl {
	__le16	cntlid;
	__u8	rcsts;
	__u8	rsvd3[5];
	__le64	hostid;
	__le64	rkey;
};

struct nvme_reservation_status {
	__le32	gen;
	__u8	rtype;
	__u8	regctl[2];
	__u8	resv5[2];
	__u8	ptpls;
	__u8	resv10[14];
	struct nvme_registered_ctrl regctl_ds[];
};

struct nvme_registered_ctrl_ext {
	__le16	cntlid;
	__u8	rcsts;
	__u8	rsvd3[5];
	__le64	rkey;
	__u8	hostid[16];
	__u8	rsvd32[32];
};

struct nvme_reservation_status_ext {
	__le32	gen;
	__u8	rtype;
	__u8	regctl[2];
	__u8	resv5[2];
	__u8	ptpls;
	__u8	resv10[14];
	__u8	rsvd24[40];
	struct nvme_registered_ctrl_ext regctl_eds[];
};

/* I/O commands */

enum nvme_opcode {
	nvme_cmd_flush		= 0x00,
	nvme_cmd_write		= 0x01,
	nvme_cmd_read		= 0x02,
	nvme_cmd_write_uncor	= 0x04,
	nvme_cmd_compare	= 0x05,
	nvme_cmd_write_zeroes	= 0x08,
	nvme_cmd_dsm		= 0x09,
	nvme_cmd_verify		= 0x0c,
	nvme_cmd_resv_register	= 0x0d,
	nvme_cmd_resv_report	= 0x0e,
	nvme_cmd_resv_acquire	= 0x11,
	nvme_cmd_resv_release	= 0x15,
	nvme_cmd_zone_mgmt_send	= 0x79,
	nvme_cmd_zone_mgmt_recv	= 0x7a,
	nvme_cmd_zone_append	= 0x7d,
	nvme_cmd_vendor_start	= 0x80,
};

#define nvme_opcode_name(opcode)	{ opcode, #opcode }
#define show_nvm_opcode_name(val)				\
	__print_symbolic(val,					\
		nvme_opcode_name(nvme_cmd_flush),		\
		nvme_opcode_name(nvme_cmd_write),		\
		nvme_opcode_name(nvme_cmd_read),		\
		nvme_opcode_name(nvme_cmd_write_uncor),		\
		nvme_opcode_name(nvme_cmd_compare),		\
		nvme_opcode_name(nvme_cmd_write_zeroes),	\
		nvme_opcode_name(nvme_cmd_dsm),			\
		nvme_opcode_name(nvme_cmd_verify),		\
		nvme_opcode_name(nvme_cmd_resv_register),	\
		nvme_opcode_name(nvme_cmd_resv_report),		\
		nvme_opcode_name(nvme_cmd_resv_acquire),	\
		nvme_opcode_name(nvme_cmd_resv_release),	\
		nvme_opcode_name(nvme_cmd_zone_mgmt_send),	\
		nvme_opcode_name(nvme_cmd_zone_mgmt_recv),	\
		nvme_opcode_name(nvme_cmd_zone_append))



/*
 * Descriptor subtype - lower 4 bits of nvme_(keyed_)sgl_desc identifier
 *
 * @NVME_SGL_FMT_ADDRESS:     absolute address of the data block
 * @NVME_SGL_FMT_OFFSET:      relative offset of the in-capsule data block
 * @NVME_SGL_FMT_TRANSPORT_A: transport defined format, value 0xA
 * @NVME_SGL_FMT_INVALIDATE:  RDMA transport specific remote invalidation
 *                            request subtype
 */
enum {
	NVME_SGL_FMT_ADDRESS		= 0x00,
	NVME_SGL_FMT_OFFSET		= 0x01,
	NVME_SGL_FMT_TRANSPORT_A	= 0x0A,
	NVME_SGL_FMT_INVALIDATE		= 0x0f,
};

/*
 * Descriptor type - upper 4 bits of nvme_(keyed_)sgl_desc identifier
 *
 * For struct nvme_sgl_desc:
 *   @NVME_SGL_FMT_DATA_DESC:		data block descriptor
 *   @NVME_SGL_FMT_SEG_DESC:		sgl segment descriptor
 *   @NVME_SGL_FMT_LAST_SEG_DESC:	last sgl segment descriptor
 *
 * For struct nvme_keyed_sgl_desc:
 *   @NVME_KEY_SGL_FMT_DATA_DESC:	keyed data block descriptor
 *
 * Transport-specific SGL types:
 *   @NVME_TRANSPORT_SGL_DATA_DESC:	Transport SGL data dlock descriptor
 */
enum {
	NVME_SGL_FMT_DATA_DESC		= 0x00,
	NVME_SGL_FMT_SEG_DESC		= 0x02,
	NVME_SGL_FMT_LAST_SEG_DESC	= 0x03,
	NVME_KEY_SGL_FMT_DATA_DESC	= 0x04,
	NVME_TRANSPORT_SGL_DATA_DESC	= 0x05,
};

struct nvme_sgl_desc {
	__le64	addr;
	__le32	length;
	__u8	rsvd[3];
	__u8	type;
};

struct nvme_keyed_sgl_desc {
	__le64	addr;
	__u8	length[3];
	__u8	key[4];
	__u8	type;
};

union nvme_data_ptr {
	struct {
		__le64	prp1;
		__le64	prp2;
	};
	struct nvme_sgl_desc	sgl;
	struct nvme_keyed_sgl_desc ksgl;
};

/*
 * Lowest two bits of our flags field (FUSE field in the spec):
 *
 * @NVME_CMD_FUSE_FIRST:   Fused Operation, first command
 * @NVME_CMD_FUSE_SECOND:  Fused Operation, second command
 *
 * Highest two bits in our flags field (PSDT field in the spec):
 *
 * @NVME_CMD_PSDT_SGL_METABUF:	Use SGLS for this transfer,
 *	If used, MPTR contains addr of single physical buffer (byte aligned).
 * @NVME_CMD_PSDT_SGL_METASEG:	Use SGLS for this transfer,
 *	If used, MPTR contains an address of an SGL segment containing
 *	exactly 1 SGL descriptor (qword aligned).
 */
enum {
	NVME_CMD_FUSE_FIRST	= (1 << 0),
	NVME_CMD_FUSE_SECOND	= (1 << 1),

	NVME_CMD_SGL_METABUF	= (1 << 6),
	NVME_CMD_SGL_METASEG	= (1 << 7),
	NVME_CMD_SGL_ALL	= NVME_CMD_SGL_METABUF | NVME_CMD_SGL_METASEG,
};

struct nvme_common_command {
	__u8			opcode;
	__u8			flags;
	__u16			command_id;
	__le32			nsid;
	__le32			cdw2[2];
	__le64			metadata;
	union nvme_data_ptr	dptr;
	struct_group(cdws,
	__le32			cdw10;
	__le32			cdw11;
	__le32			cdw12;
	__le32			cdw13;
	__le32			cdw14;
	__le32			cdw15;
	);
};

struct nvme_rw_command {
	__u8			opcode;
	__u8			flags;
	__u16			command_id;
	__le32			nsid;
	__le32			cdw2;
	__le32			cdw3;
	__le64			metadata;
	union nvme_data_ptr	dptr;
	__le64			slba;
	__le16			length;
	__le16			control;
	__le32			dsmgmt;
	__le32			reftag;
	__le16			apptag;
	__le16			appmask;
};

enum {
	NVME_RW_LR			= 1 << 15,
	NVME_RW_FUA			= 1 << 14,
	NVME_RW_APPEND_PIREMAP		= 1 << 9,
	NVME_RW_DSM_FREQ_UNSPEC		= 0,
	NVME_RW_DSM_FREQ_TYPICAL	= 1,
	NVME_RW_DSM_FREQ_RARE		= 2,
	NVME_RW_DSM_FREQ_READS		= 3,
	NVME_RW_DSM_FREQ_WRITES		= 4,
	NVME_RW_DSM_FREQ_RW		= 5,
	NVME_RW_DSM_FREQ_ONCE		= 6,
	NVME_RW_DSM_FREQ_PREFETCH	= 7,
	NVME_RW_DSM_FREQ_TEMP		= 8,
	NVME_RW_DSM_LATENCY_NONE	= 0 << 4,
	NVME_RW_DSM_LATENCY_IDLE	= 1 << 4,
	NVME_RW_DSM_LATENCY_NORM	= 2 << 4,
	NVME_RW_DSM_LATENCY_LOW		= 3 << 4,
	NVME_RW_DSM_SEQ_REQ		= 1 << 6,
	NVME_RW_DSM_COMPRESSED		= 1 << 7,
	NVME_RW_PRINFO_PRCHK_REF	= 1 << 10,
	NVME_RW_PRINFO_PRCHK_APP	= 1 << 11,
	NVME_RW_PRINFO_PRCHK_GUARD	= 1 << 12,
	NVME_RW_PRINFO_PRACT		= 1 << 13,
	NVME_RW_DTYPE_STREAMS		= 1 << 4,
	NVME_WZ_DEAC			= 1 << 9,
};

struct nvme_dsm_cmd {
	__u8			opcode;
	__u8			flags;
	__u16			command_id;
	__le32			nsid;
	__u64			rsvd2[2];
	union nvme_data_ptr	dptr;
	__le32			nr;
	__le32			attributes;
	__u32			rsvd12[4];
};

enum {
	NVME_DSMGMT_IDR		= 1 << 0,
	NVME_DSMGMT_IDW		= 1 << 1,
	NVME_DSMGMT_AD		= 1 << 2,
};

#define NVME_DSM_MAX_RANGES	256

struct nvme_dsm_range {
	__le32			cattr;
	__le32			nlb;
	__le64			slba;
};

struct nvme_write_zeroes_cmd {
	__u8			opcode;
	__u8			flags;
	__u16			command_id;
	__le32			nsid;
	__u64			rsvd2;
	__le64			metadata;
	union nvme_data_ptr	dptr;
	__le64			slba;
	__le16			length;
	__le16			control;
	__le32			dsmgmt;
	__le32			reftag;
	__le16			apptag;
	__le16			appmask;
};

enum nvme_zone_mgmt_action {
	NVME_ZONE_CLOSE		= 0x1,
	NVME_ZONE_FINISH	= 0x2,
	NVME_ZONE_OPEN		= 0x3,
	NVME_ZONE_RESET		= 0x4,
	NVME_ZONE_OFFLINE	= 0x5,
	NVME_ZONE_SET_DESC_EXT	= 0x10,
};

struct nvme_zone_mgmt_send_cmd {
	__u8			opcode;
	__u8			flags;
	__u16			command_id;
	__le32			nsid;
	__le32			cdw2[2];
	__le64			metadata;
	union nvme_data_ptr	dptr;
	__le64			slba;
	__le32			cdw12;
	__u8			zsa;
	__u8			select_all;
	__u8			rsvd13[2];
	__le32			cdw14[2];
};

struct nvme_zone_mgmt_recv_cmd {
	__u8			opcode;
	__u8			flags;
	__u16			command_id;
	__le32			nsid;
	__le64			rsvd2[2];
	union nvme_data_ptr	dptr;
	__le64			slba;
	__le32			numd;
	__u8			zra;
	__u8			zrasf;
	__u8			pr;
	__u8			rsvd13;
	__le32			cdw14[2];
};

enum {
	NVME_ZRA_ZONE_REPORT		= 0,
	NVME_ZRASF_ZONE_REPORT_ALL	= 0,
	NVME_ZRASF_ZONE_STATE_EMPTY	= 0x01,
	NVME_ZRASF_ZONE_STATE_IMP_OPEN	= 0x02,
	NVME_ZRASF_ZONE_STATE_EXP_OPEN	= 0x03,
	NVME_ZRASF_ZONE_STATE_CLOSED	= 0x04,
	NVME_ZRASF_ZONE_STATE_READONLY	= 0x05,
	NVME_ZRASF_ZONE_STATE_FULL	= 0x06,
	NVME_ZRASF_ZONE_STATE_OFFLINE	= 0x07,
	NVME_REPORT_ZONE_PARTIAL	= 1,
};

/* Features */

enum {
	NVME_TEMP_THRESH_MASK		= 0xffff,
	NVME_TEMP_THRESH_SELECT_SHIFT	= 16,
	NVME_TEMP_THRESH_TYPE_UNDER	= 0x100000,
};

struct nvme_feat_auto_pst {
	__le64 entries[32];
};

enum {
	NVME_HOST_MEM_ENABLE	= (1 << 0),
	NVME_HOST_MEM_RETURN	= (1 << 1),
};

struct nvme_feat_host_behavior {
	__u8 acre;
	__u8 etdas;
	__u8 lbafee;
	__u8 resv1[509];
};

enum {
	NVME_ENABLE_ACRE	= 1,
	NVME_ENABLE_LBAFEE	= 1,
};

/* Admin commands */

enum nvme_admin_opcode {
	nvme_admin_delete_sq		= 0x00,
	nvme_admin_create_sq		= 0x01,
	nvme_admin_get_log_page		= 0x02,
	nvme_admin_delete_cq		= 0x04,
	nvme_admin_create_cq		= 0x05,
	nvme_admin_identify		= 0x06,
	nvme_admin_abort_cmd		= 0x08,
	nvme_admin_set_features		= 0x09,
	nvme_admin_get_features		= 0x0a,
	nvme_admin_async_event		= 0x0c,
	nvme_admin_ns_mgmt		= 0x0d,
	nvme_admin_activate_fw		= 0x10,
	nvme_admin_download_fw		= 0x11,
	nvme_admin_dev_self_test	= 0x14,
	nvme_admin_ns_attach		= 0x15,
	nvme_admin_keep_alive		= 0x18,
	nvme_admin_directive_send	= 0x19,
	nvme_admin_directive_recv	= 0x1a,
	nvme_admin_virtual_mgmt		= 0x1c,
	nvme_admin_nvme_mi_send		= 0x1d,
	nvme_admin_nvme_mi_recv		= 0x1e,
	nvme_admin_dbbuf		= 0x7C,
	nvme_admin_format_nvm		= 0x80,
	nvme_admin_security_send	= 0x81,
	nvme_admin_security_recv	= 0x82,
	nvme_admin_sanitize_nvm		= 0x84,
	nvme_admin_get_lba_status	= 0x86,
	nvme_admin_vendor_start		= 0xC0,
};

#define nvme_admin_opcode_name(opcode)	{ opcode, #opcode }
#define show_admin_opcode_name(val)					\
	__print_symbolic(val,						\
		nvme_admin_opcode_name(nvme_admin_delete_sq),		\
		nvme_admin_opcode_name(nvme_admin_create_sq),		\
		nvme_admin_opcode_name(nvme_admin_get_log_page),	\
		nvme_admin_opcode_name(nvme_admin_delete_cq),		\
		nvme_admin_opcode_name(nvme_admin_create_cq),		\
		nvme_admin_opcode_name(nvme_admin_identify),		\
		nvme_admin_opcode_name(nvme_admin_abort_cmd),		\
		nvme_admin_opcode_name(nvme_admin_set_features),	\
		nvme_admin_opcode_name(nvme_admin_get_features),	\
		nvme_admin_opcode_name(nvme_admin_async_event),		\
		nvme_admin_opcode_name(nvme_admin_ns_mgmt),		\
		nvme_admin_opcode_name(nvme_admin_activate_fw),		\
		nvme_admin_opcode_name(nvme_admin_download_fw),		\
		nvme_admin_opcode_name(nvme_admin_dev_self_test),	\
		nvme_admin_opcode_name(nvme_admin_ns_attach),		\
		nvme_admin_opcode_name(nvme_admin_keep_alive),		\
		nvme_admin_opcode_name(nvme_admin_directive_send),	\
		nvme_admin_opcode_name(nvme_admin_directive_recv),	\
		nvme_admin_opcode_name(nvme_admin_virtual_mgmt),	\
		nvme_admin_opcode_name(nvme_admin_nvme_mi_send),	\
		nvme_admin_opcode_name(nvme_admin_nvme_mi_recv),	\
		nvme_admin_opcode_name(nvme_admin_dbbuf),		\
		nvme_admin_opcode_name(nvme_admin_format_nvm),		\
		nvme_admin_opcode_name(nvme_admin_security_send),	\
		nvme_admin_opcode_name(nvme_admin_security_recv),	\
		nvme_admin_opcode_name(nvme_admin_sanitize_nvm),	\
		nvme_admin_opcode_name(nvme_admin_get_lba_status))

enum {
	NVME_QUEUE_PHYS_CONTIG	= (1 << 0),
	NVME_CQ_IRQ_ENABLED	= (1 << 1),
	NVME_SQ_PRIO_URGENT	= (0 << 1),
	NVME_SQ_PRIO_HIGH	= (1 << 1),
	NVME_SQ_PRIO_MEDIUM	= (2 << 1),
	NVME_SQ_PRIO_LOW	= (3 << 1),
	NVME_FEAT_ARBITRATION	= 0x01,
	NVME_FEAT_POWER_MGMT	= 0x02,
	NVME_FEAT_LBA_RANGE	= 0x03,
	NVME_FEAT_TEMP_THRESH	= 0x04,
	NVME_FEAT_ERR_RECOVERY	= 0x05,
	NVME_FEAT_VOLATILE_WC	= 0x06,
	NVME_FEAT_NUM_QUEUES	= 0x07,
	NVME_FEAT_IRQ_COALESCE	= 0x08,
	NVME_FEAT_IRQ_CONFIG	= 0x09,
	NVME_FEAT_WRITE_ATOMIC	= 0x0a,
	NVME_FEAT_ASYNC_EVENT	= 0x0b,
	NVME_FEAT_AUTO_PST	= 0x0c,
	NVME_FEAT_HOST_MEM_BUF	= 0x0d,
	NVME_FEAT_TIMESTAMP	= 0x0e,
	NVME_FEAT_KATO		= 0x0f,
	NVME_FEAT_HCTM		= 0x10,
	NVME_FEAT_NOPSC		= 0x11,
	NVME_FEAT_RRL		= 0x12,
	NVME_FEAT_PLM_CONFIG	= 0x13,
	NVME_FEAT_PLM_WINDOW	= 0x14,
	NVME_FEAT_HOST_BEHAVIOR	= 0x16,
	NVME_FEAT_SANITIZE	= 0x17,
	NVME_FEAT_SW_PROGRESS	= 0x80,
	NVME_FEAT_HOST_ID	= 0x81,
	NVME_FEAT_RESV_MASK	= 0x82,
	NVME_FEAT_RESV_PERSIST	= 0x83,
	NVME_FEAT_WRITE_PROTECT	= 0x84,
	NVME_FEAT_VENDOR_START	= 0xC0,
	NVME_FEAT_VENDOR_END	= 0xFF,
	NVME_LOG_ERROR		= 0x01,
	NVME_LOG_SMART		= 0x02,
	NVME_LOG_FW_SLOT	= 0x03,
	NVME_LOG_CHANGED_NS	= 0x04,
	NVME_LOG_CMD_EFFECTS	= 0x05,
	NVME_LOG_DEVICE_SELF_TEST = 0x06,
	NVME_LOG_TELEMETRY_HOST = 0x07,
	NVME_LOG_TELEMETRY_CTRL = 0x08,
	NVME_LOG_ENDURANCE_GROUP = 0x09,
	NVME_LOG_ANA		= 0x0c,
	NVME_LOG_DISC		= 0x70,
	NVME_LOG_RESERVATION	= 0x80,
	NVME_FWACT_REPL		= (0 << 3),
	NVME_FWACT_REPL_ACTV	= (1 << 3),
	NVME_FWACT_ACTV		= (2 << 3),
};

/* NVMe Namespace Write Protect State */
enum {
	NVME_NS_NO_WRITE_PROTECT = 0,
	NVME_NS_WRITE_PROTECT,
	NVME_NS_WRITE_PROTECT_POWER_CYCLE,
	NVME_NS_WRITE_PROTECT_PERMANENT,
};

#define NVME_MAX_CHANGED_NAMESPACES	1024

struct nvme_identify {
	__u8			opcode;
	__u8			flags;
	__u16			command_id;
	__le32			nsid;
	__u64			rsvd2[2];
	union nvme_data_ptr	dptr;
	__u8			cns;
	__u8			rsvd3;
	__le16			ctrlid;
	__u8			rsvd11[3];
	__u8			csi;
	__u32			rsvd12[4];
};

#define NVME_IDENTIFY_DATA_SIZE 4096

struct nvme_features {
	__u8			opcode;
	__u8			flags;
	__u16			command_id;
	__le32			nsid;
	__u64			rsvd2[2];
	union nvme_data_ptr	dptr;
	__le32			fid;
	__le32			dword11;
	__le32                  dword12;
	__le32                  dword13;
	__le32                  dword14;
	__le32                  dword15;
};

struct nvme_host_mem_buf_desc {
	__le64			addr;
	__le32			size;
	__u32			rsvd;
};

struct nvme_create_cq {
	__u8			opcode;
	__u8			flags;
	__u16			command_id;
	__u32			rsvd1[5];
	__le64			prp1;
	__u64			rsvd8;
	__le16			cqid;
	__le16			qsize;
	__le16			cq_flags;
	__le16			irq_vector;
	__u32			rsvd12[4];
};

struct nvme_create_sq {
	__u8			opcode;
	__u8			flags;
	__u16			command_id;
	__u32			rsvd1[5];
	__le64			prp1;
	__u64			rsvd8;
	__le16			sqid;
	__le16			qsize;
	__le16			sq_flags;
	__le16			cqid;
	__u32			rsvd12[4];
};

struct nvme_delete_queue {
	__u8			opcode;
	__u8			flags;
	__u16			command_id;
	__u32			rsvd1[9];
	__le16			qid;
	__u16			rsvd10;
	__u32			rsvd11[5];
};

struct nvme_abort_cmd {
	__u8			opcode;
	__u8			flags;
	__u16			command_id;
	__u32			rsvd1[9];
	__le16			sqid;
	__u16			cid;
	__u32			rsvd11[5];
};

struct nvme_download_firmware {
	__u8			opcode;
	__u8			flags;
	__u16			command_id;
	__u32			rsvd1[5];
	union nvme_data_ptr	dptr;
	__le32			numd;
	__le32			offset;
	__u32			rsvd12[4];
};

struct nvme_format_cmd {
	__u8			opcode;
	__u8			flags;
	__u16			command_id;
	__le32			nsid;
	__u64			rsvd2[4];
	__le32			cdw10;
	__u32			rsvd11[5];
};

struct nvme_get_log_page_command {
	__u8			opcode;
	__u8			flags;
	__u16			command_id;
	__le32			nsid;
	__u64			rsvd2[2];
	union nvme_data_ptr	dptr;
	__u8			lid;
	__u8			lsp; /* upper 4 bits reserved */
	__le16			numdl;
	__le16			numdu;
	__u16			rsvd11;
	union {
		struct {
			__le32 lpol;
			__le32 lpou;
		};
		__le64 lpo;
	};
	__u8			rsvd14[3];
	__u8			csi;
	__u32			rsvd15;
};

struct nvme_directive_cmd {
	__u8			opcode;
	__u8			flags;
	__u16			command_id;
	__le32			nsid;
	__u64			rsvd2[2];
	union nvme_data_ptr	dptr;
	__le32			numd;
	__u8			doper;
	__u8			dtype;
	__le16			dspec;
	__u8			endir;
	__u8			tdtype;
	__u16			rsvd15;

	__u32			rsvd16[3];
};

/*
 * Fabrics subcommands.
 */
enum nvmf_fabrics_opcode {
	nvme_fabrics_command		= 0x7f,
};

enum nvmf_capsule_command {
	nvme_fabrics_type_property_set	= 0x00,
	nvme_fabrics_type_connect	= 0x01,
	nvme_fabrics_type_property_get	= 0x04,
	nvme_fabrics_type_auth_send	= 0x05,
	nvme_fabrics_type_auth_receive	= 0x06,
};

#define nvme_fabrics_type_name(type)   { type, #type }
#define show_fabrics_type_name(type)					\
	__print_symbolic(type,						\
		nvme_fabrics_type_name(nvme_fabrics_type_property_set),	\
		nvme_fabrics_type_name(nvme_fabrics_type_connect),	\
		nvme_fabrics_type_name(nvme_fabrics_type_property_get), \
		nvme_fabrics_type_name(nvme_fabrics_type_auth_send),	\
		nvme_fabrics_type_name(nvme_fabrics_type_auth_receive))

/*
 * If not fabrics command, fctype will be ignored.
 */
#define show_opcode_name(qid, opcode, fctype)			\
	((opcode) == nvme_fabrics_command ?			\
	 show_fabrics_type_name(fctype) :			\
	((qid) ?						\
	 show_nvm_opcode_name(opcode) :				\
	 show_admin_opcode_name(opcode)))

struct nvmf_common_command {
	__u8	opcode;
	__u8	resv1;
	__u16	command_id;
	__u8	fctype;
	__u8	resv2[35];
	__u8	ts[24];
};

/*
 * The legal cntlid range a NVMe Target will provide.
 * Note that cntlid of value 0 is considered illegal in the fabrics world.
 * Devices based on earlier specs did not have the subsystem concept;
 * therefore, those devices had their cntlid value set to 0 as a result.
 */
#define NVME_CNTLID_MIN		1
#define NVME_CNTLID_MAX		0xffef
#define NVME_CNTLID_DYNAMIC	0xffff

#define MAX_DISC_LOGS	255

/* Discovery log page entry flags (EFLAGS): */
enum {
	NVME_DISC_EFLAGS_EPCSD		= (1 << 1),
	NVME_DISC_EFLAGS_DUPRETINFO	= (1 << 0),
};

/* Discovery log page entry */
struct nvmf_disc_rsp_page_entry {
	__u8		trtype;
	__u8		adrfam;
	__u8		subtype;
	__u8		treq;
	__le16		portid;
	__le16		cntlid;
	__le16		asqsz;
	__le16		eflags;
	__u8		resv10[20];
	char		trsvcid[NVMF_TRSVCID_SIZE];
	__u8		resv64[192];
	char		subnqn[NVMF_NQN_FIELD_LEN];
	char		traddr[NVMF_TRADDR_SIZE];
	union tsas {
		char		common[NVMF_TSAS_SIZE];
		struct rdma {
			__u8	qptype;
			__u8	prtype;
			__u8	cms;
			__u8	resv3[5];
			__u16	pkey;
			__u8	resv10[246];
		} rdma;
		struct tcp {
			__u8	sectype;
		} tcp;
	} tsas;
};

/* Discovery log page header */
struct nvmf_disc_rsp_page_hdr {
	__le64		genctr;
	__le64		numrec;
	__le16		recfmt;
	__u8		resv14[1006];
	struct nvmf_disc_rsp_page_entry entries[];
};

enum {
	NVME_CONNECT_DISABLE_SQFLOW	= (1 << 2),
};

struct nvmf_connect_command {
	__u8		opcode;
	__u8		resv1;
	__u16		command_id;
	__u8		fctype;
	__u8		resv2[19];
	union nvme_data_ptr dptr;
	__le16		recfmt;
	__le16		qid;
	__le16		sqsize;
	__u8		cattr;
	__u8		resv3;
	__le32		kato;
	__u8		resv4[12];
};

enum {
	NVME_CONNECT_AUTHREQ_ASCR	= (1U << 18),
	NVME_CONNECT_AUTHREQ_ATR	= (1U << 17),
};

struct nvmf_connect_data {
	uuid_t		hostid;
	__le16		cntlid;
	char		resv4[238];
	char		subsysnqn[NVMF_NQN_FIELD_LEN];
	char		hostnqn[NVMF_NQN_FIELD_LEN];
	char		resv5[256];
};

struct nvmf_property_set_command {
	__u8		opcode;
	__u8		resv1;
	__u16		command_id;
	__u8		fctype;
	__u8		resv2[35];
	__u8		attrib;
	__u8		resv3[3];
	__le32		offset;
	__le64		value;
	__u8		resv4[8];
};

struct nvmf_property_get_command {
	__u8		opcode;
	__u8		resv1;
	__u16		command_id;
	__u8		fctype;
	__u8		resv2[35];
	__u8		attrib;
	__u8		resv3[3];
	__le32		offset;
	__u8		resv4[16];
};

struct nvmf_auth_common_command {
	__u8		opcode;
	__u8		resv1;
	__u16		command_id;
	__u8		fctype;
	__u8		resv2[19];
	union nvme_data_ptr dptr;
	__u8		resv3;
	__u8		spsp0;
	__u8		spsp1;
	__u8		secp;
	__le32		al_tl;
	__u8		resv4[16];
};

struct nvmf_auth_send_command {
	__u8		opcode;
	__u8		resv1;
	__u16		command_id;
	__u8		fctype;
	__u8		resv2[19];
	union nvme_data_ptr dptr;
	__u8		resv3;
	__u8		spsp0;
	__u8		spsp1;
	__u8		secp;
	__le32		tl;
	__u8		resv4[16];
};

struct nvmf_auth_receive_command {
	__u8		opcode;
	__u8		resv1;
	__u16		command_id;
	__u8		fctype;
	__u8		resv2[19];
	union nvme_data_ptr dptr;
	__u8		resv3;
	__u8		spsp0;
	__u8		spsp1;
	__u8		secp;
	__le32		al;
	__u8		resv4[16];
};

/* Value for secp */
enum {
	NVME_AUTH_DHCHAP_PROTOCOL_IDENTIFIER	= 0xe9,
};

/* Defined value for auth_type */
enum {
	NVME_AUTH_COMMON_MESSAGES	= 0x00,
	NVME_AUTH_DHCHAP_MESSAGES	= 0x01,
};

/* Defined messages for auth_id */
enum {
	NVME_AUTH_DHCHAP_MESSAGE_NEGOTIATE	= 0x00,
	NVME_AUTH_DHCHAP_MESSAGE_CHALLENGE	= 0x01,
	NVME_AUTH_DHCHAP_MESSAGE_REPLY		= 0x02,
	NVME_AUTH_DHCHAP_MESSAGE_SUCCESS1	= 0x03,
	NVME_AUTH_DHCHAP_MESSAGE_SUCCESS2	= 0x04,
	NVME_AUTH_DHCHAP_MESSAGE_FAILURE2	= 0xf0,
	NVME_AUTH_DHCHAP_MESSAGE_FAILURE1	= 0xf1,
};

struct nvmf_auth_dhchap_protocol_descriptor {
	__u8		authid;
	__u8		rsvd;
	__u8		halen;
	__u8		dhlen;
	__u8		idlist[60];
};

enum {
	NVME_AUTH_DHCHAP_AUTH_ID	= 0x01,
};

/* Defined hash functions for DH-HMAC-CHAP authentication */
enum {
	NVME_AUTH_HASH_SHA256	= 0x01,
	NVME_AUTH_HASH_SHA384	= 0x02,
	NVME_AUTH_HASH_SHA512	= 0x03,
	NVME_AUTH_HASH_INVALID	= 0xff,
};

/* Defined Diffie-Hellman group identifiers for DH-HMAC-CHAP authentication */
enum {
	NVME_AUTH_DHGROUP_NULL		= 0x00,
	NVME_AUTH_DHGROUP_2048		= 0x01,
	NVME_AUTH_DHGROUP_3072		= 0x02,
	NVME_AUTH_DHGROUP_4096		= 0x03,
	NVME_AUTH_DHGROUP_6144		= 0x04,
	NVME_AUTH_DHGROUP_8192		= 0x05,
	NVME_AUTH_DHGROUP_INVALID	= 0xff,
};

union nvmf_auth_protocol {
	struct nvmf_auth_dhchap_protocol_descriptor dhchap;
};

struct nvmf_auth_dhchap_negotiate_data {
	__u8		auth_type;
	__u8		auth_id;
	__le16		rsvd;
	__le16		t_id;
	__u8		sc_c;
	__u8		napd;
	union nvmf_auth_protocol auth_protocol[];
};

struct nvmf_auth_dhchap_challenge_data {
	__u8		auth_type;
	__u8		auth_id;
	__u16		rsvd1;
	__le16		t_id;
	__u8		hl;
	__u8		rsvd2;
	__u8		hashid;
	__u8		dhgid;
	__le16		dhvlen;
	__le32		seqnum;
	/* 'hl' bytes of challenge value */
	__u8		cval[];
	/* followed by 'dhvlen' bytes of DH value */
};

struct nvmf_auth_dhchap_reply_data {
	__u8		auth_type;
	__u8		auth_id;
	__le16		rsvd1;
	__le16		t_id;
	__u8		hl;
	__u8		rsvd2;
	__u8		cvalid;
	__u8		rsvd3;
	__le16		dhvlen;
	__le32		seqnum;
	/* 'hl' bytes of response data */
	__u8		rval[];
	/* followed by 'hl' bytes of Challenge value */
	/* followed by 'dhvlen' bytes of DH value */
};

enum {
	NVME_AUTH_DHCHAP_RESPONSE_VALID	= (1 << 0),
};

struct nvmf_auth_dhchap_success1_data {
	__u8		auth_type;
	__u8		auth_id;
	__le16		rsvd1;
	__le16		t_id;
	__u8		hl;
	__u8		rsvd2;
	__u8		rvalid;
	__u8		rsvd3[7];
	/* 'hl' bytes of response value */
	__u8		rval[];
};

struct nvmf_auth_dhchap_success2_data {
	__u8		auth_type;
	__u8		auth_id;
	__le16		rsvd1;
	__le16		t_id;
	__u8		rsvd2[10];
};

struct nvmf_auth_dhchap_failure_data {
	__u8		auth_type;
	__u8		auth_id;
	__le16		rsvd1;
	__le16		t_id;
	__u8		rescode;
	__u8		rescode_exp;
};

enum {
	NVME_AUTH_DHCHAP_FAILURE_REASON_FAILED	= 0x01,
};

enum {
	NVME_AUTH_DHCHAP_FAILURE_FAILED			= 0x01,
	NVME_AUTH_DHCHAP_FAILURE_NOT_USABLE		= 0x02,
	NVME_AUTH_DHCHAP_FAILURE_CONCAT_MISMATCH	= 0x03,
	NVME_AUTH_DHCHAP_FAILURE_HASH_UNUSABLE		= 0x04,
	NVME_AUTH_DHCHAP_FAILURE_DHGROUP_UNUSABLE	= 0x05,
	NVME_AUTH_DHCHAP_FAILURE_INCORRECT_PAYLOAD	= 0x06,
	NVME_AUTH_DHCHAP_FAILURE_INCORRECT_MESSAGE	= 0x07,
};


struct nvme_dbbuf {
	__u8			opcode;
	__u8			flags;
	__u16			command_id;
	__u32			rsvd1[5];
	__le64			prp1;
	__le64			prp2;
	__u32			rsvd12[6];
};

struct streams_directive_params {
	__le16	msl;
	__le16	nssa;
	__le16	nsso;
	__u8	rsvd[10];
	__le32	sws;
	__le16	sgs;
	__le16	nsa;
	__le16	nso;
	__u8	rsvd2[6];
};

struct nvme_command {
	union {
		struct nvme_common_command common;
		struct nvme_rw_command rw;
		struct nvme_identify identify;
		struct nvme_features features;
		struct nvme_create_cq create_cq;
		struct nvme_create_sq create_sq;
		struct nvme_delete_queue delete_queue;
		struct nvme_download_firmware dlfw;
		struct nvme_format_cmd format;
		struct nvme_dsm_cmd dsm;
		struct nvme_write_zeroes_cmd write_zeroes;
		struct nvme_zone_mgmt_send_cmd zms;
		struct nvme_zone_mgmt_recv_cmd zmr;
		struct nvme_abort_cmd abort;
		struct nvme_get_log_page_command get_log_page;
		struct nvmf_common_command fabrics;
		struct nvmf_connect_command connect;
		struct nvmf_property_set_command prop_set;
		struct nvmf_property_get_command prop_get;
		struct nvmf_auth_common_command auth_common;
		struct nvmf_auth_send_command auth_send;
		struct nvmf_auth_receive_command auth_receive;
		struct nvme_dbbuf dbbuf;
		struct nvme_directive_cmd directive;
	};
};

static inline bool nvme_is_fabrics(const struct nvme_command *cmd)
{
	return cmd->common.opcode == nvme_fabrics_command;
}

struct nvme_error_slot {
	__le64		error_count;
	__le16		sqid;
	__le16		cmdid;
	__le16		status_field;
	__le16		param_error_location;
	__le64		lba;
	__le32		nsid;
	__u8		vs;
	__u8		resv[3];
	__le64		cs;
	__u8		resv2[24];
};

static inline bool nvme_is_write(const struct nvme_command *cmd)
{
	/*
	 * What a mess...
	 *
	 * Why can't we simply have a Fabrics In and Fabrics out command?
	 */
	if (unlikely(nvme_is_fabrics(cmd)))
		return cmd->fabrics.fctype & 1;
	return cmd->common.opcode & 1;
}

enum {
	/*
	 * Generic Command Status:
	 */
	NVME_SC_SUCCESS			= 0x0,
	NVME_SC_INVALID_OPCODE		= 0x1,
	NVME_SC_INVALID_FIELD		= 0x2,
	NVME_SC_CMDID_CONFLICT		= 0x3,
	NVME_SC_DATA_XFER_ERROR		= 0x4,
	NVME_SC_POWER_LOSS		= 0x5,
	NVME_SC_INTERNAL		= 0x6,
	NVME_SC_ABORT_REQ		= 0x7,
	NVME_SC_ABORT_QUEUE		= 0x8,
	NVME_SC_FUSED_FAIL		= 0x9,
	NVME_SC_FUSED_MISSING		= 0xa,
	NVME_SC_INVALID_NS		= 0xb,
	NVME_SC_CMD_SEQ_ERROR		= 0xc,
	NVME_SC_SGL_INVALID_LAST	= 0xd,
	NVME_SC_SGL_INVALID_COUNT	= 0xe,
	NVME_SC_SGL_INVALID_DATA	= 0xf,
	NVME_SC_SGL_INVALID_METADATA	= 0x10,
	NVME_SC_SGL_INVALID_TYPE	= 0x11,
	NVME_SC_CMB_INVALID_USE		= 0x12,
	NVME_SC_PRP_INVALID_OFFSET	= 0x13,
	NVME_SC_ATOMIC_WU_EXCEEDED	= 0x14,
	NVME_SC_OP_DENIED		= 0x15,
	NVME_SC_SGL_INVALID_OFFSET	= 0x16,
	NVME_SC_RESERVED		= 0x17,
	NVME_SC_HOST_ID_INCONSIST	= 0x18,
	NVME_SC_KA_TIMEOUT_EXPIRED	= 0x19,
	NVME_SC_KA_TIMEOUT_INVALID	= 0x1A,
	NVME_SC_ABORTED_PREEMPT_ABORT	= 0x1B,
	NVME_SC_SANITIZE_FAILED		= 0x1C,
	NVME_SC_SANITIZE_IN_PROGRESS	= 0x1D,
	NVME_SC_SGL_INVALID_GRANULARITY	= 0x1E,
	NVME_SC_CMD_NOT_SUP_CMB_QUEUE	= 0x1F,
	NVME_SC_NS_WRITE_PROTECTED	= 0x20,
	NVME_SC_CMD_INTERRUPTED		= 0x21,
	NVME_SC_TRANSIENT_TR_ERR	= 0x22,
	NVME_SC_ADMIN_COMMAND_MEDIA_NOT_READY = 0x24,
	NVME_SC_INVALID_IO_CMD_SET	= 0x2C,

	NVME_SC_LBA_RANGE		= 0x80,
	NVME_SC_CAP_EXCEEDED		= 0x81,
	NVME_SC_NS_NOT_READY		= 0x82,
	NVME_SC_RESERVATION_CONFLICT	= 0x83,
	NVME_SC_FORMAT_IN_PROGRESS	= 0x84,

	/*
	 * Command Specific Status:
	 */
	NVME_SC_CQ_INVALID		= 0x100,
	NVME_SC_QID_INVALID		= 0x101,
	NVME_SC_QUEUE_SIZE		= 0x102,
	NVME_SC_ABORT_LIMIT		= 0x103,
	NVME_SC_ABORT_MISSING		= 0x104,
	NVME_SC_ASYNC_LIMIT		= 0x105,
	NVME_SC_FIRMWARE_SLOT		= 0x106,
	NVME_SC_FIRMWARE_IMAGE		= 0x107,
	NVME_SC_INVALID_VECTOR		= 0x108,
	NVME_SC_INVALID_LOG_PAGE	= 0x109,
	NVME_SC_INVALID_FORMAT		= 0x10a,
	NVME_SC_FW_NEEDS_CONV_RESET	= 0x10b,
	NVME_SC_INVALID_QUEUE		= 0x10c,
	NVME_SC_FEATURE_NOT_SAVEABLE	= 0x10d,
	NVME_SC_FEATURE_NOT_CHANGEABLE	= 0x10e,
	NVME_SC_FEATURE_NOT_PER_NS	= 0x10f,
	NVME_SC_FW_NEEDS_SUBSYS_RESET	= 0x110,
	NVME_SC_FW_NEEDS_RESET		= 0x111,
	NVME_SC_FW_NEEDS_MAX_TIME	= 0x112,
	NVME_SC_FW_ACTIVATE_PROHIBITED	= 0x113,
	NVME_SC_OVERLAPPING_RANGE	= 0x114,
	NVME_SC_NS_INSUFFICIENT_CAP	= 0x115,
	NVME_SC_NS_ID_UNAVAILABLE	= 0x116,
	NVME_SC_NS_ALREADY_ATTACHED	= 0x118,
	NVME_SC_NS_IS_PRIVATE		= 0x119,
	NVME_SC_NS_NOT_ATTACHED		= 0x11a,
	NVME_SC_THIN_PROV_NOT_SUPP	= 0x11b,
	NVME_SC_CTRL_LIST_INVALID	= 0x11c,
	NVME_SC_SELT_TEST_IN_PROGRESS	= 0x11d,
	NVME_SC_BP_WRITE_PROHIBITED	= 0x11e,
	NVME_SC_CTRL_ID_INVALID		= 0x11f,
	NVME_SC_SEC_CTRL_STATE_INVALID	= 0x120,
	NVME_SC_CTRL_RES_NUM_INVALID	= 0x121,
	NVME_SC_RES_ID_INVALID		= 0x122,
	NVME_SC_PMR_SAN_PROHIBITED	= 0x123,
	NVME_SC_ANA_GROUP_ID_INVALID	= 0x124,
	NVME_SC_ANA_ATTACH_FAILED	= 0x125,

	/*
	 * I/O Command Set Specific - NVM commands:
	 */
	NVME_SC_BAD_ATTRIBUTES		= 0x180,
	NVME_SC_INVALID_PI		= 0x181,
	NVME_SC_READ_ONLY		= 0x182,
	NVME_SC_ONCS_NOT_SUPPORTED	= 0x183,

	/*
	 * I/O Command Set Specific - Fabrics commands:
	 */
	NVME_SC_CONNECT_FORMAT		= 0x180,
	NVME_SC_CONNECT_CTRL_BUSY	= 0x181,
	NVME_SC_CONNECT_INVALID_PARAM	= 0x182,
	NVME_SC_CONNECT_RESTART_DISC	= 0x183,
	NVME_SC_CONNECT_INVALID_HOST	= 0x184,

	NVME_SC_DISCOVERY_RESTART	= 0x190,
	NVME_SC_AUTH_REQUIRED		= 0x191,

	/*
	 * I/O Command Set Specific - Zoned commands:
	 */
	NVME_SC_ZONE_BOUNDARY_ERROR	= 0x1b8,
	NVME_SC_ZONE_FULL		= 0x1b9,
	NVME_SC_ZONE_READ_ONLY		= 0x1ba,
	NVME_SC_ZONE_OFFLINE		= 0x1bb,
	NVME_SC_ZONE_INVALID_WRITE	= 0x1bc,
	NVME_SC_ZONE_TOO_MANY_ACTIVE	= 0x1bd,
	NVME_SC_ZONE_TOO_MANY_OPEN	= 0x1be,
	NVME_SC_ZONE_INVALID_TRANSITION	= 0x1bf,

	/*
	 * Media and Data Integrity Errors:
	 */
	NVME_SC_WRITE_FAULT		= 0x280,
	NVME_SC_READ_ERROR		= 0x281,
	NVME_SC_GUARD_CHECK		= 0x282,
	NVME_SC_APPTAG_CHECK		= 0x283,
	NVME_SC_REFTAG_CHECK		= 0x284,
	NVME_SC_COMPARE_FAILED		= 0x285,
	NVME_SC_ACCESS_DENIED		= 0x286,
	NVME_SC_UNWRITTEN_BLOCK		= 0x287,

	/*
	 * Path-related Errors:
	 */
	NVME_SC_INTERNAL_PATH_ERROR	= 0x300,
	NVME_SC_ANA_PERSISTENT_LOSS	= 0x301,
	NVME_SC_ANA_INACCESSIBLE	= 0x302,
	NVME_SC_ANA_TRANSITION		= 0x303,
	NVME_SC_CTRL_PATH_ERROR		= 0x360,
	NVME_SC_HOST_PATH_ERROR		= 0x370,
	NVME_SC_HOST_ABORTED_CMD	= 0x371,

	NVME_SC_CRD			= 0x1800,
	NVME_SC_MORE			= 0x2000,
	NVME_SC_DNR			= 0x4000,
};

struct nvme_completion {
	/*
	 * Used by Admin and Fabrics commands to return data:
	 */
	union nvme_result {
		__le16	u16;
		__le32	u32;
		__le64	u64;
	} result;
	__le16	sq_head;	/* how much of this queue may be reclaimed */
	__le16	sq_id;		/* submission queue that generated this entry */
	__u16	command_id;	/* of the command which completed */
	__le16	status;		/* did the command fail, and if so, why? */
};

#define NVME_VS(major, minor, tertiary) \
	(((major) << 16) | ((minor) << 8) | (tertiary))

#define NVME_MAJOR(ver)		((ver) >> 16)
#define NVME_MINOR(ver)		(((ver) >> 8) & 0xff)
#define NVME_TERTIARY(ver)	((ver) & 0xff)

#endif /* _LINUX_NVME_H */<|MERGE_RESOLUTION|>--- conflicted
+++ resolved
@@ -111,10 +111,7 @@
 	NVMF_TCP_SECTYPE_NONE = 0, /* No Security */
 	NVMF_TCP_SECTYPE_TLS12 = 1, /* TLSv1.2, NVMe-oF 1.1 and NVMe-TCP 3.6.1.1 */
 	NVMF_TCP_SECTYPE_TLS13 = 2, /* TLSv1.3, NVMe-oF 1.1 and NVMe-TCP 3.6.1.1 */
-<<<<<<< HEAD
-=======
 	NVMF_TCP_SECTYPE_INVALID = 0xff,
->>>>>>> 0c383648
 };
 
 #define NVME_AQ_DEPTH		32
