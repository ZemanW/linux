--- conflicted
+++ resolved
@@ -816,11 +816,7 @@
 	.map_io		= origen_map_io,
 	.init_machine	= origen_machine_init,
 	.init_late	= exynos_init_late,
-<<<<<<< HEAD
-	.init_time	= mct_init,
-=======
 	.init_time	= exynos_init_time,
->>>>>>> da821eb7
 	.reserve	= &origen_reserve,
 	.restart	= exynos4_restart,
 MACHINE_END