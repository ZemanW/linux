/*
 * arch/arm/mach-ns9xxx/irq.c
 *
 * Copyright (C) 2006,2007 by Digi International Inc.
 * All rights reserved.
 *
 * This program is free software; you can redistribute it and/or modify it
 * under the terms of the GNU General Public License version 2 as published by
 * the Free Software Foundation.
 */
#include <linux/interrupt.h>
#include <linux/kernel_stat.h>
#include <linux/io.h>
#include <asm/mach/irq.h>
#include <mach/regs-sys-common.h>
#include <mach/irqs.h>
#include <mach/board.h>

#include "generic.h"

/* simple interrupt prio table: prio(x) < prio(y) <=> x < y */
#define irq2prio(i) (i)
#define prio2irq(p) (p)

static void ns9xxx_mask_irq(struct irq_data *d)
{
	/* XXX: better use cpp symbols */
	int prio = irq2prio(d->irq);
	u32 ic = __raw_readl(SYS_IC(prio / 4));
	ic &= ~(1 << (7 + 8 * (3 - (prio & 3))));
	__raw_writel(ic, SYS_IC(prio / 4));
}

static void ns9xxx_eoi_irq(struct irq_data *d)
{
	__raw_writel(0, SYS_ISRADDR);
}

static void ns9xxx_unmask_irq(struct irq_data *d)
{
	/* XXX: better use cpp symbols */
	int prio = irq2prio(d->irq);
	u32 ic = __raw_readl(SYS_IC(prio / 4));
	ic |= 1 << (7 + 8 * (3 - (prio & 3)));
	__raw_writel(ic, SYS_IC(prio / 4));
}

static struct irq_chip ns9xxx_chip = {
	.irq_eoi	= ns9xxx_eoi_irq,
	.irq_mask	= ns9xxx_mask_irq,
	.irq_unmask	= ns9xxx_unmask_irq,
};

void __init ns9xxx_init_irq(void)
{
	int i;

	/* disable all IRQs */
	for (i = 0; i < 8; ++i)
		__raw_writel(prio2irq(4 * i) << 24 |
				prio2irq(4 * i + 1) << 16 |
				prio2irq(4 * i + 2) << 8 |
				prio2irq(4 * i + 3),
				SYS_IC(i));

	for (i = 0; i < 32; ++i)
		__raw_writel(prio2irq(i), SYS_IVA(i));

	for (i = 0; i <= 31; ++i) {
<<<<<<< HEAD
		set_irq_chip(i, &ns9xxx_chip);
		set_irq_handler(i, handle_fasteoi_irq);
=======
		irq_set_chip_and_handler(i, &ns9xxx_chip, handle_fasteoi_irq);
>>>>>>> 5d2cd909
		set_irq_flags(i, IRQF_VALID);
		irq_set_status_flags(i, IRQ_LEVEL);
	}
}<|MERGE_RESOLUTION|>--- conflicted
+++ resolved
@@ -67,12 +67,7 @@
 		__raw_writel(prio2irq(i), SYS_IVA(i));
 
 	for (i = 0; i <= 31; ++i) {
-<<<<<<< HEAD
-		set_irq_chip(i, &ns9xxx_chip);
-		set_irq_handler(i, handle_fasteoi_irq);
-=======
 		irq_set_chip_and_handler(i, &ns9xxx_chip, handle_fasteoi_irq);
->>>>>>> 5d2cd909
 		set_irq_flags(i, IRQF_VALID);
 		irq_set_status_flags(i, IRQ_LEVEL);
 	}
