--- conflicted
+++ resolved
@@ -167,16 +167,6 @@
 
 __tagtable(BP_TAG_FDT, parse_tag_fdt);
 
-<<<<<<< HEAD
-void __init early_init_dt_setup_initrd_arch(u64 start, u64 end)
-{
-	initrd_start = (void *)__va(start);
-	initrd_end = (void *)__va(end);
-	initrd_below_start_ok = 1;
-}
-
-=======
->>>>>>> d8ec26d7
 #endif /* CONFIG_OF */
 
 #endif /* CONFIG_BLK_DEV_INITRD */
