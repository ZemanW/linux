/* SPDX-License-Identifier: GPL-2.0 WITH Linux-syscall-note */
/*
 * Copyright 2023 Rivos, Inc
 */

#ifndef _UAPI_ASM_HWPROBE_H
#define _UAPI_ASM_HWPROBE_H

#include <linux/types.h>

/*
 * Interface for probing hardware capabilities from userspace, see
 * Documentation/arch/riscv/hwprobe.rst for more information.
 */
struct riscv_hwprobe {
	__s64 key;
	__u64 value;
};

#define RISCV_HWPROBE_KEY_MVENDORID	0
#define RISCV_HWPROBE_KEY_MARCHID	1
#define RISCV_HWPROBE_KEY_MIMPID	2
#define RISCV_HWPROBE_KEY_BASE_BEHAVIOR	3
#define		RISCV_HWPROBE_BASE_BEHAVIOR_IMA	(1 << 0)
#define RISCV_HWPROBE_KEY_IMA_EXT_0	4
#define		RISCV_HWPROBE_IMA_FD		(1 << 0)
#define		RISCV_HWPROBE_IMA_C		(1 << 1)
#define		RISCV_HWPROBE_IMA_V		(1 << 2)
#define		RISCV_HWPROBE_EXT_ZBA		(1 << 3)
#define		RISCV_HWPROBE_EXT_ZBB		(1 << 4)
#define		RISCV_HWPROBE_EXT_ZBS		(1 << 5)
#define		RISCV_HWPROBE_EXT_ZICBOZ	(1 << 6)
#define		RISCV_HWPROBE_EXT_ZBC		(1 << 7)
#define		RISCV_HWPROBE_EXT_ZBKB		(1 << 8)
#define		RISCV_HWPROBE_EXT_ZBKC		(1 << 9)
#define		RISCV_HWPROBE_EXT_ZBKX		(1 << 10)
#define		RISCV_HWPROBE_EXT_ZKND		(1 << 11)
#define		RISCV_HWPROBE_EXT_ZKNE		(1 << 12)
#define		RISCV_HWPROBE_EXT_ZKNH		(1 << 13)
#define		RISCV_HWPROBE_EXT_ZKSED		(1 << 14)
#define		RISCV_HWPROBE_EXT_ZKSH		(1 << 15)
#define		RISCV_HWPROBE_EXT_ZKT		(1 << 16)
#define		RISCV_HWPROBE_EXT_ZVBB		(1 << 17)
#define		RISCV_HWPROBE_EXT_ZVBC		(1 << 18)
#define		RISCV_HWPROBE_EXT_ZVKB		(1 << 19)
#define		RISCV_HWPROBE_EXT_ZVKG		(1 << 20)
#define		RISCV_HWPROBE_EXT_ZVKNED	(1 << 21)
#define		RISCV_HWPROBE_EXT_ZVKNHA	(1 << 22)
#define		RISCV_HWPROBE_EXT_ZVKNHB	(1 << 23)
#define		RISCV_HWPROBE_EXT_ZVKSED	(1 << 24)
#define		RISCV_HWPROBE_EXT_ZVKSH		(1 << 25)
#define		RISCV_HWPROBE_EXT_ZVKT		(1 << 26)
#define		RISCV_HWPROBE_EXT_ZFH		(1 << 27)
#define		RISCV_HWPROBE_EXT_ZFHMIN	(1 << 28)
#define		RISCV_HWPROBE_EXT_ZIHINTNTL	(1 << 29)
#define		RISCV_HWPROBE_EXT_ZVFH		(1 << 30)
#define		RISCV_HWPROBE_EXT_ZVFHMIN	(1ULL << 31)
#define		RISCV_HWPROBE_EXT_ZFA		(1ULL << 32)
#define		RISCV_HWPROBE_EXT_ZTSO		(1ULL << 33)
#define		RISCV_HWPROBE_EXT_ZACAS		(1ULL << 34)
#define		RISCV_HWPROBE_EXT_ZICOND	(1ULL << 35)
<<<<<<< HEAD
=======
#define		RISCV_HWPROBE_EXT_ZIHINTPAUSE	(1ULL << 36)
>>>>>>> 0c383648
#define RISCV_HWPROBE_KEY_CPUPERF_0	5
#define		RISCV_HWPROBE_MISALIGNED_UNKNOWN	(0 << 0)
#define		RISCV_HWPROBE_MISALIGNED_EMULATED	(1 << 0)
#define		RISCV_HWPROBE_MISALIGNED_SLOW		(2 << 0)
#define		RISCV_HWPROBE_MISALIGNED_FAST		(3 << 0)
#define		RISCV_HWPROBE_MISALIGNED_UNSUPPORTED	(4 << 0)
#define		RISCV_HWPROBE_MISALIGNED_MASK		(7 << 0)
#define RISCV_HWPROBE_KEY_ZICBOZ_BLOCK_SIZE	6
/* Increase RISCV_HWPROBE_MAX_KEY when adding items. */

/* Flags */
#define RISCV_HWPROBE_WHICH_CPUS	(1 << 0)

#endif<|MERGE_RESOLUTION|>--- conflicted
+++ resolved
@@ -59,10 +59,7 @@
 #define		RISCV_HWPROBE_EXT_ZTSO		(1ULL << 33)
 #define		RISCV_HWPROBE_EXT_ZACAS		(1ULL << 34)
 #define		RISCV_HWPROBE_EXT_ZICOND	(1ULL << 35)
-<<<<<<< HEAD
-=======
 #define		RISCV_HWPROBE_EXT_ZIHINTPAUSE	(1ULL << 36)
->>>>>>> 0c383648
 #define RISCV_HWPROBE_KEY_CPUPERF_0	5
 #define		RISCV_HWPROBE_MISALIGNED_UNKNOWN	(0 << 0)
 #define		RISCV_HWPROBE_MISALIGNED_EMULATED	(1 << 0)
