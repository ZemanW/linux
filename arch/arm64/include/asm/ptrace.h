/* SPDX-License-Identifier: GPL-2.0-only */
/*
 * Based on arch/arm/include/asm/ptrace.h
 *
 * Copyright (C) 1996-2003 Russell King
 * Copyright (C) 2012 ARM Ltd.
 */
#ifndef __ASM_PTRACE_H
#define __ASM_PTRACE_H

#include <asm/cpufeature.h>

#include <uapi/asm/ptrace.h>

/* Current Exception Level values, as contained in CurrentEL */
#define CurrentEL_EL1		(1 << 2)
#define CurrentEL_EL2		(2 << 2)

/*
 * PMR values used to mask/unmask interrupts.
 *
 * GIC priority masking works as follows: if an IRQ's priority is a higher value
 * than the value held in PMR, that IRQ is masked. Lowering the value of PMR
 * means masking more IRQs (or at least that the same IRQs remain masked).
 *
 * To mask interrupts, we clear the most significant bit of PMR.
 *
 * Some code sections either automatically switch back to PSR.I or explicitly
 * require to not use priority masking. If bit GIC_PRIO_PSR_I_SET is included
 * in the  the priority mask, it indicates that PSR.I should be set and
 * interrupt disabling temporarily does not rely on IRQ priorities.
 */
<<<<<<< HEAD
#define GIC_PRIO_IRQON			0xc0
=======
#define GIC_PRIO_IRQON			0xe0
>>>>>>> bb831786
#define GIC_PRIO_IRQOFF			(GIC_PRIO_IRQON & ~0x80)
#define GIC_PRIO_PSR_I_SET		(1 << 4)

/* Additional SPSR bits not exposed in the UABI */
#define PSR_IL_BIT		(1 << 20)

/* AArch32-specific ptrace requests */
#define COMPAT_PTRACE_GETREGS		12
#define COMPAT_PTRACE_SETREGS		13
#define COMPAT_PTRACE_GET_THREAD_AREA	22
#define COMPAT_PTRACE_SET_SYSCALL	23
#define COMPAT_PTRACE_GETVFPREGS	27
#define COMPAT_PTRACE_SETVFPREGS	28
#define COMPAT_PTRACE_GETHBPREGS	29
#define COMPAT_PTRACE_SETHBPREGS	30

/* SPSR_ELx bits for exceptions taken from AArch32 */
#define PSR_AA32_MODE_MASK	0x0000001f
#define PSR_AA32_MODE_USR	0x00000010
#define PSR_AA32_MODE_FIQ	0x00000011
#define PSR_AA32_MODE_IRQ	0x00000012
#define PSR_AA32_MODE_SVC	0x00000013
#define PSR_AA32_MODE_ABT	0x00000017
#define PSR_AA32_MODE_HYP	0x0000001a
#define PSR_AA32_MODE_UND	0x0000001b
#define PSR_AA32_MODE_SYS	0x0000001f
#define PSR_AA32_T_BIT		0x00000020
#define PSR_AA32_F_BIT		0x00000040
#define PSR_AA32_I_BIT		0x00000080
#define PSR_AA32_A_BIT		0x00000100
#define PSR_AA32_E_BIT		0x00000200
#define PSR_AA32_SSBS_BIT	0x00800000
#define PSR_AA32_DIT_BIT	0x01000000
#define PSR_AA32_Q_BIT		0x08000000
#define PSR_AA32_V_BIT		0x10000000
#define PSR_AA32_C_BIT		0x20000000
#define PSR_AA32_Z_BIT		0x40000000
#define PSR_AA32_N_BIT		0x80000000
#define PSR_AA32_IT_MASK	0x0600fc00	/* If-Then execution state mask */
#define PSR_AA32_GE_MASK	0x000f0000

#ifdef CONFIG_CPU_BIG_ENDIAN
#define PSR_AA32_ENDSTATE	PSR_AA32_E_BIT
#else
#define PSR_AA32_ENDSTATE	0
#endif

/* AArch32 CPSR bits, as seen in AArch32 */
#define COMPAT_PSR_DIT_BIT	0x00200000

/*
 * These are 'magic' values for PTRACE_PEEKUSR that return info about where a
 * process is located in memory.
 */
#define COMPAT_PT_TEXT_ADDR		0x10000
#define COMPAT_PT_DATA_ADDR		0x10004
#define COMPAT_PT_TEXT_END_ADDR		0x10008

/*
 * If pt_regs.syscallno == NO_SYSCALL, then the thread is not executing
 * a syscall -- i.e., its most recent entry into the kernel from
 * userspace was not via SVC, or otherwise a tracer cancelled the syscall.
 *
 * This must have the value -1, for ABI compatibility with ptrace etc.
 */
#define NO_SYSCALL (-1)

#ifndef __ASSEMBLY__
#include <linux/bug.h>
#include <linux/types.h>

/* sizeof(struct user) for AArch32 */
#define COMPAT_USER_SZ	296

/* Architecturally defined mapping between AArch32 and AArch64 registers */
#define compat_usr(x)	regs[(x)]
#define compat_fp	regs[11]
#define compat_sp	regs[13]
#define compat_lr	regs[14]
#define compat_sp_hyp	regs[15]
#define compat_lr_irq	regs[16]
#define compat_sp_irq	regs[17]
#define compat_lr_svc	regs[18]
#define compat_sp_svc	regs[19]
#define compat_lr_abt	regs[20]
#define compat_sp_abt	regs[21]
#define compat_lr_und	regs[22]
#define compat_sp_und	regs[23]
#define compat_r8_fiq	regs[24]
#define compat_r9_fiq	regs[25]
#define compat_r10_fiq	regs[26]
#define compat_r11_fiq	regs[27]
#define compat_r12_fiq	regs[28]
#define compat_sp_fiq	regs[29]
#define compat_lr_fiq	regs[30]

static inline unsigned long compat_psr_to_pstate(const unsigned long psr)
{
	unsigned long pstate;

	pstate = psr & ~COMPAT_PSR_DIT_BIT;

	if (psr & COMPAT_PSR_DIT_BIT)
		pstate |= PSR_AA32_DIT_BIT;

	return pstate;
}

static inline unsigned long pstate_to_compat_psr(const unsigned long pstate)
{
	unsigned long psr;

	psr = pstate & ~PSR_AA32_DIT_BIT;

	if (pstate & PSR_AA32_DIT_BIT)
		psr |= COMPAT_PSR_DIT_BIT;

	return psr;
}

/*
 * This struct defines the way the registers are stored on the stack during an
 * exception. Note that sizeof(struct pt_regs) has to be a multiple of 16 (for
 * stack alignment). struct user_pt_regs must form a prefix of struct pt_regs.
 */
struct pt_regs {
	union {
		struct user_pt_regs user_regs;
		struct {
			u64 regs[31];
			u64 sp;
			u64 pc;
			u64 pstate;
		};
	};
	u64 orig_x0;
#ifdef __AARCH64EB__
	u32 unused2;
	s32 syscallno;
#else
	s32 syscallno;
	u32 unused2;
#endif

	u64 orig_addr_limit;
	/* Only valid when ARM64_HAS_IRQ_PRIO_MASKING is enabled. */
	u64 pmr_save;
	u64 stackframe[2];
};

static inline bool in_syscall(struct pt_regs const *regs)
{
	return regs->syscallno != NO_SYSCALL;
}

static inline void forget_syscall(struct pt_regs *regs)
{
	regs->syscallno = NO_SYSCALL;
}

#define MAX_REG_OFFSET offsetof(struct pt_regs, pstate)

#define arch_has_single_step()	(1)

#ifdef CONFIG_COMPAT
#define compat_thumb_mode(regs) \
	(((regs)->pstate & PSR_AA32_T_BIT))
#else
#define compat_thumb_mode(regs) (0)
#endif

#define user_mode(regs)	\
	(((regs)->pstate & PSR_MODE_MASK) == PSR_MODE_EL0t)

#define compat_user_mode(regs)	\
	(((regs)->pstate & (PSR_MODE32_BIT | PSR_MODE_MASK)) == \
	 (PSR_MODE32_BIT | PSR_MODE_EL0t))

#define processor_mode(regs) \
	((regs)->pstate & PSR_MODE_MASK)

#define irqs_priority_unmasked(regs)					\
	(system_uses_irq_prio_masking() ?				\
		(regs)->pmr_save == GIC_PRIO_IRQON :			\
		true)

#define interrupts_enabled(regs)			\
	(!((regs)->pstate & PSR_I_BIT) && irqs_priority_unmasked(regs))

#define fast_interrupts_enabled(regs) \
	(!((regs)->pstate & PSR_F_BIT))

static inline unsigned long user_stack_pointer(struct pt_regs *regs)
{
	if (compat_user_mode(regs))
		return regs->compat_sp;
	return regs->sp;
}

extern int regs_query_register_offset(const char *name);
extern unsigned long regs_get_kernel_stack_nth(struct pt_regs *regs,
					       unsigned int n);

/**
 * regs_get_register() - get register value from its offset
 * @regs:	pt_regs from which register value is gotten
 * @offset:	offset of the register.
 *
 * regs_get_register returns the value of a register whose offset from @regs.
 * The @offset is the offset of the register in struct pt_regs.
 * If @offset is bigger than MAX_REG_OFFSET, this returns 0.
 */
static inline u64 regs_get_register(struct pt_regs *regs, unsigned int offset)
{
	u64 val = 0;

	WARN_ON(offset & 7);

	offset >>= 3;
	switch (offset) {
	case 0 ... 30:
		val = regs->regs[offset];
		break;
	case offsetof(struct pt_regs, sp) >> 3:
		val = regs->sp;
		break;
	case offsetof(struct pt_regs, pc) >> 3:
		val = regs->pc;
		break;
	case offsetof(struct pt_regs, pstate) >> 3:
		val = regs->pstate;
		break;
	default:
		val = 0;
	}

	return val;
}

/*
 * Read a register given an architectural register index r.
 * This handles the common case where 31 means XZR, not SP.
 */
static inline unsigned long pt_regs_read_reg(const struct pt_regs *regs, int r)
{
	return (r == 31) ? 0 : regs->regs[r];
}

/*
 * Write a register given an architectural register index r.
 * This handles the common case where 31 means XZR, not SP.
 */
static inline void pt_regs_write_reg(struct pt_regs *regs, int r,
				     unsigned long val)
{
	if (r != 31)
		regs->regs[r] = val;
}

/* Valid only for Kernel mode traps. */
static inline unsigned long kernel_stack_pointer(struct pt_regs *regs)
{
	return regs->sp;
}

static inline unsigned long regs_return_value(struct pt_regs *regs)
{
	return regs->regs[0];
}

/**
 * regs_get_kernel_argument() - get Nth function argument in kernel
 * @regs:	pt_regs of that context
 * @n:		function argument number (start from 0)
 *
 * regs_get_argument() returns @n th argument of the function call.
 *
 * Note that this chooses the most likely register mapping. In very rare
 * cases this may not return correct data, for example, if one of the
 * function parameters is 16 bytes or bigger. In such cases, we cannot
 * get access the parameter correctly and the register assignment of
 * subsequent parameters will be shifted.
 */
static inline unsigned long regs_get_kernel_argument(struct pt_regs *regs,
						     unsigned int n)
{
#define NR_REG_ARGUMENTS 8
	if (n < NR_REG_ARGUMENTS)
		return pt_regs_read_reg(regs, n);
	return 0;
}

/* We must avoid circular header include via sched.h */
struct task_struct;
int valid_user_regs(struct user_pt_regs *regs, struct task_struct *task);

static inline unsigned long instruction_pointer(struct pt_regs *regs)
{
	return regs->pc;
}
static inline void instruction_pointer_set(struct pt_regs *regs,
		unsigned long val)
{
	regs->pc = val;
}

static inline unsigned long frame_pointer(struct pt_regs *regs)
{
	return regs->regs[29];
}

#define procedure_link_pointer(regs)	((regs)->regs[30])

static inline void procedure_link_pointer_set(struct pt_regs *regs,
					   unsigned long val)
{
	procedure_link_pointer(regs) = val;
}

extern unsigned long profile_pc(struct pt_regs *regs);

#endif /* __ASSEMBLY__ */
#endif<|MERGE_RESOLUTION|>--- conflicted
+++ resolved
@@ -30,11 +30,7 @@
  * in the  the priority mask, it indicates that PSR.I should be set and
  * interrupt disabling temporarily does not rely on IRQ priorities.
  */
-<<<<<<< HEAD
-#define GIC_PRIO_IRQON			0xc0
-=======
 #define GIC_PRIO_IRQON			0xe0
->>>>>>> bb831786
 #define GIC_PRIO_IRQOFF			(GIC_PRIO_IRQON & ~0x80)
 #define GIC_PRIO_PSR_I_SET		(1 << 4)
 
