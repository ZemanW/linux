// SPDX-License-Identifier: GPL-2.0-only
/*
 * Copyright (C) 2012,2013 - ARM Ltd
 * Author: Marc Zyngier <marc.zyngier@arm.com>
 *
 * Derived from arch/arm/kvm/coproc.c:
 * Copyright (C) 2012 - Virtual Open Systems and Columbia University
 * Authors: Rusty Russell <rusty@rustcorp.com.au>
 *          Christoffer Dall <c.dall@virtualopensystems.com>
 */

#include <linux/bsearch.h>
#include <linux/kvm_host.h>
#include <linux/mm.h>
#include <linux/printk.h>
#include <linux/uaccess.h>

#include <asm/cacheflush.h>
#include <asm/cputype.h>
#include <asm/debug-monitors.h>
#include <asm/esr.h>
#include <asm/kvm_arm.h>
#include <asm/kvm_coproc.h>
#include <asm/kvm_emulate.h>
#include <asm/kvm_hyp.h>
#include <asm/kvm_mmu.h>
#include <asm/perf_event.h>
#include <asm/sysreg.h>

#include <trace/events/kvm.h>

#include "sys_regs.h"

#include "trace.h"

/*
 * All of this file is extremely similar to the ARM coproc.c, but the
 * types are different. My gut feeling is that it should be pretty
 * easy to merge, but that would be an ABI breakage -- again. VFP
 * would also need to be abstracted.
 *
 * For AArch32, we only take care of what is being trapped. Anything
 * that has to do with init and userspace access has to go via the
 * 64bit interface.
 */

static bool read_from_write_only(struct kvm_vcpu *vcpu,
				 struct sys_reg_params *params,
				 const struct sys_reg_desc *r)
{
	WARN_ONCE(1, "Unexpected sys_reg read to write-only register\n");
	print_sys_reg_instr(params);
	kvm_inject_undefined(vcpu);
	return false;
}

static bool write_to_read_only(struct kvm_vcpu *vcpu,
			       struct sys_reg_params *params,
			       const struct sys_reg_desc *r)
{
	WARN_ONCE(1, "Unexpected sys_reg write to read-only register\n");
	print_sys_reg_instr(params);
	kvm_inject_undefined(vcpu);
	return false;
}

static bool __vcpu_read_sys_reg_from_cpu(int reg, u64 *val)
{
	/*
	 * System registers listed in the switch are not saved on every
	 * exit from the guest but are only saved on vcpu_put.
	 *
	 * Note that MPIDR_EL1 for the guest is set by KVM via VMPIDR_EL2 but
	 * should never be listed below, because the guest cannot modify its
	 * own MPIDR_EL1 and MPIDR_EL1 is accessed for VCPU A from VCPU B's
	 * thread when emulating cross-VCPU communication.
	 */
	switch (reg) {
	case CSSELR_EL1:	*val = read_sysreg_s(SYS_CSSELR_EL1);	break;
	case SCTLR_EL1:		*val = read_sysreg_s(SYS_SCTLR_EL12);	break;
	case CPACR_EL1:		*val = read_sysreg_s(SYS_CPACR_EL12);	break;
	case TTBR0_EL1:		*val = read_sysreg_s(SYS_TTBR0_EL12);	break;
	case TTBR1_EL1:		*val = read_sysreg_s(SYS_TTBR1_EL12);	break;
	case TCR_EL1:		*val = read_sysreg_s(SYS_TCR_EL12);	break;
	case ESR_EL1:		*val = read_sysreg_s(SYS_ESR_EL12);	break;
	case AFSR0_EL1:		*val = read_sysreg_s(SYS_AFSR0_EL12);	break;
	case AFSR1_EL1:		*val = read_sysreg_s(SYS_AFSR1_EL12);	break;
	case FAR_EL1:		*val = read_sysreg_s(SYS_FAR_EL12);	break;
	case MAIR_EL1:		*val = read_sysreg_s(SYS_MAIR_EL12);	break;
	case VBAR_EL1:		*val = read_sysreg_s(SYS_VBAR_EL12);	break;
	case CONTEXTIDR_EL1:	*val = read_sysreg_s(SYS_CONTEXTIDR_EL12);break;
	case TPIDR_EL0:		*val = read_sysreg_s(SYS_TPIDR_EL0);	break;
	case TPIDRRO_EL0:	*val = read_sysreg_s(SYS_TPIDRRO_EL0);	break;
	case TPIDR_EL1:		*val = read_sysreg_s(SYS_TPIDR_EL1);	break;
	case AMAIR_EL1:		*val = read_sysreg_s(SYS_AMAIR_EL12);	break;
	case CNTKCTL_EL1:	*val = read_sysreg_s(SYS_CNTKCTL_EL12);	break;
	case ELR_EL1:		*val = read_sysreg_s(SYS_ELR_EL12);	break;
	case PAR_EL1:		*val = read_sysreg_s(SYS_PAR_EL1);	break;
	case DACR32_EL2:	*val = read_sysreg_s(SYS_DACR32_EL2);	break;
	case IFSR32_EL2:	*val = read_sysreg_s(SYS_IFSR32_EL2);	break;
	case DBGVCR32_EL2:	*val = read_sysreg_s(SYS_DBGVCR32_EL2);	break;
	default:		return false;
	}

	return true;
}

static bool __vcpu_write_sys_reg_to_cpu(u64 val, int reg)
{
	/*
	 * System registers listed in the switch are not restored on every
	 * entry to the guest but are only restored on vcpu_load.
	 *
	 * Note that MPIDR_EL1 for the guest is set by KVM via VMPIDR_EL2 but
	 * should never be listed below, because the MPIDR should only be set
	 * once, before running the VCPU, and never changed later.
	 */
	switch (reg) {
	case CSSELR_EL1:	write_sysreg_s(val, SYS_CSSELR_EL1);	break;
	case SCTLR_EL1:		write_sysreg_s(val, SYS_SCTLR_EL12);	break;
	case CPACR_EL1:		write_sysreg_s(val, SYS_CPACR_EL12);	break;
	case TTBR0_EL1:		write_sysreg_s(val, SYS_TTBR0_EL12);	break;
	case TTBR1_EL1:		write_sysreg_s(val, SYS_TTBR1_EL12);	break;
	case TCR_EL1:		write_sysreg_s(val, SYS_TCR_EL12);	break;
	case ESR_EL1:		write_sysreg_s(val, SYS_ESR_EL12);	break;
	case AFSR0_EL1:		write_sysreg_s(val, SYS_AFSR0_EL12);	break;
	case AFSR1_EL1:		write_sysreg_s(val, SYS_AFSR1_EL12);	break;
	case FAR_EL1:		write_sysreg_s(val, SYS_FAR_EL12);	break;
	case MAIR_EL1:		write_sysreg_s(val, SYS_MAIR_EL12);	break;
	case VBAR_EL1:		write_sysreg_s(val, SYS_VBAR_EL12);	break;
	case CONTEXTIDR_EL1:	write_sysreg_s(val, SYS_CONTEXTIDR_EL12);break;
	case TPIDR_EL0:		write_sysreg_s(val, SYS_TPIDR_EL0);	break;
	case TPIDRRO_EL0:	write_sysreg_s(val, SYS_TPIDRRO_EL0);	break;
	case TPIDR_EL1:		write_sysreg_s(val, SYS_TPIDR_EL1);	break;
	case AMAIR_EL1:		write_sysreg_s(val, SYS_AMAIR_EL12);	break;
	case CNTKCTL_EL1:	write_sysreg_s(val, SYS_CNTKCTL_EL12);	break;
	case ELR_EL1:		write_sysreg_s(val, SYS_ELR_EL12);	break;
	case PAR_EL1:		write_sysreg_s(val, SYS_PAR_EL1);	break;
	case DACR32_EL2:	write_sysreg_s(val, SYS_DACR32_EL2);	break;
	case IFSR32_EL2:	write_sysreg_s(val, SYS_IFSR32_EL2);	break;
	case DBGVCR32_EL2:	write_sysreg_s(val, SYS_DBGVCR32_EL2);	break;
	default:		return false;
	}

	return true;
}

u64 vcpu_read_sys_reg(const struct kvm_vcpu *vcpu, int reg)
{
	u64 val = 0x8badf00d8badf00d;

	if (vcpu->arch.sysregs_loaded_on_cpu &&
	    __vcpu_read_sys_reg_from_cpu(reg, &val))
		return val;

	return __vcpu_sys_reg(vcpu, reg);
}

void vcpu_write_sys_reg(struct kvm_vcpu *vcpu, u64 val, int reg)
{
	if (vcpu->arch.sysregs_loaded_on_cpu &&
	    __vcpu_write_sys_reg_to_cpu(val, reg))
		return;

	 __vcpu_sys_reg(vcpu, reg) = val;
}

/* 3 bits per cache level, as per CLIDR, but non-existent caches always 0 */
static u32 cache_levels;

/* CSSELR values; used to index KVM_REG_ARM_DEMUX_ID_CCSIDR */
#define CSSELR_MAX 12

/* Which cache CCSIDR represents depends on CSSELR value. */
static u32 get_ccsidr(u32 csselr)
{
	u32 ccsidr;

	/* Make sure noone else changes CSSELR during this! */
	local_irq_disable();
	write_sysreg(csselr, csselr_el1);
	isb();
	ccsidr = read_sysreg(ccsidr_el1);
	local_irq_enable();

	return ccsidr;
}

/*
 * See note at ARMv7 ARM B1.14.4 (TL;DR: S/W ops are not easily virtualized).
 */
static bool access_dcsw(struct kvm_vcpu *vcpu,
			struct sys_reg_params *p,
			const struct sys_reg_desc *r)
{
	if (!p->is_write)
		return read_from_write_only(vcpu, p, r);

	/*
	 * Only track S/W ops if we don't have FWB. It still indicates
	 * that the guest is a bit broken (S/W operations should only
	 * be done by firmware, knowing that there is only a single
	 * CPU left in the system, and certainly not from non-secure
	 * software).
	 */
	if (!cpus_have_const_cap(ARM64_HAS_STAGE2_FWB))
		kvm_set_way_flush(vcpu);

	return true;
}

/*
 * Generic accessor for VM registers. Only called as long as HCR_TVM
 * is set. If the guest enables the MMU, we stop trapping the VM
 * sys_regs and leave it in complete control of the caches.
 */
static bool access_vm_reg(struct kvm_vcpu *vcpu,
			  struct sys_reg_params *p,
			  const struct sys_reg_desc *r)
{
	bool was_enabled = vcpu_has_cache_enabled(vcpu);
	u64 val;
	int reg = r->reg;

	BUG_ON(!p->is_write);

	/* See the 32bit mapping in kvm_host.h */
	if (p->is_aarch32)
		reg = r->reg / 2;

	if (!p->is_aarch32 || !p->is_32bit) {
		val = p->regval;
	} else {
		val = vcpu_read_sys_reg(vcpu, reg);
		if (r->reg % 2)
			val = (p->regval << 32) | (u64)lower_32_bits(val);
		else
			val = ((u64)upper_32_bits(val) << 32) |
				lower_32_bits(p->regval);
	}
	vcpu_write_sys_reg(vcpu, val, reg);

	kvm_toggle_cache(vcpu, was_enabled);
	return true;
}

static bool access_actlr(struct kvm_vcpu *vcpu,
			 struct sys_reg_params *p,
			 const struct sys_reg_desc *r)
{
	if (p->is_write)
		return ignore_write(vcpu, p);

	p->regval = vcpu_read_sys_reg(vcpu, ACTLR_EL1);

	if (p->is_aarch32) {
		if (r->Op2 & 2)
			p->regval = upper_32_bits(p->regval);
		else
			p->regval = lower_32_bits(p->regval);
	}

	return true;
}

/*
 * Trap handler for the GICv3 SGI generation system register.
 * Forward the request to the VGIC emulation.
 * The cp15_64 code makes sure this automatically works
 * for both AArch64 and AArch32 accesses.
 */
static bool access_gic_sgi(struct kvm_vcpu *vcpu,
			   struct sys_reg_params *p,
			   const struct sys_reg_desc *r)
{
	bool g1;

	if (!p->is_write)
		return read_from_write_only(vcpu, p, r);

	/*
	 * In a system where GICD_CTLR.DS=1, a ICC_SGI0R_EL1 access generates
	 * Group0 SGIs only, while ICC_SGI1R_EL1 can generate either group,
	 * depending on the SGI configuration. ICC_ASGI1R_EL1 is effectively
	 * equivalent to ICC_SGI0R_EL1, as there is no "alternative" secure
	 * group.
	 */
	if (p->is_aarch32) {
		switch (p->Op1) {
		default:		/* Keep GCC quiet */
		case 0:			/* ICC_SGI1R */
			g1 = true;
			break;
		case 1:			/* ICC_ASGI1R */
		case 2:			/* ICC_SGI0R */
			g1 = false;
			break;
		}
	} else {
		switch (p->Op2) {
		default:		/* Keep GCC quiet */
		case 5:			/* ICC_SGI1R_EL1 */
			g1 = true;
			break;
		case 6:			/* ICC_ASGI1R_EL1 */
		case 7:			/* ICC_SGI0R_EL1 */
			g1 = false;
			break;
		}
	}

	vgic_v3_dispatch_sgi(vcpu, p->regval, g1);

	return true;
}

static bool access_gic_sre(struct kvm_vcpu *vcpu,
			   struct sys_reg_params *p,
			   const struct sys_reg_desc *r)
{
	if (p->is_write)
		return ignore_write(vcpu, p);

	p->regval = vcpu->arch.vgic_cpu.vgic_v3.vgic_sre;
	return true;
}

static bool trap_raz_wi(struct kvm_vcpu *vcpu,
			struct sys_reg_params *p,
			const struct sys_reg_desc *r)
{
	if (p->is_write)
		return ignore_write(vcpu, p);
	else
		return read_zero(vcpu, p);
}

/*
 * ARMv8.1 mandates at least a trivial LORegion implementation, where all the
 * RW registers are RES0 (which we can implement as RAZ/WI). On an ARMv8.0
 * system, these registers should UNDEF. LORID_EL1 being a RO register, we
 * treat it separately.
 */
static bool trap_loregion(struct kvm_vcpu *vcpu,
			  struct sys_reg_params *p,
			  const struct sys_reg_desc *r)
{
	u64 val = read_sanitised_ftr_reg(SYS_ID_AA64MMFR1_EL1);
	u32 sr = sys_reg((u32)r->Op0, (u32)r->Op1,
			 (u32)r->CRn, (u32)r->CRm, (u32)r->Op2);

	if (!(val & (0xfUL << ID_AA64MMFR1_LOR_SHIFT))) {
		kvm_inject_undefined(vcpu);
		return false;
	}

	if (p->is_write && sr == SYS_LORID_EL1)
		return write_to_read_only(vcpu, p, r);

	return trap_raz_wi(vcpu, p, r);
}

static bool trap_oslsr_el1(struct kvm_vcpu *vcpu,
			   struct sys_reg_params *p,
			   const struct sys_reg_desc *r)
{
	if (p->is_write) {
		return ignore_write(vcpu, p);
	} else {
		p->regval = (1 << 3);
		return true;
	}
}

static bool trap_dbgauthstatus_el1(struct kvm_vcpu *vcpu,
				   struct sys_reg_params *p,
				   const struct sys_reg_desc *r)
{
	if (p->is_write) {
		return ignore_write(vcpu, p);
	} else {
		p->regval = read_sysreg(dbgauthstatus_el1);
		return true;
	}
}

/*
 * We want to avoid world-switching all the DBG registers all the
 * time:
 * 
 * - If we've touched any debug register, it is likely that we're
 *   going to touch more of them. It then makes sense to disable the
 *   traps and start doing the save/restore dance
 * - If debug is active (DBG_MDSCR_KDE or DBG_MDSCR_MDE set), it is
 *   then mandatory to save/restore the registers, as the guest
 *   depends on them.
 * 
 * For this, we use a DIRTY bit, indicating the guest has modified the
 * debug registers, used as follow:
 *
 * On guest entry:
 * - If the dirty bit is set (because we're coming back from trapping),
 *   disable the traps, save host registers, restore guest registers.
 * - If debug is actively in use (DBG_MDSCR_KDE or DBG_MDSCR_MDE set),
 *   set the dirty bit, disable the traps, save host registers,
 *   restore guest registers.
 * - Otherwise, enable the traps
 *
 * On guest exit:
 * - If the dirty bit is set, save guest registers, restore host
 *   registers and clear the dirty bit. This ensure that the host can
 *   now use the debug registers.
 */
static bool trap_debug_regs(struct kvm_vcpu *vcpu,
			    struct sys_reg_params *p,
			    const struct sys_reg_desc *r)
{
	if (p->is_write) {
		vcpu_write_sys_reg(vcpu, p->regval, r->reg);
		vcpu->arch.flags |= KVM_ARM64_DEBUG_DIRTY;
	} else {
		p->regval = vcpu_read_sys_reg(vcpu, r->reg);
	}

	trace_trap_reg(__func__, r->reg, p->is_write, p->regval);

	return true;
}

/*
 * reg_to_dbg/dbg_to_reg
 *
 * A 32 bit write to a debug register leave top bits alone
 * A 32 bit read from a debug register only returns the bottom bits
 *
 * All writes will set the KVM_ARM64_DEBUG_DIRTY flag to ensure the
 * hyp.S code switches between host and guest values in future.
 */
static void reg_to_dbg(struct kvm_vcpu *vcpu,
		       struct sys_reg_params *p,
		       u64 *dbg_reg)
{
	u64 val = p->regval;

	if (p->is_32bit) {
		val &= 0xffffffffUL;
		val |= ((*dbg_reg >> 32) << 32);
	}

	*dbg_reg = val;
	vcpu->arch.flags |= KVM_ARM64_DEBUG_DIRTY;
}

static void dbg_to_reg(struct kvm_vcpu *vcpu,
		       struct sys_reg_params *p,
		       u64 *dbg_reg)
{
	p->regval = *dbg_reg;
	if (p->is_32bit)
		p->regval &= 0xffffffffUL;
}

static bool trap_bvr(struct kvm_vcpu *vcpu,
		     struct sys_reg_params *p,
		     const struct sys_reg_desc *rd)
{
	u64 *dbg_reg = &vcpu->arch.vcpu_debug_state.dbg_bvr[rd->reg];

	if (p->is_write)
		reg_to_dbg(vcpu, p, dbg_reg);
	else
		dbg_to_reg(vcpu, p, dbg_reg);

	trace_trap_reg(__func__, rd->reg, p->is_write, *dbg_reg);

	return true;
}

static int set_bvr(struct kvm_vcpu *vcpu, const struct sys_reg_desc *rd,
		const struct kvm_one_reg *reg, void __user *uaddr)
{
	__u64 *r = &vcpu->arch.vcpu_debug_state.dbg_bvr[rd->reg];

	if (copy_from_user(r, uaddr, KVM_REG_SIZE(reg->id)) != 0)
		return -EFAULT;
	return 0;
}

static int get_bvr(struct kvm_vcpu *vcpu, const struct sys_reg_desc *rd,
	const struct kvm_one_reg *reg, void __user *uaddr)
{
	__u64 *r = &vcpu->arch.vcpu_debug_state.dbg_bvr[rd->reg];

	if (copy_to_user(uaddr, r, KVM_REG_SIZE(reg->id)) != 0)
		return -EFAULT;
	return 0;
}

static void reset_bvr(struct kvm_vcpu *vcpu,
		      const struct sys_reg_desc *rd)
{
	vcpu->arch.vcpu_debug_state.dbg_bvr[rd->reg] = rd->val;
}

static bool trap_bcr(struct kvm_vcpu *vcpu,
		     struct sys_reg_params *p,
		     const struct sys_reg_desc *rd)
{
	u64 *dbg_reg = &vcpu->arch.vcpu_debug_state.dbg_bcr[rd->reg];

	if (p->is_write)
		reg_to_dbg(vcpu, p, dbg_reg);
	else
		dbg_to_reg(vcpu, p, dbg_reg);

	trace_trap_reg(__func__, rd->reg, p->is_write, *dbg_reg);

	return true;
}

static int set_bcr(struct kvm_vcpu *vcpu, const struct sys_reg_desc *rd,
		const struct kvm_one_reg *reg, void __user *uaddr)
{
	__u64 *r = &vcpu->arch.vcpu_debug_state.dbg_bcr[rd->reg];

	if (copy_from_user(r, uaddr, KVM_REG_SIZE(reg->id)) != 0)
		return -EFAULT;

	return 0;
}

static int get_bcr(struct kvm_vcpu *vcpu, const struct sys_reg_desc *rd,
	const struct kvm_one_reg *reg, void __user *uaddr)
{
	__u64 *r = &vcpu->arch.vcpu_debug_state.dbg_bcr[rd->reg];

	if (copy_to_user(uaddr, r, KVM_REG_SIZE(reg->id)) != 0)
		return -EFAULT;
	return 0;
}

static void reset_bcr(struct kvm_vcpu *vcpu,
		      const struct sys_reg_desc *rd)
{
	vcpu->arch.vcpu_debug_state.dbg_bcr[rd->reg] = rd->val;
}

static bool trap_wvr(struct kvm_vcpu *vcpu,
		     struct sys_reg_params *p,
		     const struct sys_reg_desc *rd)
{
	u64 *dbg_reg = &vcpu->arch.vcpu_debug_state.dbg_wvr[rd->reg];

	if (p->is_write)
		reg_to_dbg(vcpu, p, dbg_reg);
	else
		dbg_to_reg(vcpu, p, dbg_reg);

	trace_trap_reg(__func__, rd->reg, p->is_write,
		vcpu->arch.vcpu_debug_state.dbg_wvr[rd->reg]);

	return true;
}

static int set_wvr(struct kvm_vcpu *vcpu, const struct sys_reg_desc *rd,
		const struct kvm_one_reg *reg, void __user *uaddr)
{
	__u64 *r = &vcpu->arch.vcpu_debug_state.dbg_wvr[rd->reg];

	if (copy_from_user(r, uaddr, KVM_REG_SIZE(reg->id)) != 0)
		return -EFAULT;
	return 0;
}

static int get_wvr(struct kvm_vcpu *vcpu, const struct sys_reg_desc *rd,
	const struct kvm_one_reg *reg, void __user *uaddr)
{
	__u64 *r = &vcpu->arch.vcpu_debug_state.dbg_wvr[rd->reg];

	if (copy_to_user(uaddr, r, KVM_REG_SIZE(reg->id)) != 0)
		return -EFAULT;
	return 0;
}

static void reset_wvr(struct kvm_vcpu *vcpu,
		      const struct sys_reg_desc *rd)
{
	vcpu->arch.vcpu_debug_state.dbg_wvr[rd->reg] = rd->val;
}

static bool trap_wcr(struct kvm_vcpu *vcpu,
		     struct sys_reg_params *p,
		     const struct sys_reg_desc *rd)
{
	u64 *dbg_reg = &vcpu->arch.vcpu_debug_state.dbg_wcr[rd->reg];

	if (p->is_write)
		reg_to_dbg(vcpu, p, dbg_reg);
	else
		dbg_to_reg(vcpu, p, dbg_reg);

	trace_trap_reg(__func__, rd->reg, p->is_write, *dbg_reg);

	return true;
}

static int set_wcr(struct kvm_vcpu *vcpu, const struct sys_reg_desc *rd,
		const struct kvm_one_reg *reg, void __user *uaddr)
{
	__u64 *r = &vcpu->arch.vcpu_debug_state.dbg_wcr[rd->reg];

	if (copy_from_user(r, uaddr, KVM_REG_SIZE(reg->id)) != 0)
		return -EFAULT;
	return 0;
}

static int get_wcr(struct kvm_vcpu *vcpu, const struct sys_reg_desc *rd,
	const struct kvm_one_reg *reg, void __user *uaddr)
{
	__u64 *r = &vcpu->arch.vcpu_debug_state.dbg_wcr[rd->reg];

	if (copy_to_user(uaddr, r, KVM_REG_SIZE(reg->id)) != 0)
		return -EFAULT;
	return 0;
}

static void reset_wcr(struct kvm_vcpu *vcpu,
		      const struct sys_reg_desc *rd)
{
	vcpu->arch.vcpu_debug_state.dbg_wcr[rd->reg] = rd->val;
}

static void reset_amair_el1(struct kvm_vcpu *vcpu, const struct sys_reg_desc *r)
{
	u64 amair = read_sysreg(amair_el1);
	vcpu_write_sys_reg(vcpu, amair, AMAIR_EL1);
}

static void reset_actlr(struct kvm_vcpu *vcpu, const struct sys_reg_desc *r)
{
	u64 actlr = read_sysreg(actlr_el1);
	vcpu_write_sys_reg(vcpu, actlr, ACTLR_EL1);
}

static void reset_mpidr(struct kvm_vcpu *vcpu, const struct sys_reg_desc *r)
{
	u64 mpidr;

	/*
	 * Map the vcpu_id into the first three affinity level fields of
	 * the MPIDR. We limit the number of VCPUs in level 0 due to a
	 * limitation to 16 CPUs in that level in the ICC_SGIxR registers
	 * of the GICv3 to be able to address each CPU directly when
	 * sending IPIs.
	 */
	mpidr = (vcpu->vcpu_id & 0x0f) << MPIDR_LEVEL_SHIFT(0);
	mpidr |= ((vcpu->vcpu_id >> 4) & 0xff) << MPIDR_LEVEL_SHIFT(1);
	mpidr |= ((vcpu->vcpu_id >> 12) & 0xff) << MPIDR_LEVEL_SHIFT(2);
	vcpu_write_sys_reg(vcpu, (1ULL << 31) | mpidr, MPIDR_EL1);
}

static void reset_pmcr(struct kvm_vcpu *vcpu, const struct sys_reg_desc *r)
{
	u64 pmcr, val;

	pmcr = read_sysreg(pmcr_el0);
	/*
	 * Writable bits of PMCR_EL0 (ARMV8_PMU_PMCR_MASK) are reset to UNKNOWN
	 * except PMCR.E resetting to zero.
	 */
	val = ((pmcr & ~ARMV8_PMU_PMCR_MASK)
	       | (ARMV8_PMU_PMCR_MASK & 0xdecafbad)) & (~ARMV8_PMU_PMCR_E);
	if (!system_supports_32bit_el0())
		val |= ARMV8_PMU_PMCR_LC;
	__vcpu_sys_reg(vcpu, r->reg) = val;
}

static bool check_pmu_access_disabled(struct kvm_vcpu *vcpu, u64 flags)
{
	u64 reg = __vcpu_sys_reg(vcpu, PMUSERENR_EL0);
	bool enabled = (reg & flags) || vcpu_mode_priv(vcpu);

	if (!enabled)
		kvm_inject_undefined(vcpu);

	return !enabled;
}

static bool pmu_access_el0_disabled(struct kvm_vcpu *vcpu)
{
	return check_pmu_access_disabled(vcpu, ARMV8_PMU_USERENR_EN);
}

static bool pmu_write_swinc_el0_disabled(struct kvm_vcpu *vcpu)
{
	return check_pmu_access_disabled(vcpu, ARMV8_PMU_USERENR_SW | ARMV8_PMU_USERENR_EN);
}

static bool pmu_access_cycle_counter_el0_disabled(struct kvm_vcpu *vcpu)
{
	return check_pmu_access_disabled(vcpu, ARMV8_PMU_USERENR_CR | ARMV8_PMU_USERENR_EN);
}

static bool pmu_access_event_counter_el0_disabled(struct kvm_vcpu *vcpu)
{
	return check_pmu_access_disabled(vcpu, ARMV8_PMU_USERENR_ER | ARMV8_PMU_USERENR_EN);
}

static bool access_pmcr(struct kvm_vcpu *vcpu, struct sys_reg_params *p,
			const struct sys_reg_desc *r)
{
	u64 val;

	if (!kvm_arm_pmu_v3_ready(vcpu))
		return trap_raz_wi(vcpu, p, r);

	if (pmu_access_el0_disabled(vcpu))
		return false;

	if (p->is_write) {
		/* Only update writeable bits of PMCR */
		val = __vcpu_sys_reg(vcpu, PMCR_EL0);
		val &= ~ARMV8_PMU_PMCR_MASK;
		val |= p->regval & ARMV8_PMU_PMCR_MASK;
		if (!system_supports_32bit_el0())
			val |= ARMV8_PMU_PMCR_LC;
		__vcpu_sys_reg(vcpu, PMCR_EL0) = val;
		kvm_pmu_handle_pmcr(vcpu, val);
		kvm_vcpu_pmu_restore_guest(vcpu);
	} else {
		/* PMCR.P & PMCR.C are RAZ */
		val = __vcpu_sys_reg(vcpu, PMCR_EL0)
		      & ~(ARMV8_PMU_PMCR_P | ARMV8_PMU_PMCR_C);
		p->regval = val;
	}

	return true;
}

static bool access_pmselr(struct kvm_vcpu *vcpu, struct sys_reg_params *p,
			  const struct sys_reg_desc *r)
{
	if (!kvm_arm_pmu_v3_ready(vcpu))
		return trap_raz_wi(vcpu, p, r);

	if (pmu_access_event_counter_el0_disabled(vcpu))
		return false;

	if (p->is_write)
		__vcpu_sys_reg(vcpu, PMSELR_EL0) = p->regval;
	else
		/* return PMSELR.SEL field */
		p->regval = __vcpu_sys_reg(vcpu, PMSELR_EL0)
			    & ARMV8_PMU_COUNTER_MASK;

	return true;
}

static bool access_pmceid(struct kvm_vcpu *vcpu, struct sys_reg_params *p,
			  const struct sys_reg_desc *r)
{
	u64 pmceid;

	if (!kvm_arm_pmu_v3_ready(vcpu))
		return trap_raz_wi(vcpu, p, r);

	BUG_ON(p->is_write);

	if (pmu_access_el0_disabled(vcpu))
		return false;

	if (!(p->Op2 & 1))
		pmceid = read_sysreg(pmceid0_el0);
	else
		pmceid = read_sysreg(pmceid1_el0);

	p->regval = pmceid;

	return true;
}

static bool pmu_counter_idx_valid(struct kvm_vcpu *vcpu, u64 idx)
{
	u64 pmcr, val;

	pmcr = __vcpu_sys_reg(vcpu, PMCR_EL0);
	val = (pmcr >> ARMV8_PMU_PMCR_N_SHIFT) & ARMV8_PMU_PMCR_N_MASK;
	if (idx >= val && idx != ARMV8_PMU_CYCLE_IDX) {
		kvm_inject_undefined(vcpu);
		return false;
	}

	return true;
}

static bool access_pmu_evcntr(struct kvm_vcpu *vcpu,
			      struct sys_reg_params *p,
			      const struct sys_reg_desc *r)
{
	u64 idx;

	if (!kvm_arm_pmu_v3_ready(vcpu))
		return trap_raz_wi(vcpu, p, r);

	if (r->CRn == 9 && r->CRm == 13) {
		if (r->Op2 == 2) {
			/* PMXEVCNTR_EL0 */
			if (pmu_access_event_counter_el0_disabled(vcpu))
				return false;

			idx = __vcpu_sys_reg(vcpu, PMSELR_EL0)
			      & ARMV8_PMU_COUNTER_MASK;
		} else if (r->Op2 == 0) {
			/* PMCCNTR_EL0 */
			if (pmu_access_cycle_counter_el0_disabled(vcpu))
				return false;

			idx = ARMV8_PMU_CYCLE_IDX;
		} else {
			return false;
		}
	} else if (r->CRn == 0 && r->CRm == 9) {
		/* PMCCNTR */
		if (pmu_access_event_counter_el0_disabled(vcpu))
			return false;

		idx = ARMV8_PMU_CYCLE_IDX;
	} else if (r->CRn == 14 && (r->CRm & 12) == 8) {
		/* PMEVCNTRn_EL0 */
		if (pmu_access_event_counter_el0_disabled(vcpu))
			return false;

		idx = ((r->CRm & 3) << 3) | (r->Op2 & 7);
	} else {
		return false;
	}

	if (!pmu_counter_idx_valid(vcpu, idx))
		return false;

	if (p->is_write) {
		if (pmu_access_el0_disabled(vcpu))
			return false;

		kvm_pmu_set_counter_value(vcpu, idx, p->regval);
	} else {
		p->regval = kvm_pmu_get_counter_value(vcpu, idx);
	}

	return true;
}

static bool access_pmu_evtyper(struct kvm_vcpu *vcpu, struct sys_reg_params *p,
			       const struct sys_reg_desc *r)
{
	u64 idx, reg;

	if (!kvm_arm_pmu_v3_ready(vcpu))
		return trap_raz_wi(vcpu, p, r);

	if (pmu_access_el0_disabled(vcpu))
		return false;

	if (r->CRn == 9 && r->CRm == 13 && r->Op2 == 1) {
		/* PMXEVTYPER_EL0 */
		idx = __vcpu_sys_reg(vcpu, PMSELR_EL0) & ARMV8_PMU_COUNTER_MASK;
		reg = PMEVTYPER0_EL0 + idx;
	} else if (r->CRn == 14 && (r->CRm & 12) == 12) {
		idx = ((r->CRm & 3) << 3) | (r->Op2 & 7);
		if (idx == ARMV8_PMU_CYCLE_IDX)
			reg = PMCCFILTR_EL0;
		else
			/* PMEVTYPERn_EL0 */
			reg = PMEVTYPER0_EL0 + idx;
	} else {
		BUG();
	}

	if (!pmu_counter_idx_valid(vcpu, idx))
		return false;

	if (p->is_write) {
		kvm_pmu_set_counter_event_type(vcpu, p->regval, idx);
		__vcpu_sys_reg(vcpu, reg) = p->regval & ARMV8_PMU_EVTYPE_MASK;
		kvm_vcpu_pmu_restore_guest(vcpu);
	} else {
		p->regval = __vcpu_sys_reg(vcpu, reg) & ARMV8_PMU_EVTYPE_MASK;
	}

	return true;
}

static bool access_pmcnten(struct kvm_vcpu *vcpu, struct sys_reg_params *p,
			   const struct sys_reg_desc *r)
{
	u64 val, mask;

	if (!kvm_arm_pmu_v3_ready(vcpu))
		return trap_raz_wi(vcpu, p, r);

	if (pmu_access_el0_disabled(vcpu))
		return false;

	mask = kvm_pmu_valid_counter_mask(vcpu);
	if (p->is_write) {
		val = p->regval & mask;
		if (r->Op2 & 0x1) {
			/* accessing PMCNTENSET_EL0 */
			__vcpu_sys_reg(vcpu, PMCNTENSET_EL0) |= val;
			kvm_pmu_enable_counter_mask(vcpu, val);
			kvm_vcpu_pmu_restore_guest(vcpu);
		} else {
			/* accessing PMCNTENCLR_EL0 */
			__vcpu_sys_reg(vcpu, PMCNTENSET_EL0) &= ~val;
			kvm_pmu_disable_counter_mask(vcpu, val);
		}
	} else {
		p->regval = __vcpu_sys_reg(vcpu, PMCNTENSET_EL0) & mask;
	}

	return true;
}

static bool access_pminten(struct kvm_vcpu *vcpu, struct sys_reg_params *p,
			   const struct sys_reg_desc *r)
{
	u64 mask = kvm_pmu_valid_counter_mask(vcpu);

	if (!kvm_arm_pmu_v3_ready(vcpu))
		return trap_raz_wi(vcpu, p, r);

	if (!vcpu_mode_priv(vcpu)) {
		kvm_inject_undefined(vcpu);
		return false;
	}

	if (p->is_write) {
		u64 val = p->regval & mask;

		if (r->Op2 & 0x1)
			/* accessing PMINTENSET_EL1 */
			__vcpu_sys_reg(vcpu, PMINTENSET_EL1) |= val;
		else
			/* accessing PMINTENCLR_EL1 */
			__vcpu_sys_reg(vcpu, PMINTENSET_EL1) &= ~val;
	} else {
		p->regval = __vcpu_sys_reg(vcpu, PMINTENSET_EL1) & mask;
	}

	return true;
}

static bool access_pmovs(struct kvm_vcpu *vcpu, struct sys_reg_params *p,
			 const struct sys_reg_desc *r)
{
	u64 mask = kvm_pmu_valid_counter_mask(vcpu);

	if (!kvm_arm_pmu_v3_ready(vcpu))
		return trap_raz_wi(vcpu, p, r);

	if (pmu_access_el0_disabled(vcpu))
		return false;

	if (p->is_write) {
		if (r->CRm & 0x2)
			/* accessing PMOVSSET_EL0 */
			__vcpu_sys_reg(vcpu, PMOVSSET_EL0) |= (p->regval & mask);
		else
			/* accessing PMOVSCLR_EL0 */
			__vcpu_sys_reg(vcpu, PMOVSSET_EL0) &= ~(p->regval & mask);
	} else {
		p->regval = __vcpu_sys_reg(vcpu, PMOVSSET_EL0) & mask;
	}

	return true;
}

static bool access_pmswinc(struct kvm_vcpu *vcpu, struct sys_reg_params *p,
			   const struct sys_reg_desc *r)
{
	u64 mask;

	if (!kvm_arm_pmu_v3_ready(vcpu))
		return trap_raz_wi(vcpu, p, r);

	if (!p->is_write)
		return read_from_write_only(vcpu, p, r);

	if (pmu_write_swinc_el0_disabled(vcpu))
		return false;

	mask = kvm_pmu_valid_counter_mask(vcpu);
	kvm_pmu_software_increment(vcpu, p->regval & mask);
	return true;
}

static bool access_pmuserenr(struct kvm_vcpu *vcpu, struct sys_reg_params *p,
			     const struct sys_reg_desc *r)
{
	if (!kvm_arm_pmu_v3_ready(vcpu))
		return trap_raz_wi(vcpu, p, r);

	if (p->is_write) {
		if (!vcpu_mode_priv(vcpu)) {
			kvm_inject_undefined(vcpu);
			return false;
		}

		__vcpu_sys_reg(vcpu, PMUSERENR_EL0) =
			       p->regval & ARMV8_PMU_USERENR_MASK;
	} else {
		p->regval = __vcpu_sys_reg(vcpu, PMUSERENR_EL0)
			    & ARMV8_PMU_USERENR_MASK;
	}

	return true;
}

#define reg_to_encoding(x)						\
	sys_reg((u32)(x)->Op0, (u32)(x)->Op1,				\
		(u32)(x)->CRn, (u32)(x)->CRm, (u32)(x)->Op2);

/* Silly macro to expand the DBG{BCR,BVR,WVR,WCR}n_EL1 registers in one go */
#define DBG_BCR_BVR_WCR_WVR_EL1(n)					\
	{ SYS_DESC(SYS_DBGBVRn_EL1(n)),					\
	  trap_bvr, reset_bvr, 0, 0, get_bvr, set_bvr },		\
	{ SYS_DESC(SYS_DBGBCRn_EL1(n)),					\
	  trap_bcr, reset_bcr, 0, 0, get_bcr, set_bcr },		\
	{ SYS_DESC(SYS_DBGWVRn_EL1(n)),					\
	  trap_wvr, reset_wvr, 0, 0,  get_wvr, set_wvr },		\
	{ SYS_DESC(SYS_DBGWCRn_EL1(n)),					\
	  trap_wcr, reset_wcr, 0, 0,  get_wcr, set_wcr }

/* Macro to expand the PMEVCNTRn_EL0 register */
#define PMU_PMEVCNTR_EL0(n)						\
	{ SYS_DESC(SYS_PMEVCNTRn_EL0(n)),					\
	  access_pmu_evcntr, reset_unknown, (PMEVCNTR0_EL0 + n), }

/* Macro to expand the PMEVTYPERn_EL0 register */
#define PMU_PMEVTYPER_EL0(n)						\
	{ SYS_DESC(SYS_PMEVTYPERn_EL0(n)),					\
	  access_pmu_evtyper, reset_unknown, (PMEVTYPER0_EL0 + n), }

static bool access_amu(struct kvm_vcpu *vcpu, struct sys_reg_params *p,
			     const struct sys_reg_desc *r)
{
	kvm_inject_undefined(vcpu);

	return false;
}

/* Macro to expand the AMU counter and type registers*/
#define AMU_AMEVCNTR0_EL0(n) { SYS_DESC(SYS_AMEVCNTR0_EL0(n)), access_amu }
#define AMU_AMEVTYPER0_EL0(n) { SYS_DESC(SYS_AMEVTYPER0_EL0(n)), access_amu }
#define AMU_AMEVCNTR1_EL0(n) { SYS_DESC(SYS_AMEVCNTR1_EL0(n)), access_amu }
#define AMU_AMEVTYPER1_EL0(n) { SYS_DESC(SYS_AMEVTYPER1_EL0(n)), access_amu }

static bool trap_ptrauth(struct kvm_vcpu *vcpu,
			 struct sys_reg_params *p,
			 const struct sys_reg_desc *rd)
{
	/*
	 * If we land here, that is because we didn't fixup the access on exit
	 * by allowing the PtrAuth sysregs. The only way this happens is when
	 * the guest does not have PtrAuth support enabled.
	 */
	kvm_inject_undefined(vcpu);

	return false;
}

static unsigned int ptrauth_visibility(const struct kvm_vcpu *vcpu,
			const struct sys_reg_desc *rd)
{
	return vcpu_has_ptrauth(vcpu) ? 0 : REG_HIDDEN_USER | REG_HIDDEN_GUEST;
}

#define __PTRAUTH_KEY(k)						\
	{ SYS_DESC(SYS_## k), trap_ptrauth, reset_unknown, k,		\
	.visibility = ptrauth_visibility}

#define PTRAUTH_KEY(k)							\
	__PTRAUTH_KEY(k ## KEYLO_EL1),					\
	__PTRAUTH_KEY(k ## KEYHI_EL1)

static bool access_arch_timer(struct kvm_vcpu *vcpu,
			      struct sys_reg_params *p,
			      const struct sys_reg_desc *r)
{
	enum kvm_arch_timers tmr;
	enum kvm_arch_timer_regs treg;
	u64 reg = reg_to_encoding(r);

	switch (reg) {
	case SYS_CNTP_TVAL_EL0:
	case SYS_AARCH32_CNTP_TVAL:
		tmr = TIMER_PTIMER;
		treg = TIMER_REG_TVAL;
		break;
	case SYS_CNTP_CTL_EL0:
	case SYS_AARCH32_CNTP_CTL:
		tmr = TIMER_PTIMER;
		treg = TIMER_REG_CTL;
		break;
	case SYS_CNTP_CVAL_EL0:
	case SYS_AARCH32_CNTP_CVAL:
		tmr = TIMER_PTIMER;
		treg = TIMER_REG_CVAL;
		break;
	default:
		BUG();
	}

	if (p->is_write)
		kvm_arm_timer_write_sysreg(vcpu, tmr, treg, p->regval);
	else
		p->regval = kvm_arm_timer_read_sysreg(vcpu, tmr, treg);

	return true;
}

/* Read a sanitised cpufeature ID register by sys_reg_desc */
static u64 read_id_reg(const struct kvm_vcpu *vcpu,
		struct sys_reg_desc const *r, bool raz)
{
	u32 id = sys_reg((u32)r->Op0, (u32)r->Op1,
			 (u32)r->CRn, (u32)r->CRm, (u32)r->Op2);
	u64 val = raz ? 0 : read_sanitised_ftr_reg(id);

	if (id == SYS_ID_AA64PFR0_EL1) {
		if (!vcpu_has_sve(vcpu))
			val &= ~(0xfUL << ID_AA64PFR0_SVE_SHIFT);
		val &= ~(0xfUL << ID_AA64PFR0_AMU_SHIFT);
<<<<<<< HEAD
		if (!(val & (0xfUL << ID_AA64PFR0_CSV2_SHIFT)) &&
		    arm64_get_spectre_v2_state() == SPECTRE_UNAFFECTED)
			val |= (1UL << ID_AA64PFR0_CSV2_SHIFT);
=======
	} else if (id == SYS_ID_AA64PFR1_EL1) {
		val &= ~(0xfUL << ID_AA64PFR1_MTE_SHIFT);
>>>>>>> b5756146
	} else if (id == SYS_ID_AA64ISAR1_EL1 && !vcpu_has_ptrauth(vcpu)) {
		val &= ~((0xfUL << ID_AA64ISAR1_APA_SHIFT) |
			 (0xfUL << ID_AA64ISAR1_API_SHIFT) |
			 (0xfUL << ID_AA64ISAR1_GPA_SHIFT) |
			 (0xfUL << ID_AA64ISAR1_GPI_SHIFT));
	} else if (id == SYS_ID_AA64DFR0_EL1) {
		/* Limit guests to PMUv3 for ARMv8.1 */
		val = cpuid_feature_cap_perfmon_field(val,
						ID_AA64DFR0_PMUVER_SHIFT,
						ID_AA64DFR0_PMUVER_8_1);
	} else if (id == SYS_ID_DFR0_EL1) {
		/* Limit guests to PMUv3 for ARMv8.1 */
		val = cpuid_feature_cap_perfmon_field(val,
						ID_DFR0_PERFMON_SHIFT,
						ID_DFR0_PERFMON_8_1);
	}

	return val;
}

/* cpufeature ID register access trap handlers */

static bool __access_id_reg(struct kvm_vcpu *vcpu,
			    struct sys_reg_params *p,
			    const struct sys_reg_desc *r,
			    bool raz)
{
	if (p->is_write)
		return write_to_read_only(vcpu, p, r);

	p->regval = read_id_reg(vcpu, r, raz);
	return true;
}

static bool access_id_reg(struct kvm_vcpu *vcpu,
			  struct sys_reg_params *p,
			  const struct sys_reg_desc *r)
{
	return __access_id_reg(vcpu, p, r, false);
}

static bool access_raz_id_reg(struct kvm_vcpu *vcpu,
			      struct sys_reg_params *p,
			      const struct sys_reg_desc *r)
{
	return __access_id_reg(vcpu, p, r, true);
}

static int reg_from_user(u64 *val, const void __user *uaddr, u64 id);
static int reg_to_user(void __user *uaddr, const u64 *val, u64 id);
static u64 sys_reg_to_index(const struct sys_reg_desc *reg);

/* Visibility overrides for SVE-specific control registers */
static unsigned int sve_visibility(const struct kvm_vcpu *vcpu,
				   const struct sys_reg_desc *rd)
{
	if (vcpu_has_sve(vcpu))
		return 0;

	return REG_HIDDEN_USER | REG_HIDDEN_GUEST;
}

/* Visibility overrides for SVE-specific ID registers */
static unsigned int sve_id_visibility(const struct kvm_vcpu *vcpu,
				      const struct sys_reg_desc *rd)
{
	if (vcpu_has_sve(vcpu))
		return 0;

	return REG_HIDDEN_USER;
}

/* Generate the emulated ID_AA64ZFR0_EL1 value exposed to the guest */
static u64 guest_id_aa64zfr0_el1(const struct kvm_vcpu *vcpu)
{
	if (!vcpu_has_sve(vcpu))
		return 0;

	return read_sanitised_ftr_reg(SYS_ID_AA64ZFR0_EL1);
}

static bool access_id_aa64zfr0_el1(struct kvm_vcpu *vcpu,
				   struct sys_reg_params *p,
				   const struct sys_reg_desc *rd)
{
	if (p->is_write)
		return write_to_read_only(vcpu, p, rd);

	p->regval = guest_id_aa64zfr0_el1(vcpu);
	return true;
}

static int get_id_aa64zfr0_el1(struct kvm_vcpu *vcpu,
		const struct sys_reg_desc *rd,
		const struct kvm_one_reg *reg, void __user *uaddr)
{
	u64 val;

	if (WARN_ON(!vcpu_has_sve(vcpu)))
		return -ENOENT;

	val = guest_id_aa64zfr0_el1(vcpu);
	return reg_to_user(uaddr, &val, reg->id);
}

static int set_id_aa64zfr0_el1(struct kvm_vcpu *vcpu,
		const struct sys_reg_desc *rd,
		const struct kvm_one_reg *reg, void __user *uaddr)
{
	const u64 id = sys_reg_to_index(rd);
	int err;
	u64 val;

	if (WARN_ON(!vcpu_has_sve(vcpu)))
		return -ENOENT;

	err = reg_from_user(&val, uaddr, id);
	if (err)
		return err;

	/* This is what we mean by invariant: you can't change it. */
	if (val != guest_id_aa64zfr0_el1(vcpu))
		return -EINVAL;

	return 0;
}

/*
 * cpufeature ID register user accessors
 *
 * For now, these registers are immutable for userspace, so no values
 * are stored, and for set_id_reg() we don't allow the effective value
 * to be changed.
 */
static int __get_id_reg(const struct kvm_vcpu *vcpu,
			const struct sys_reg_desc *rd, void __user *uaddr,
			bool raz)
{
	const u64 id = sys_reg_to_index(rd);
	const u64 val = read_id_reg(vcpu, rd, raz);

	return reg_to_user(uaddr, &val, id);
}

static int __set_id_reg(const struct kvm_vcpu *vcpu,
			const struct sys_reg_desc *rd, void __user *uaddr,
			bool raz)
{
	const u64 id = sys_reg_to_index(rd);
	int err;
	u64 val;

	err = reg_from_user(&val, uaddr, id);
	if (err)
		return err;

	/* This is what we mean by invariant: you can't change it. */
	if (val != read_id_reg(vcpu, rd, raz))
		return -EINVAL;

	return 0;
}

static int get_id_reg(struct kvm_vcpu *vcpu, const struct sys_reg_desc *rd,
		      const struct kvm_one_reg *reg, void __user *uaddr)
{
	return __get_id_reg(vcpu, rd, uaddr, false);
}

static int set_id_reg(struct kvm_vcpu *vcpu, const struct sys_reg_desc *rd,
		      const struct kvm_one_reg *reg, void __user *uaddr)
{
	return __set_id_reg(vcpu, rd, uaddr, false);
}

static int get_raz_id_reg(struct kvm_vcpu *vcpu, const struct sys_reg_desc *rd,
			  const struct kvm_one_reg *reg, void __user *uaddr)
{
	return __get_id_reg(vcpu, rd, uaddr, true);
}

static int set_raz_id_reg(struct kvm_vcpu *vcpu, const struct sys_reg_desc *rd,
			  const struct kvm_one_reg *reg, void __user *uaddr)
{
	return __set_id_reg(vcpu, rd, uaddr, true);
}

static bool access_ctr(struct kvm_vcpu *vcpu, struct sys_reg_params *p,
		       const struct sys_reg_desc *r)
{
	if (p->is_write)
		return write_to_read_only(vcpu, p, r);

	p->regval = read_sanitised_ftr_reg(SYS_CTR_EL0);
	return true;
}

static bool access_clidr(struct kvm_vcpu *vcpu, struct sys_reg_params *p,
			 const struct sys_reg_desc *r)
{
	if (p->is_write)
		return write_to_read_only(vcpu, p, r);

	p->regval = read_sysreg(clidr_el1);
	return true;
}

static bool access_csselr(struct kvm_vcpu *vcpu, struct sys_reg_params *p,
			  const struct sys_reg_desc *r)
{
	int reg = r->reg;

	/* See the 32bit mapping in kvm_host.h */
	if (p->is_aarch32)
		reg = r->reg / 2;

	if (p->is_write)
		vcpu_write_sys_reg(vcpu, p->regval, reg);
	else
		p->regval = vcpu_read_sys_reg(vcpu, reg);
	return true;
}

static bool access_ccsidr(struct kvm_vcpu *vcpu, struct sys_reg_params *p,
			  const struct sys_reg_desc *r)
{
	u32 csselr;

	if (p->is_write)
		return write_to_read_only(vcpu, p, r);

	csselr = vcpu_read_sys_reg(vcpu, CSSELR_EL1);
	p->regval = get_ccsidr(csselr);

	/*
	 * Guests should not be doing cache operations by set/way at all, and
	 * for this reason, we trap them and attempt to infer the intent, so
	 * that we can flush the entire guest's address space at the appropriate
	 * time.
	 * To prevent this trapping from causing performance problems, let's
	 * expose the geometry of all data and unified caches (which are
	 * guaranteed to be PIPT and thus non-aliasing) as 1 set and 1 way.
	 * [If guests should attempt to infer aliasing properties from the
	 * geometry (which is not permitted by the architecture), they would
	 * only do so for virtually indexed caches.]
	 */
	if (!(csselr & 1)) // data or unified cache
		p->regval &= ~GENMASK(27, 3);
	return true;
}

static bool access_mte_regs(struct kvm_vcpu *vcpu, struct sys_reg_params *p,
			    const struct sys_reg_desc *r)
{
	kvm_inject_undefined(vcpu);
	return false;
}

/* sys_reg_desc initialiser for known cpufeature ID registers */
#define ID_SANITISED(name) {			\
	SYS_DESC(SYS_##name),			\
	.access	= access_id_reg,		\
	.get_user = get_id_reg,			\
	.set_user = set_id_reg,			\
}

/*
 * sys_reg_desc initialiser for architecturally unallocated cpufeature ID
 * register with encoding Op0=3, Op1=0, CRn=0, CRm=crm, Op2=op2
 * (1 <= crm < 8, 0 <= Op2 < 8).
 */
#define ID_UNALLOCATED(crm, op2) {			\
	Op0(3), Op1(0), CRn(0), CRm(crm), Op2(op2),	\
	.access = access_raz_id_reg,			\
	.get_user = get_raz_id_reg,			\
	.set_user = set_raz_id_reg,			\
}

/*
 * sys_reg_desc initialiser for known ID registers that we hide from guests.
 * For now, these are exposed just like unallocated ID regs: they appear
 * RAZ for the guest.
 */
#define ID_HIDDEN(name) {			\
	SYS_DESC(SYS_##name),			\
	.access = access_raz_id_reg,		\
	.get_user = get_raz_id_reg,		\
	.set_user = set_raz_id_reg,		\
}

/*
 * Architected system registers.
 * Important: Must be sorted ascending by Op0, Op1, CRn, CRm, Op2
 *
 * Debug handling: We do trap most, if not all debug related system
 * registers. The implementation is good enough to ensure that a guest
 * can use these with minimal performance degradation. The drawback is
 * that we don't implement any of the external debug, none of the
 * OSlock protocol. This should be revisited if we ever encounter a
 * more demanding guest...
 */
static const struct sys_reg_desc sys_reg_descs[] = {
	{ SYS_DESC(SYS_DC_ISW), access_dcsw },
	{ SYS_DESC(SYS_DC_CSW), access_dcsw },
	{ SYS_DESC(SYS_DC_CISW), access_dcsw },

	DBG_BCR_BVR_WCR_WVR_EL1(0),
	DBG_BCR_BVR_WCR_WVR_EL1(1),
	{ SYS_DESC(SYS_MDCCINT_EL1), trap_debug_regs, reset_val, MDCCINT_EL1, 0 },
	{ SYS_DESC(SYS_MDSCR_EL1), trap_debug_regs, reset_val, MDSCR_EL1, 0 },
	DBG_BCR_BVR_WCR_WVR_EL1(2),
	DBG_BCR_BVR_WCR_WVR_EL1(3),
	DBG_BCR_BVR_WCR_WVR_EL1(4),
	DBG_BCR_BVR_WCR_WVR_EL1(5),
	DBG_BCR_BVR_WCR_WVR_EL1(6),
	DBG_BCR_BVR_WCR_WVR_EL1(7),
	DBG_BCR_BVR_WCR_WVR_EL1(8),
	DBG_BCR_BVR_WCR_WVR_EL1(9),
	DBG_BCR_BVR_WCR_WVR_EL1(10),
	DBG_BCR_BVR_WCR_WVR_EL1(11),
	DBG_BCR_BVR_WCR_WVR_EL1(12),
	DBG_BCR_BVR_WCR_WVR_EL1(13),
	DBG_BCR_BVR_WCR_WVR_EL1(14),
	DBG_BCR_BVR_WCR_WVR_EL1(15),

	{ SYS_DESC(SYS_MDRAR_EL1), trap_raz_wi },
	{ SYS_DESC(SYS_OSLAR_EL1), trap_raz_wi },
	{ SYS_DESC(SYS_OSLSR_EL1), trap_oslsr_el1 },
	{ SYS_DESC(SYS_OSDLR_EL1), trap_raz_wi },
	{ SYS_DESC(SYS_DBGPRCR_EL1), trap_raz_wi },
	{ SYS_DESC(SYS_DBGCLAIMSET_EL1), trap_raz_wi },
	{ SYS_DESC(SYS_DBGCLAIMCLR_EL1), trap_raz_wi },
	{ SYS_DESC(SYS_DBGAUTHSTATUS_EL1), trap_dbgauthstatus_el1 },

	{ SYS_DESC(SYS_MDCCSR_EL0), trap_raz_wi },
	{ SYS_DESC(SYS_DBGDTR_EL0), trap_raz_wi },
	// DBGDTR[TR]X_EL0 share the same encoding
	{ SYS_DESC(SYS_DBGDTRTX_EL0), trap_raz_wi },

	{ SYS_DESC(SYS_DBGVCR32_EL2), NULL, reset_val, DBGVCR32_EL2, 0 },

	{ SYS_DESC(SYS_MPIDR_EL1), NULL, reset_mpidr, MPIDR_EL1 },

	/*
	 * ID regs: all ID_SANITISED() entries here must have corresponding
	 * entries in arm64_ftr_regs[].
	 */

	/* AArch64 mappings of the AArch32 ID registers */
	/* CRm=1 */
	ID_SANITISED(ID_PFR0_EL1),
	ID_SANITISED(ID_PFR1_EL1),
	ID_SANITISED(ID_DFR0_EL1),
	ID_HIDDEN(ID_AFR0_EL1),
	ID_SANITISED(ID_MMFR0_EL1),
	ID_SANITISED(ID_MMFR1_EL1),
	ID_SANITISED(ID_MMFR2_EL1),
	ID_SANITISED(ID_MMFR3_EL1),

	/* CRm=2 */
	ID_SANITISED(ID_ISAR0_EL1),
	ID_SANITISED(ID_ISAR1_EL1),
	ID_SANITISED(ID_ISAR2_EL1),
	ID_SANITISED(ID_ISAR3_EL1),
	ID_SANITISED(ID_ISAR4_EL1),
	ID_SANITISED(ID_ISAR5_EL1),
	ID_SANITISED(ID_MMFR4_EL1),
	ID_SANITISED(ID_ISAR6_EL1),

	/* CRm=3 */
	ID_SANITISED(MVFR0_EL1),
	ID_SANITISED(MVFR1_EL1),
	ID_SANITISED(MVFR2_EL1),
	ID_UNALLOCATED(3,3),
	ID_SANITISED(ID_PFR2_EL1),
	ID_HIDDEN(ID_DFR1_EL1),
	ID_SANITISED(ID_MMFR5_EL1),
	ID_UNALLOCATED(3,7),

	/* AArch64 ID registers */
	/* CRm=4 */
	ID_SANITISED(ID_AA64PFR0_EL1),
	ID_SANITISED(ID_AA64PFR1_EL1),
	ID_UNALLOCATED(4,2),
	ID_UNALLOCATED(4,3),
	{ SYS_DESC(SYS_ID_AA64ZFR0_EL1), access_id_aa64zfr0_el1, .get_user = get_id_aa64zfr0_el1, .set_user = set_id_aa64zfr0_el1, .visibility = sve_id_visibility },
	ID_UNALLOCATED(4,5),
	ID_UNALLOCATED(4,6),
	ID_UNALLOCATED(4,7),

	/* CRm=5 */
	ID_SANITISED(ID_AA64DFR0_EL1),
	ID_SANITISED(ID_AA64DFR1_EL1),
	ID_UNALLOCATED(5,2),
	ID_UNALLOCATED(5,3),
	ID_HIDDEN(ID_AA64AFR0_EL1),
	ID_HIDDEN(ID_AA64AFR1_EL1),
	ID_UNALLOCATED(5,6),
	ID_UNALLOCATED(5,7),

	/* CRm=6 */
	ID_SANITISED(ID_AA64ISAR0_EL1),
	ID_SANITISED(ID_AA64ISAR1_EL1),
	ID_UNALLOCATED(6,2),
	ID_UNALLOCATED(6,3),
	ID_UNALLOCATED(6,4),
	ID_UNALLOCATED(6,5),
	ID_UNALLOCATED(6,6),
	ID_UNALLOCATED(6,7),

	/* CRm=7 */
	ID_SANITISED(ID_AA64MMFR0_EL1),
	ID_SANITISED(ID_AA64MMFR1_EL1),
	ID_SANITISED(ID_AA64MMFR2_EL1),
	ID_UNALLOCATED(7,3),
	ID_UNALLOCATED(7,4),
	ID_UNALLOCATED(7,5),
	ID_UNALLOCATED(7,6),
	ID_UNALLOCATED(7,7),

	{ SYS_DESC(SYS_SCTLR_EL1), access_vm_reg, reset_val, SCTLR_EL1, 0x00C50078 },
	{ SYS_DESC(SYS_ACTLR_EL1), access_actlr, reset_actlr, ACTLR_EL1 },
	{ SYS_DESC(SYS_CPACR_EL1), NULL, reset_val, CPACR_EL1, 0 },

	{ SYS_DESC(SYS_RGSR_EL1), access_mte_regs },
	{ SYS_DESC(SYS_GCR_EL1), access_mte_regs },

	{ SYS_DESC(SYS_ZCR_EL1), NULL, reset_val, ZCR_EL1, 0, .visibility = sve_visibility },
	{ SYS_DESC(SYS_TTBR0_EL1), access_vm_reg, reset_unknown, TTBR0_EL1 },
	{ SYS_DESC(SYS_TTBR1_EL1), access_vm_reg, reset_unknown, TTBR1_EL1 },
	{ SYS_DESC(SYS_TCR_EL1), access_vm_reg, reset_val, TCR_EL1, 0 },

	PTRAUTH_KEY(APIA),
	PTRAUTH_KEY(APIB),
	PTRAUTH_KEY(APDA),
	PTRAUTH_KEY(APDB),
	PTRAUTH_KEY(APGA),

	{ SYS_DESC(SYS_AFSR0_EL1), access_vm_reg, reset_unknown, AFSR0_EL1 },
	{ SYS_DESC(SYS_AFSR1_EL1), access_vm_reg, reset_unknown, AFSR1_EL1 },
	{ SYS_DESC(SYS_ESR_EL1), access_vm_reg, reset_unknown, ESR_EL1 },

	{ SYS_DESC(SYS_ERRIDR_EL1), trap_raz_wi },
	{ SYS_DESC(SYS_ERRSELR_EL1), trap_raz_wi },
	{ SYS_DESC(SYS_ERXFR_EL1), trap_raz_wi },
	{ SYS_DESC(SYS_ERXCTLR_EL1), trap_raz_wi },
	{ SYS_DESC(SYS_ERXSTATUS_EL1), trap_raz_wi },
	{ SYS_DESC(SYS_ERXADDR_EL1), trap_raz_wi },
	{ SYS_DESC(SYS_ERXMISC0_EL1), trap_raz_wi },
	{ SYS_DESC(SYS_ERXMISC1_EL1), trap_raz_wi },

	{ SYS_DESC(SYS_TFSR_EL1), access_mte_regs },
	{ SYS_DESC(SYS_TFSRE0_EL1), access_mte_regs },

	{ SYS_DESC(SYS_FAR_EL1), access_vm_reg, reset_unknown, FAR_EL1 },
	{ SYS_DESC(SYS_PAR_EL1), NULL, reset_unknown, PAR_EL1 },

	{ SYS_DESC(SYS_PMINTENSET_EL1), access_pminten, reset_unknown, PMINTENSET_EL1 },
	{ SYS_DESC(SYS_PMINTENCLR_EL1), access_pminten, reset_unknown, PMINTENSET_EL1 },

	{ SYS_DESC(SYS_MAIR_EL1), access_vm_reg, reset_unknown, MAIR_EL1 },
	{ SYS_DESC(SYS_AMAIR_EL1), access_vm_reg, reset_amair_el1, AMAIR_EL1 },

	{ SYS_DESC(SYS_LORSA_EL1), trap_loregion },
	{ SYS_DESC(SYS_LOREA_EL1), trap_loregion },
	{ SYS_DESC(SYS_LORN_EL1), trap_loregion },
	{ SYS_DESC(SYS_LORC_EL1), trap_loregion },
	{ SYS_DESC(SYS_LORID_EL1), trap_loregion },

	{ SYS_DESC(SYS_VBAR_EL1), NULL, reset_val, VBAR_EL1, 0 },
	{ SYS_DESC(SYS_DISR_EL1), NULL, reset_val, DISR_EL1, 0 },

	{ SYS_DESC(SYS_ICC_IAR0_EL1), write_to_read_only },
	{ SYS_DESC(SYS_ICC_EOIR0_EL1), read_from_write_only },
	{ SYS_DESC(SYS_ICC_HPPIR0_EL1), write_to_read_only },
	{ SYS_DESC(SYS_ICC_DIR_EL1), read_from_write_only },
	{ SYS_DESC(SYS_ICC_RPR_EL1), write_to_read_only },
	{ SYS_DESC(SYS_ICC_SGI1R_EL1), access_gic_sgi },
	{ SYS_DESC(SYS_ICC_ASGI1R_EL1), access_gic_sgi },
	{ SYS_DESC(SYS_ICC_SGI0R_EL1), access_gic_sgi },
	{ SYS_DESC(SYS_ICC_IAR1_EL1), write_to_read_only },
	{ SYS_DESC(SYS_ICC_EOIR1_EL1), read_from_write_only },
	{ SYS_DESC(SYS_ICC_HPPIR1_EL1), write_to_read_only },
	{ SYS_DESC(SYS_ICC_SRE_EL1), access_gic_sre },

	{ SYS_DESC(SYS_CONTEXTIDR_EL1), access_vm_reg, reset_val, CONTEXTIDR_EL1, 0 },
	{ SYS_DESC(SYS_TPIDR_EL1), NULL, reset_unknown, TPIDR_EL1 },

	{ SYS_DESC(SYS_CNTKCTL_EL1), NULL, reset_val, CNTKCTL_EL1, 0},

	{ SYS_DESC(SYS_CCSIDR_EL1), access_ccsidr },
	{ SYS_DESC(SYS_CLIDR_EL1), access_clidr },
	{ SYS_DESC(SYS_CSSELR_EL1), access_csselr, reset_unknown, CSSELR_EL1 },
	{ SYS_DESC(SYS_CTR_EL0), access_ctr },

	{ SYS_DESC(SYS_PMCR_EL0), access_pmcr, reset_pmcr, PMCR_EL0 },
	{ SYS_DESC(SYS_PMCNTENSET_EL0), access_pmcnten, reset_unknown, PMCNTENSET_EL0 },
	{ SYS_DESC(SYS_PMCNTENCLR_EL0), access_pmcnten, reset_unknown, PMCNTENSET_EL0 },
	{ SYS_DESC(SYS_PMOVSCLR_EL0), access_pmovs, reset_unknown, PMOVSSET_EL0 },
	{ SYS_DESC(SYS_PMSWINC_EL0), access_pmswinc, reset_unknown, PMSWINC_EL0 },
	{ SYS_DESC(SYS_PMSELR_EL0), access_pmselr, reset_unknown, PMSELR_EL0 },
	{ SYS_DESC(SYS_PMCEID0_EL0), access_pmceid },
	{ SYS_DESC(SYS_PMCEID1_EL0), access_pmceid },
	{ SYS_DESC(SYS_PMCCNTR_EL0), access_pmu_evcntr, reset_unknown, PMCCNTR_EL0 },
	{ SYS_DESC(SYS_PMXEVTYPER_EL0), access_pmu_evtyper },
	{ SYS_DESC(SYS_PMXEVCNTR_EL0), access_pmu_evcntr },
	/*
	 * PMUSERENR_EL0 resets as unknown in 64bit mode while it resets as zero
	 * in 32bit mode. Here we choose to reset it as zero for consistency.
	 */
	{ SYS_DESC(SYS_PMUSERENR_EL0), access_pmuserenr, reset_val, PMUSERENR_EL0, 0 },
	{ SYS_DESC(SYS_PMOVSSET_EL0), access_pmovs, reset_unknown, PMOVSSET_EL0 },

	{ SYS_DESC(SYS_TPIDR_EL0), NULL, reset_unknown, TPIDR_EL0 },
	{ SYS_DESC(SYS_TPIDRRO_EL0), NULL, reset_unknown, TPIDRRO_EL0 },

	{ SYS_DESC(SYS_AMCR_EL0), access_amu },
	{ SYS_DESC(SYS_AMCFGR_EL0), access_amu },
	{ SYS_DESC(SYS_AMCGCR_EL0), access_amu },
	{ SYS_DESC(SYS_AMUSERENR_EL0), access_amu },
	{ SYS_DESC(SYS_AMCNTENCLR0_EL0), access_amu },
	{ SYS_DESC(SYS_AMCNTENSET0_EL0), access_amu },
	{ SYS_DESC(SYS_AMCNTENCLR1_EL0), access_amu },
	{ SYS_DESC(SYS_AMCNTENSET1_EL0), access_amu },
	AMU_AMEVCNTR0_EL0(0),
	AMU_AMEVCNTR0_EL0(1),
	AMU_AMEVCNTR0_EL0(2),
	AMU_AMEVCNTR0_EL0(3),
	AMU_AMEVCNTR0_EL0(4),
	AMU_AMEVCNTR0_EL0(5),
	AMU_AMEVCNTR0_EL0(6),
	AMU_AMEVCNTR0_EL0(7),
	AMU_AMEVCNTR0_EL0(8),
	AMU_AMEVCNTR0_EL0(9),
	AMU_AMEVCNTR0_EL0(10),
	AMU_AMEVCNTR0_EL0(11),
	AMU_AMEVCNTR0_EL0(12),
	AMU_AMEVCNTR0_EL0(13),
	AMU_AMEVCNTR0_EL0(14),
	AMU_AMEVCNTR0_EL0(15),
	AMU_AMEVTYPER0_EL0(0),
	AMU_AMEVTYPER0_EL0(1),
	AMU_AMEVTYPER0_EL0(2),
	AMU_AMEVTYPER0_EL0(3),
	AMU_AMEVTYPER0_EL0(4),
	AMU_AMEVTYPER0_EL0(5),
	AMU_AMEVTYPER0_EL0(6),
	AMU_AMEVTYPER0_EL0(7),
	AMU_AMEVTYPER0_EL0(8),
	AMU_AMEVTYPER0_EL0(9),
	AMU_AMEVTYPER0_EL0(10),
	AMU_AMEVTYPER0_EL0(11),
	AMU_AMEVTYPER0_EL0(12),
	AMU_AMEVTYPER0_EL0(13),
	AMU_AMEVTYPER0_EL0(14),
	AMU_AMEVTYPER0_EL0(15),
	AMU_AMEVCNTR1_EL0(0),
	AMU_AMEVCNTR1_EL0(1),
	AMU_AMEVCNTR1_EL0(2),
	AMU_AMEVCNTR1_EL0(3),
	AMU_AMEVCNTR1_EL0(4),
	AMU_AMEVCNTR1_EL0(5),
	AMU_AMEVCNTR1_EL0(6),
	AMU_AMEVCNTR1_EL0(7),
	AMU_AMEVCNTR1_EL0(8),
	AMU_AMEVCNTR1_EL0(9),
	AMU_AMEVCNTR1_EL0(10),
	AMU_AMEVCNTR1_EL0(11),
	AMU_AMEVCNTR1_EL0(12),
	AMU_AMEVCNTR1_EL0(13),
	AMU_AMEVCNTR1_EL0(14),
	AMU_AMEVCNTR1_EL0(15),
	AMU_AMEVTYPER1_EL0(0),
	AMU_AMEVTYPER1_EL0(1),
	AMU_AMEVTYPER1_EL0(2),
	AMU_AMEVTYPER1_EL0(3),
	AMU_AMEVTYPER1_EL0(4),
	AMU_AMEVTYPER1_EL0(5),
	AMU_AMEVTYPER1_EL0(6),
	AMU_AMEVTYPER1_EL0(7),
	AMU_AMEVTYPER1_EL0(8),
	AMU_AMEVTYPER1_EL0(9),
	AMU_AMEVTYPER1_EL0(10),
	AMU_AMEVTYPER1_EL0(11),
	AMU_AMEVTYPER1_EL0(12),
	AMU_AMEVTYPER1_EL0(13),
	AMU_AMEVTYPER1_EL0(14),
	AMU_AMEVTYPER1_EL0(15),

	{ SYS_DESC(SYS_CNTP_TVAL_EL0), access_arch_timer },
	{ SYS_DESC(SYS_CNTP_CTL_EL0), access_arch_timer },
	{ SYS_DESC(SYS_CNTP_CVAL_EL0), access_arch_timer },

	/* PMEVCNTRn_EL0 */
	PMU_PMEVCNTR_EL0(0),
	PMU_PMEVCNTR_EL0(1),
	PMU_PMEVCNTR_EL0(2),
	PMU_PMEVCNTR_EL0(3),
	PMU_PMEVCNTR_EL0(4),
	PMU_PMEVCNTR_EL0(5),
	PMU_PMEVCNTR_EL0(6),
	PMU_PMEVCNTR_EL0(7),
	PMU_PMEVCNTR_EL0(8),
	PMU_PMEVCNTR_EL0(9),
	PMU_PMEVCNTR_EL0(10),
	PMU_PMEVCNTR_EL0(11),
	PMU_PMEVCNTR_EL0(12),
	PMU_PMEVCNTR_EL0(13),
	PMU_PMEVCNTR_EL0(14),
	PMU_PMEVCNTR_EL0(15),
	PMU_PMEVCNTR_EL0(16),
	PMU_PMEVCNTR_EL0(17),
	PMU_PMEVCNTR_EL0(18),
	PMU_PMEVCNTR_EL0(19),
	PMU_PMEVCNTR_EL0(20),
	PMU_PMEVCNTR_EL0(21),
	PMU_PMEVCNTR_EL0(22),
	PMU_PMEVCNTR_EL0(23),
	PMU_PMEVCNTR_EL0(24),
	PMU_PMEVCNTR_EL0(25),
	PMU_PMEVCNTR_EL0(26),
	PMU_PMEVCNTR_EL0(27),
	PMU_PMEVCNTR_EL0(28),
	PMU_PMEVCNTR_EL0(29),
	PMU_PMEVCNTR_EL0(30),
	/* PMEVTYPERn_EL0 */
	PMU_PMEVTYPER_EL0(0),
	PMU_PMEVTYPER_EL0(1),
	PMU_PMEVTYPER_EL0(2),
	PMU_PMEVTYPER_EL0(3),
	PMU_PMEVTYPER_EL0(4),
	PMU_PMEVTYPER_EL0(5),
	PMU_PMEVTYPER_EL0(6),
	PMU_PMEVTYPER_EL0(7),
	PMU_PMEVTYPER_EL0(8),
	PMU_PMEVTYPER_EL0(9),
	PMU_PMEVTYPER_EL0(10),
	PMU_PMEVTYPER_EL0(11),
	PMU_PMEVTYPER_EL0(12),
	PMU_PMEVTYPER_EL0(13),
	PMU_PMEVTYPER_EL0(14),
	PMU_PMEVTYPER_EL0(15),
	PMU_PMEVTYPER_EL0(16),
	PMU_PMEVTYPER_EL0(17),
	PMU_PMEVTYPER_EL0(18),
	PMU_PMEVTYPER_EL0(19),
	PMU_PMEVTYPER_EL0(20),
	PMU_PMEVTYPER_EL0(21),
	PMU_PMEVTYPER_EL0(22),
	PMU_PMEVTYPER_EL0(23),
	PMU_PMEVTYPER_EL0(24),
	PMU_PMEVTYPER_EL0(25),
	PMU_PMEVTYPER_EL0(26),
	PMU_PMEVTYPER_EL0(27),
	PMU_PMEVTYPER_EL0(28),
	PMU_PMEVTYPER_EL0(29),
	PMU_PMEVTYPER_EL0(30),
	/*
	 * PMCCFILTR_EL0 resets as unknown in 64bit mode while it resets as zero
	 * in 32bit mode. Here we choose to reset it as zero for consistency.
	 */
	{ SYS_DESC(SYS_PMCCFILTR_EL0), access_pmu_evtyper, reset_val, PMCCFILTR_EL0, 0 },

	{ SYS_DESC(SYS_DACR32_EL2), NULL, reset_unknown, DACR32_EL2 },
	{ SYS_DESC(SYS_IFSR32_EL2), NULL, reset_unknown, IFSR32_EL2 },
	{ SYS_DESC(SYS_FPEXC32_EL2), NULL, reset_val, FPEXC32_EL2, 0x700 },
};

static bool trap_dbgidr(struct kvm_vcpu *vcpu,
			struct sys_reg_params *p,
			const struct sys_reg_desc *r)
{
	if (p->is_write) {
		return ignore_write(vcpu, p);
	} else {
		u64 dfr = read_sanitised_ftr_reg(SYS_ID_AA64DFR0_EL1);
		u64 pfr = read_sanitised_ftr_reg(SYS_ID_AA64PFR0_EL1);
		u32 el3 = !!cpuid_feature_extract_unsigned_field(pfr, ID_AA64PFR0_EL3_SHIFT);

		p->regval = ((((dfr >> ID_AA64DFR0_WRPS_SHIFT) & 0xf) << 28) |
			     (((dfr >> ID_AA64DFR0_BRPS_SHIFT) & 0xf) << 24) |
			     (((dfr >> ID_AA64DFR0_CTX_CMPS_SHIFT) & 0xf) << 20)
			     | (6 << 16) | (el3 << 14) | (el3 << 12));
		return true;
	}
}

static bool trap_debug32(struct kvm_vcpu *vcpu,
			 struct sys_reg_params *p,
			 const struct sys_reg_desc *r)
{
	if (p->is_write) {
		vcpu_cp14(vcpu, r->reg) = p->regval;
		vcpu->arch.flags |= KVM_ARM64_DEBUG_DIRTY;
	} else {
		p->regval = vcpu_cp14(vcpu, r->reg);
	}

	return true;
}

/* AArch32 debug register mappings
 *
 * AArch32 DBGBVRn is mapped to DBGBVRn_EL1[31:0]
 * AArch32 DBGBXVRn is mapped to DBGBVRn_EL1[63:32]
 *
 * All control registers and watchpoint value registers are mapped to
 * the lower 32 bits of their AArch64 equivalents. We share the trap
 * handlers with the above AArch64 code which checks what mode the
 * system is in.
 */

static bool trap_xvr(struct kvm_vcpu *vcpu,
		     struct sys_reg_params *p,
		     const struct sys_reg_desc *rd)
{
	u64 *dbg_reg = &vcpu->arch.vcpu_debug_state.dbg_bvr[rd->reg];

	if (p->is_write) {
		u64 val = *dbg_reg;

		val &= 0xffffffffUL;
		val |= p->regval << 32;
		*dbg_reg = val;

		vcpu->arch.flags |= KVM_ARM64_DEBUG_DIRTY;
	} else {
		p->regval = *dbg_reg >> 32;
	}

	trace_trap_reg(__func__, rd->reg, p->is_write, *dbg_reg);

	return true;
}

#define DBG_BCR_BVR_WCR_WVR(n)						\
	/* DBGBVRn */							\
	{ Op1( 0), CRn( 0), CRm((n)), Op2( 4), trap_bvr, NULL, n }, 	\
	/* DBGBCRn */							\
	{ Op1( 0), CRn( 0), CRm((n)), Op2( 5), trap_bcr, NULL, n },	\
	/* DBGWVRn */							\
	{ Op1( 0), CRn( 0), CRm((n)), Op2( 6), trap_wvr, NULL, n },	\
	/* DBGWCRn */							\
	{ Op1( 0), CRn( 0), CRm((n)), Op2( 7), trap_wcr, NULL, n }

#define DBGBXVR(n)							\
	{ Op1( 0), CRn( 1), CRm((n)), Op2( 1), trap_xvr, NULL, n }

/*
 * Trapped cp14 registers. We generally ignore most of the external
 * debug, on the principle that they don't really make sense to a
 * guest. Revisit this one day, would this principle change.
 */
static const struct sys_reg_desc cp14_regs[] = {
	/* DBGIDR */
	{ Op1( 0), CRn( 0), CRm( 0), Op2( 0), trap_dbgidr },
	/* DBGDTRRXext */
	{ Op1( 0), CRn( 0), CRm( 0), Op2( 2), trap_raz_wi },

	DBG_BCR_BVR_WCR_WVR(0),
	/* DBGDSCRint */
	{ Op1( 0), CRn( 0), CRm( 1), Op2( 0), trap_raz_wi },
	DBG_BCR_BVR_WCR_WVR(1),
	/* DBGDCCINT */
	{ Op1( 0), CRn( 0), CRm( 2), Op2( 0), trap_debug32 },
	/* DBGDSCRext */
	{ Op1( 0), CRn( 0), CRm( 2), Op2( 2), trap_debug32 },
	DBG_BCR_BVR_WCR_WVR(2),
	/* DBGDTR[RT]Xint */
	{ Op1( 0), CRn( 0), CRm( 3), Op2( 0), trap_raz_wi },
	/* DBGDTR[RT]Xext */
	{ Op1( 0), CRn( 0), CRm( 3), Op2( 2), trap_raz_wi },
	DBG_BCR_BVR_WCR_WVR(3),
	DBG_BCR_BVR_WCR_WVR(4),
	DBG_BCR_BVR_WCR_WVR(5),
	/* DBGWFAR */
	{ Op1( 0), CRn( 0), CRm( 6), Op2( 0), trap_raz_wi },
	/* DBGOSECCR */
	{ Op1( 0), CRn( 0), CRm( 6), Op2( 2), trap_raz_wi },
	DBG_BCR_BVR_WCR_WVR(6),
	/* DBGVCR */
	{ Op1( 0), CRn( 0), CRm( 7), Op2( 0), trap_debug32 },
	DBG_BCR_BVR_WCR_WVR(7),
	DBG_BCR_BVR_WCR_WVR(8),
	DBG_BCR_BVR_WCR_WVR(9),
	DBG_BCR_BVR_WCR_WVR(10),
	DBG_BCR_BVR_WCR_WVR(11),
	DBG_BCR_BVR_WCR_WVR(12),
	DBG_BCR_BVR_WCR_WVR(13),
	DBG_BCR_BVR_WCR_WVR(14),
	DBG_BCR_BVR_WCR_WVR(15),

	/* DBGDRAR (32bit) */
	{ Op1( 0), CRn( 1), CRm( 0), Op2( 0), trap_raz_wi },

	DBGBXVR(0),
	/* DBGOSLAR */
	{ Op1( 0), CRn( 1), CRm( 0), Op2( 4), trap_raz_wi },
	DBGBXVR(1),
	/* DBGOSLSR */
	{ Op1( 0), CRn( 1), CRm( 1), Op2( 4), trap_oslsr_el1 },
	DBGBXVR(2),
	DBGBXVR(3),
	/* DBGOSDLR */
	{ Op1( 0), CRn( 1), CRm( 3), Op2( 4), trap_raz_wi },
	DBGBXVR(4),
	/* DBGPRCR */
	{ Op1( 0), CRn( 1), CRm( 4), Op2( 4), trap_raz_wi },
	DBGBXVR(5),
	DBGBXVR(6),
	DBGBXVR(7),
	DBGBXVR(8),
	DBGBXVR(9),
	DBGBXVR(10),
	DBGBXVR(11),
	DBGBXVR(12),
	DBGBXVR(13),
	DBGBXVR(14),
	DBGBXVR(15),

	/* DBGDSAR (32bit) */
	{ Op1( 0), CRn( 2), CRm( 0), Op2( 0), trap_raz_wi },

	/* DBGDEVID2 */
	{ Op1( 0), CRn( 7), CRm( 0), Op2( 7), trap_raz_wi },
	/* DBGDEVID1 */
	{ Op1( 0), CRn( 7), CRm( 1), Op2( 7), trap_raz_wi },
	/* DBGDEVID */
	{ Op1( 0), CRn( 7), CRm( 2), Op2( 7), trap_raz_wi },
	/* DBGCLAIMSET */
	{ Op1( 0), CRn( 7), CRm( 8), Op2( 6), trap_raz_wi },
	/* DBGCLAIMCLR */
	{ Op1( 0), CRn( 7), CRm( 9), Op2( 6), trap_raz_wi },
	/* DBGAUTHSTATUS */
	{ Op1( 0), CRn( 7), CRm(14), Op2( 6), trap_dbgauthstatus_el1 },
};

/* Trapped cp14 64bit registers */
static const struct sys_reg_desc cp14_64_regs[] = {
	/* DBGDRAR (64bit) */
	{ Op1( 0), CRm( 1), .access = trap_raz_wi },

	/* DBGDSAR (64bit) */
	{ Op1( 0), CRm( 2), .access = trap_raz_wi },
};

/* Macro to expand the PMEVCNTRn register */
#define PMU_PMEVCNTR(n)							\
	/* PMEVCNTRn */							\
	{ Op1(0), CRn(0b1110),						\
	  CRm((0b1000 | (((n) >> 3) & 0x3))), Op2(((n) & 0x7)),		\
	  access_pmu_evcntr }

/* Macro to expand the PMEVTYPERn register */
#define PMU_PMEVTYPER(n)						\
	/* PMEVTYPERn */						\
	{ Op1(0), CRn(0b1110),						\
	  CRm((0b1100 | (((n) >> 3) & 0x3))), Op2(((n) & 0x7)),		\
	  access_pmu_evtyper }

/*
 * Trapped cp15 registers. TTBR0/TTBR1 get a double encoding,
 * depending on the way they are accessed (as a 32bit or a 64bit
 * register).
 */
static const struct sys_reg_desc cp15_regs[] = {
	{ Op1( 0), CRn( 0), CRm( 0), Op2( 1), access_ctr },
	{ Op1( 0), CRn( 1), CRm( 0), Op2( 0), access_vm_reg, NULL, c1_SCTLR },
	{ Op1( 0), CRn( 1), CRm( 0), Op2( 1), access_actlr },
	{ Op1( 0), CRn( 1), CRm( 0), Op2( 3), access_actlr },
	{ Op1( 0), CRn( 2), CRm( 0), Op2( 0), access_vm_reg, NULL, c2_TTBR0 },
	{ Op1( 0), CRn( 2), CRm( 0), Op2( 1), access_vm_reg, NULL, c2_TTBR1 },
	{ Op1( 0), CRn( 2), CRm( 0), Op2( 2), access_vm_reg, NULL, c2_TTBCR },
	{ Op1( 0), CRn( 3), CRm( 0), Op2( 0), access_vm_reg, NULL, c3_DACR },
	{ Op1( 0), CRn( 5), CRm( 0), Op2( 0), access_vm_reg, NULL, c5_DFSR },
	{ Op1( 0), CRn( 5), CRm( 0), Op2( 1), access_vm_reg, NULL, c5_IFSR },
	{ Op1( 0), CRn( 5), CRm( 1), Op2( 0), access_vm_reg, NULL, c5_ADFSR },
	{ Op1( 0), CRn( 5), CRm( 1), Op2( 1), access_vm_reg, NULL, c5_AIFSR },
	{ Op1( 0), CRn( 6), CRm( 0), Op2( 0), access_vm_reg, NULL, c6_DFAR },
	{ Op1( 0), CRn( 6), CRm( 0), Op2( 2), access_vm_reg, NULL, c6_IFAR },

	/*
	 * DC{C,I,CI}SW operations:
	 */
	{ Op1( 0), CRn( 7), CRm( 6), Op2( 2), access_dcsw },
	{ Op1( 0), CRn( 7), CRm(10), Op2( 2), access_dcsw },
	{ Op1( 0), CRn( 7), CRm(14), Op2( 2), access_dcsw },

	/* PMU */
	{ Op1( 0), CRn( 9), CRm(12), Op2( 0), access_pmcr },
	{ Op1( 0), CRn( 9), CRm(12), Op2( 1), access_pmcnten },
	{ Op1( 0), CRn( 9), CRm(12), Op2( 2), access_pmcnten },
	{ Op1( 0), CRn( 9), CRm(12), Op2( 3), access_pmovs },
	{ Op1( 0), CRn( 9), CRm(12), Op2( 4), access_pmswinc },
	{ Op1( 0), CRn( 9), CRm(12), Op2( 5), access_pmselr },
	{ Op1( 0), CRn( 9), CRm(12), Op2( 6), access_pmceid },
	{ Op1( 0), CRn( 9), CRm(12), Op2( 7), access_pmceid },
	{ Op1( 0), CRn( 9), CRm(13), Op2( 0), access_pmu_evcntr },
	{ Op1( 0), CRn( 9), CRm(13), Op2( 1), access_pmu_evtyper },
	{ Op1( 0), CRn( 9), CRm(13), Op2( 2), access_pmu_evcntr },
	{ Op1( 0), CRn( 9), CRm(14), Op2( 0), access_pmuserenr },
	{ Op1( 0), CRn( 9), CRm(14), Op2( 1), access_pminten },
	{ Op1( 0), CRn( 9), CRm(14), Op2( 2), access_pminten },
	{ Op1( 0), CRn( 9), CRm(14), Op2( 3), access_pmovs },

	{ Op1( 0), CRn(10), CRm( 2), Op2( 0), access_vm_reg, NULL, c10_PRRR },
	{ Op1( 0), CRn(10), CRm( 2), Op2( 1), access_vm_reg, NULL, c10_NMRR },
	{ Op1( 0), CRn(10), CRm( 3), Op2( 0), access_vm_reg, NULL, c10_AMAIR0 },
	{ Op1( 0), CRn(10), CRm( 3), Op2( 1), access_vm_reg, NULL, c10_AMAIR1 },

	/* ICC_SRE */
	{ Op1( 0), CRn(12), CRm(12), Op2( 5), access_gic_sre },

	{ Op1( 0), CRn(13), CRm( 0), Op2( 1), access_vm_reg, NULL, c13_CID },

	/* Arch Tmers */
	{ SYS_DESC(SYS_AARCH32_CNTP_TVAL), access_arch_timer },
	{ SYS_DESC(SYS_AARCH32_CNTP_CTL), access_arch_timer },

	/* PMEVCNTRn */
	PMU_PMEVCNTR(0),
	PMU_PMEVCNTR(1),
	PMU_PMEVCNTR(2),
	PMU_PMEVCNTR(3),
	PMU_PMEVCNTR(4),
	PMU_PMEVCNTR(5),
	PMU_PMEVCNTR(6),
	PMU_PMEVCNTR(7),
	PMU_PMEVCNTR(8),
	PMU_PMEVCNTR(9),
	PMU_PMEVCNTR(10),
	PMU_PMEVCNTR(11),
	PMU_PMEVCNTR(12),
	PMU_PMEVCNTR(13),
	PMU_PMEVCNTR(14),
	PMU_PMEVCNTR(15),
	PMU_PMEVCNTR(16),
	PMU_PMEVCNTR(17),
	PMU_PMEVCNTR(18),
	PMU_PMEVCNTR(19),
	PMU_PMEVCNTR(20),
	PMU_PMEVCNTR(21),
	PMU_PMEVCNTR(22),
	PMU_PMEVCNTR(23),
	PMU_PMEVCNTR(24),
	PMU_PMEVCNTR(25),
	PMU_PMEVCNTR(26),
	PMU_PMEVCNTR(27),
	PMU_PMEVCNTR(28),
	PMU_PMEVCNTR(29),
	PMU_PMEVCNTR(30),
	/* PMEVTYPERn */
	PMU_PMEVTYPER(0),
	PMU_PMEVTYPER(1),
	PMU_PMEVTYPER(2),
	PMU_PMEVTYPER(3),
	PMU_PMEVTYPER(4),
	PMU_PMEVTYPER(5),
	PMU_PMEVTYPER(6),
	PMU_PMEVTYPER(7),
	PMU_PMEVTYPER(8),
	PMU_PMEVTYPER(9),
	PMU_PMEVTYPER(10),
	PMU_PMEVTYPER(11),
	PMU_PMEVTYPER(12),
	PMU_PMEVTYPER(13),
	PMU_PMEVTYPER(14),
	PMU_PMEVTYPER(15),
	PMU_PMEVTYPER(16),
	PMU_PMEVTYPER(17),
	PMU_PMEVTYPER(18),
	PMU_PMEVTYPER(19),
	PMU_PMEVTYPER(20),
	PMU_PMEVTYPER(21),
	PMU_PMEVTYPER(22),
	PMU_PMEVTYPER(23),
	PMU_PMEVTYPER(24),
	PMU_PMEVTYPER(25),
	PMU_PMEVTYPER(26),
	PMU_PMEVTYPER(27),
	PMU_PMEVTYPER(28),
	PMU_PMEVTYPER(29),
	PMU_PMEVTYPER(30),
	/* PMCCFILTR */
	{ Op1(0), CRn(14), CRm(15), Op2(7), access_pmu_evtyper },

	{ Op1(1), CRn( 0), CRm( 0), Op2(0), access_ccsidr },
	{ Op1(1), CRn( 0), CRm( 0), Op2(1), access_clidr },
	{ Op1(2), CRn( 0), CRm( 0), Op2(0), access_csselr, NULL, c0_CSSELR },
};

static const struct sys_reg_desc cp15_64_regs[] = {
	{ Op1( 0), CRn( 0), CRm( 2), Op2( 0), access_vm_reg, NULL, c2_TTBR0 },
	{ Op1( 0), CRn( 0), CRm( 9), Op2( 0), access_pmu_evcntr },
	{ Op1( 0), CRn( 0), CRm(12), Op2( 0), access_gic_sgi }, /* ICC_SGI1R */
	{ Op1( 1), CRn( 0), CRm( 2), Op2( 0), access_vm_reg, NULL, c2_TTBR1 },
	{ Op1( 1), CRn( 0), CRm(12), Op2( 0), access_gic_sgi }, /* ICC_ASGI1R */
	{ Op1( 2), CRn( 0), CRm(12), Op2( 0), access_gic_sgi }, /* ICC_SGI0R */
	{ SYS_DESC(SYS_AARCH32_CNTP_CVAL),    access_arch_timer },
};

static int check_sysreg_table(const struct sys_reg_desc *table, unsigned int n,
			      bool is_32)
{
	unsigned int i;

	for (i = 0; i < n; i++) {
		if (!is_32 && table[i].reg && !table[i].reset) {
			kvm_err("sys_reg table %p entry %d has lacks reset\n",
				table, i);
			return 1;
		}

		if (i && cmp_sys_reg(&table[i-1], &table[i]) >= 0) {
			kvm_err("sys_reg table %p out of order (%d)\n", table, i - 1);
			return 1;
		}
	}

	return 0;
}

static int match_sys_reg(const void *key, const void *elt)
{
	const unsigned long pval = (unsigned long)key;
	const struct sys_reg_desc *r = elt;

	return pval - reg_to_encoding(r);
}

static const struct sys_reg_desc *find_reg(const struct sys_reg_params *params,
					 const struct sys_reg_desc table[],
					 unsigned int num)
{
	unsigned long pval = reg_to_encoding(params);

	return bsearch((void *)pval, table, num, sizeof(table[0]), match_sys_reg);
}

int kvm_handle_cp14_load_store(struct kvm_vcpu *vcpu)
{
	kvm_inject_undefined(vcpu);
	return 1;
}

static void perform_access(struct kvm_vcpu *vcpu,
			   struct sys_reg_params *params,
			   const struct sys_reg_desc *r)
{
	trace_kvm_sys_access(*vcpu_pc(vcpu), params, r);

	/* Check for regs disabled by runtime config */
	if (sysreg_hidden_from_guest(vcpu, r)) {
		kvm_inject_undefined(vcpu);
		return;
	}

	/*
	 * Not having an accessor means that we have configured a trap
	 * that we don't know how to handle. This certainly qualifies
	 * as a gross bug that should be fixed right away.
	 */
	BUG_ON(!r->access);

	/* Skip instruction if instructed so */
	if (likely(r->access(vcpu, params, r)))
		kvm_skip_instr(vcpu, kvm_vcpu_trap_il_is32bit(vcpu));
}

/*
 * emulate_cp --  tries to match a sys_reg access in a handling table, and
 *                call the corresponding trap handler.
 *
 * @params: pointer to the descriptor of the access
 * @table: array of trap descriptors
 * @num: size of the trap descriptor array
 *
 * Return 0 if the access has been handled, and -1 if not.
 */
static int emulate_cp(struct kvm_vcpu *vcpu,
		      struct sys_reg_params *params,
		      const struct sys_reg_desc *table,
		      size_t num)
{
	const struct sys_reg_desc *r;

	if (!table)
		return -1;	/* Not handled */

	r = find_reg(params, table, num);

	if (r) {
		perform_access(vcpu, params, r);
		return 0;
	}

	/* Not handled */
	return -1;
}

static void unhandled_cp_access(struct kvm_vcpu *vcpu,
				struct sys_reg_params *params)
{
	u8 esr_ec = kvm_vcpu_trap_get_class(vcpu);
	int cp = -1;

	switch (esr_ec) {
	case ESR_ELx_EC_CP15_32:
	case ESR_ELx_EC_CP15_64:
		cp = 15;
		break;
	case ESR_ELx_EC_CP14_MR:
	case ESR_ELx_EC_CP14_64:
		cp = 14;
		break;
	default:
		WARN_ON(1);
	}

	print_sys_reg_msg(params,
			  "Unsupported guest CP%d access at: %08lx [%08lx]\n",
			  cp, *vcpu_pc(vcpu), *vcpu_cpsr(vcpu));
	kvm_inject_undefined(vcpu);
}

/**
 * kvm_handle_cp_64 -- handles a mrrc/mcrr trap on a guest CP14/CP15 access
 * @vcpu: The VCPU pointer
 * @run:  The kvm_run struct
 */
static int kvm_handle_cp_64(struct kvm_vcpu *vcpu,
			    const struct sys_reg_desc *global,
			    size_t nr_global)
{
	struct sys_reg_params params;
	u32 esr = kvm_vcpu_get_esr(vcpu);
	int Rt = kvm_vcpu_sys_get_rt(vcpu);
	int Rt2 = (esr >> 10) & 0x1f;

	params.is_aarch32 = true;
	params.is_32bit = false;
	params.CRm = (esr >> 1) & 0xf;
	params.is_write = ((esr & 1) == 0);

	params.Op0 = 0;
	params.Op1 = (esr >> 16) & 0xf;
	params.Op2 = 0;
	params.CRn = 0;

	/*
	 * Make a 64-bit value out of Rt and Rt2. As we use the same trap
	 * backends between AArch32 and AArch64, we get away with it.
	 */
	if (params.is_write) {
		params.regval = vcpu_get_reg(vcpu, Rt) & 0xffffffff;
		params.regval |= vcpu_get_reg(vcpu, Rt2) << 32;
	}

	/*
	 * If the table contains a handler, handle the
	 * potential register operation in the case of a read and return
	 * with success.
	 */
	if (!emulate_cp(vcpu, &params, global, nr_global)) {
		/* Split up the value between registers for the read side */
		if (!params.is_write) {
			vcpu_set_reg(vcpu, Rt, lower_32_bits(params.regval));
			vcpu_set_reg(vcpu, Rt2, upper_32_bits(params.regval));
		}

		return 1;
	}

	unhandled_cp_access(vcpu, &params);
	return 1;
}

/**
 * kvm_handle_cp_32 -- handles a mrc/mcr trap on a guest CP14/CP15 access
 * @vcpu: The VCPU pointer
 * @run:  The kvm_run struct
 */
static int kvm_handle_cp_32(struct kvm_vcpu *vcpu,
			    const struct sys_reg_desc *global,
			    size_t nr_global)
{
	struct sys_reg_params params;
	u32 esr = kvm_vcpu_get_esr(vcpu);
	int Rt  = kvm_vcpu_sys_get_rt(vcpu);

	params.is_aarch32 = true;
	params.is_32bit = true;
	params.CRm = (esr >> 1) & 0xf;
	params.regval = vcpu_get_reg(vcpu, Rt);
	params.is_write = ((esr & 1) == 0);
	params.CRn = (esr >> 10) & 0xf;
	params.Op0 = 0;
	params.Op1 = (esr >> 14) & 0x7;
	params.Op2 = (esr >> 17) & 0x7;

	if (!emulate_cp(vcpu, &params, global, nr_global)) {
		if (!params.is_write)
			vcpu_set_reg(vcpu, Rt, params.regval);
		return 1;
	}

	unhandled_cp_access(vcpu, &params);
	return 1;
}

int kvm_handle_cp15_64(struct kvm_vcpu *vcpu)
{
	return kvm_handle_cp_64(vcpu, cp15_64_regs, ARRAY_SIZE(cp15_64_regs));
}

int kvm_handle_cp15_32(struct kvm_vcpu *vcpu)
{
	return kvm_handle_cp_32(vcpu, cp15_regs, ARRAY_SIZE(cp15_regs));
}

int kvm_handle_cp14_64(struct kvm_vcpu *vcpu)
{
	return kvm_handle_cp_64(vcpu, cp14_64_regs, ARRAY_SIZE(cp14_64_regs));
}

int kvm_handle_cp14_32(struct kvm_vcpu *vcpu)
{
	return kvm_handle_cp_32(vcpu, cp14_regs, ARRAY_SIZE(cp14_regs));
}

static bool is_imp_def_sys_reg(struct sys_reg_params *params)
{
	// See ARM DDI 0487E.a, section D12.3.2
	return params->Op0 == 3 && (params->CRn & 0b1011) == 0b1011;
}

static int emulate_sys_reg(struct kvm_vcpu *vcpu,
			   struct sys_reg_params *params)
{
	const struct sys_reg_desc *r;

	r = find_reg(params, sys_reg_descs, ARRAY_SIZE(sys_reg_descs));

	if (likely(r)) {
		perform_access(vcpu, params, r);
	} else if (is_imp_def_sys_reg(params)) {
		kvm_inject_undefined(vcpu);
	} else {
		print_sys_reg_msg(params,
				  "Unsupported guest sys_reg access at: %lx [%08lx]\n",
				  *vcpu_pc(vcpu), *vcpu_cpsr(vcpu));
		kvm_inject_undefined(vcpu);
	}
	return 1;
}

/**
 * kvm_reset_sys_regs - sets system registers to reset value
 * @vcpu: The VCPU pointer
 *
 * This function finds the right table above and sets the registers on the
 * virtual CPU struct to their architecturally defined reset values.
 */
void kvm_reset_sys_regs(struct kvm_vcpu *vcpu)
{
	unsigned long i;

	for (i = 0; i < ARRAY_SIZE(sys_reg_descs); i++)
		if (sys_reg_descs[i].reset)
			sys_reg_descs[i].reset(vcpu, &sys_reg_descs[i]);
}

/**
 * kvm_handle_sys_reg -- handles a mrs/msr trap on a guest sys_reg access
 * @vcpu: The VCPU pointer
 */
int kvm_handle_sys_reg(struct kvm_vcpu *vcpu)
{
	struct sys_reg_params params;
	unsigned long esr = kvm_vcpu_get_esr(vcpu);
	int Rt = kvm_vcpu_sys_get_rt(vcpu);
	int ret;

	trace_kvm_handle_sys_reg(esr);

	params.is_aarch32 = false;
	params.is_32bit = false;
	params.Op0 = (esr >> 20) & 3;
	params.Op1 = (esr >> 14) & 0x7;
	params.CRn = (esr >> 10) & 0xf;
	params.CRm = (esr >> 1) & 0xf;
	params.Op2 = (esr >> 17) & 0x7;
	params.regval = vcpu_get_reg(vcpu, Rt);
	params.is_write = !(esr & 1);

	ret = emulate_sys_reg(vcpu, &params);

	if (!params.is_write)
		vcpu_set_reg(vcpu, Rt, params.regval);
	return ret;
}

/******************************************************************************
 * Userspace API
 *****************************************************************************/

static bool index_to_params(u64 id, struct sys_reg_params *params)
{
	switch (id & KVM_REG_SIZE_MASK) {
	case KVM_REG_SIZE_U64:
		/* Any unused index bits means it's not valid. */
		if (id & ~(KVM_REG_ARCH_MASK | KVM_REG_SIZE_MASK
			      | KVM_REG_ARM_COPROC_MASK
			      | KVM_REG_ARM64_SYSREG_OP0_MASK
			      | KVM_REG_ARM64_SYSREG_OP1_MASK
			      | KVM_REG_ARM64_SYSREG_CRN_MASK
			      | KVM_REG_ARM64_SYSREG_CRM_MASK
			      | KVM_REG_ARM64_SYSREG_OP2_MASK))
			return false;
		params->Op0 = ((id & KVM_REG_ARM64_SYSREG_OP0_MASK)
			       >> KVM_REG_ARM64_SYSREG_OP0_SHIFT);
		params->Op1 = ((id & KVM_REG_ARM64_SYSREG_OP1_MASK)
			       >> KVM_REG_ARM64_SYSREG_OP1_SHIFT);
		params->CRn = ((id & KVM_REG_ARM64_SYSREG_CRN_MASK)
			       >> KVM_REG_ARM64_SYSREG_CRN_SHIFT);
		params->CRm = ((id & KVM_REG_ARM64_SYSREG_CRM_MASK)
			       >> KVM_REG_ARM64_SYSREG_CRM_SHIFT);
		params->Op2 = ((id & KVM_REG_ARM64_SYSREG_OP2_MASK)
			       >> KVM_REG_ARM64_SYSREG_OP2_SHIFT);
		return true;
	default:
		return false;
	}
}

const struct sys_reg_desc *find_reg_by_id(u64 id,
					  struct sys_reg_params *params,
					  const struct sys_reg_desc table[],
					  unsigned int num)
{
	if (!index_to_params(id, params))
		return NULL;

	return find_reg(params, table, num);
}

/* Decode an index value, and find the sys_reg_desc entry. */
static const struct sys_reg_desc *index_to_sys_reg_desc(struct kvm_vcpu *vcpu,
						    u64 id)
{
	const struct sys_reg_desc *r;
	struct sys_reg_params params;

	/* We only do sys_reg for now. */
	if ((id & KVM_REG_ARM_COPROC_MASK) != KVM_REG_ARM64_SYSREG)
		return NULL;

	if (!index_to_params(id, &params))
		return NULL;

	r = find_reg(&params, sys_reg_descs, ARRAY_SIZE(sys_reg_descs));

	/* Not saved in the sys_reg array and not otherwise accessible? */
	if (r && !(r->reg || r->get_user))
		r = NULL;

	return r;
}

/*
 * These are the invariant sys_reg registers: we let the guest see the
 * host versions of these, so they're part of the guest state.
 *
 * A future CPU may provide a mechanism to present different values to
 * the guest, or a future kvm may trap them.
 */

#define FUNCTION_INVARIANT(reg)						\
	static void get_##reg(struct kvm_vcpu *v,			\
			      const struct sys_reg_desc *r)		\
	{								\
		((struct sys_reg_desc *)r)->val = read_sysreg(reg);	\
	}

FUNCTION_INVARIANT(midr_el1)
FUNCTION_INVARIANT(revidr_el1)
FUNCTION_INVARIANT(clidr_el1)
FUNCTION_INVARIANT(aidr_el1)

static void get_ctr_el0(struct kvm_vcpu *v, const struct sys_reg_desc *r)
{
	((struct sys_reg_desc *)r)->val = read_sanitised_ftr_reg(SYS_CTR_EL0);
}

/* ->val is filled in by kvm_sys_reg_table_init() */
static struct sys_reg_desc invariant_sys_regs[] = {
	{ SYS_DESC(SYS_MIDR_EL1), NULL, get_midr_el1 },
	{ SYS_DESC(SYS_REVIDR_EL1), NULL, get_revidr_el1 },
	{ SYS_DESC(SYS_CLIDR_EL1), NULL, get_clidr_el1 },
	{ SYS_DESC(SYS_AIDR_EL1), NULL, get_aidr_el1 },
	{ SYS_DESC(SYS_CTR_EL0), NULL, get_ctr_el0 },
};

static int reg_from_user(u64 *val, const void __user *uaddr, u64 id)
{
	if (copy_from_user(val, uaddr, KVM_REG_SIZE(id)) != 0)
		return -EFAULT;
	return 0;
}

static int reg_to_user(void __user *uaddr, const u64 *val, u64 id)
{
	if (copy_to_user(uaddr, val, KVM_REG_SIZE(id)) != 0)
		return -EFAULT;
	return 0;
}

static int get_invariant_sys_reg(u64 id, void __user *uaddr)
{
	struct sys_reg_params params;
	const struct sys_reg_desc *r;

	r = find_reg_by_id(id, &params, invariant_sys_regs,
			   ARRAY_SIZE(invariant_sys_regs));
	if (!r)
		return -ENOENT;

	return reg_to_user(uaddr, &r->val, id);
}

static int set_invariant_sys_reg(u64 id, void __user *uaddr)
{
	struct sys_reg_params params;
	const struct sys_reg_desc *r;
	int err;
	u64 val = 0; /* Make sure high bits are 0 for 32-bit regs */

	r = find_reg_by_id(id, &params, invariant_sys_regs,
			   ARRAY_SIZE(invariant_sys_regs));
	if (!r)
		return -ENOENT;

	err = reg_from_user(&val, uaddr, id);
	if (err)
		return err;

	/* This is what we mean by invariant: you can't change it. */
	if (r->val != val)
		return -EINVAL;

	return 0;
}

static bool is_valid_cache(u32 val)
{
	u32 level, ctype;

	if (val >= CSSELR_MAX)
		return false;

	/* Bottom bit is Instruction or Data bit.  Next 3 bits are level. */
	level = (val >> 1);
	ctype = (cache_levels >> (level * 3)) & 7;

	switch (ctype) {
	case 0: /* No cache */
		return false;
	case 1: /* Instruction cache only */
		return (val & 1);
	case 2: /* Data cache only */
	case 4: /* Unified cache */
		return !(val & 1);
	case 3: /* Separate instruction and data caches */
		return true;
	default: /* Reserved: we can't know instruction or data. */
		return false;
	}
}

static int demux_c15_get(u64 id, void __user *uaddr)
{
	u32 val;
	u32 __user *uval = uaddr;

	/* Fail if we have unknown bits set. */
	if (id & ~(KVM_REG_ARCH_MASK|KVM_REG_SIZE_MASK|KVM_REG_ARM_COPROC_MASK
		   | ((1 << KVM_REG_ARM_COPROC_SHIFT)-1)))
		return -ENOENT;

	switch (id & KVM_REG_ARM_DEMUX_ID_MASK) {
	case KVM_REG_ARM_DEMUX_ID_CCSIDR:
		if (KVM_REG_SIZE(id) != 4)
			return -ENOENT;
		val = (id & KVM_REG_ARM_DEMUX_VAL_MASK)
			>> KVM_REG_ARM_DEMUX_VAL_SHIFT;
		if (!is_valid_cache(val))
			return -ENOENT;

		return put_user(get_ccsidr(val), uval);
	default:
		return -ENOENT;
	}
}

static int demux_c15_set(u64 id, void __user *uaddr)
{
	u32 val, newval;
	u32 __user *uval = uaddr;

	/* Fail if we have unknown bits set. */
	if (id & ~(KVM_REG_ARCH_MASK|KVM_REG_SIZE_MASK|KVM_REG_ARM_COPROC_MASK
		   | ((1 << KVM_REG_ARM_COPROC_SHIFT)-1)))
		return -ENOENT;

	switch (id & KVM_REG_ARM_DEMUX_ID_MASK) {
	case KVM_REG_ARM_DEMUX_ID_CCSIDR:
		if (KVM_REG_SIZE(id) != 4)
			return -ENOENT;
		val = (id & KVM_REG_ARM_DEMUX_VAL_MASK)
			>> KVM_REG_ARM_DEMUX_VAL_SHIFT;
		if (!is_valid_cache(val))
			return -ENOENT;

		if (get_user(newval, uval))
			return -EFAULT;

		/* This is also invariant: you can't change it. */
		if (newval != get_ccsidr(val))
			return -EINVAL;
		return 0;
	default:
		return -ENOENT;
	}
}

int kvm_arm_sys_reg_get_reg(struct kvm_vcpu *vcpu, const struct kvm_one_reg *reg)
{
	const struct sys_reg_desc *r;
	void __user *uaddr = (void __user *)(unsigned long)reg->addr;

	if ((reg->id & KVM_REG_ARM_COPROC_MASK) == KVM_REG_ARM_DEMUX)
		return demux_c15_get(reg->id, uaddr);

	if (KVM_REG_SIZE(reg->id) != sizeof(__u64))
		return -ENOENT;

	r = index_to_sys_reg_desc(vcpu, reg->id);
	if (!r)
		return get_invariant_sys_reg(reg->id, uaddr);

	/* Check for regs disabled by runtime config */
	if (sysreg_hidden_from_user(vcpu, r))
		return -ENOENT;

	if (r->get_user)
		return (r->get_user)(vcpu, r, reg, uaddr);

	return reg_to_user(uaddr, &__vcpu_sys_reg(vcpu, r->reg), reg->id);
}

int kvm_arm_sys_reg_set_reg(struct kvm_vcpu *vcpu, const struct kvm_one_reg *reg)
{
	const struct sys_reg_desc *r;
	void __user *uaddr = (void __user *)(unsigned long)reg->addr;

	if ((reg->id & KVM_REG_ARM_COPROC_MASK) == KVM_REG_ARM_DEMUX)
		return demux_c15_set(reg->id, uaddr);

	if (KVM_REG_SIZE(reg->id) != sizeof(__u64))
		return -ENOENT;

	r = index_to_sys_reg_desc(vcpu, reg->id);
	if (!r)
		return set_invariant_sys_reg(reg->id, uaddr);

	/* Check for regs disabled by runtime config */
	if (sysreg_hidden_from_user(vcpu, r))
		return -ENOENT;

	if (r->set_user)
		return (r->set_user)(vcpu, r, reg, uaddr);

	return reg_from_user(&__vcpu_sys_reg(vcpu, r->reg), uaddr, reg->id);
}

static unsigned int num_demux_regs(void)
{
	unsigned int i, count = 0;

	for (i = 0; i < CSSELR_MAX; i++)
		if (is_valid_cache(i))
			count++;

	return count;
}

static int write_demux_regids(u64 __user *uindices)
{
	u64 val = KVM_REG_ARM64 | KVM_REG_SIZE_U32 | KVM_REG_ARM_DEMUX;
	unsigned int i;

	val |= KVM_REG_ARM_DEMUX_ID_CCSIDR;
	for (i = 0; i < CSSELR_MAX; i++) {
		if (!is_valid_cache(i))
			continue;
		if (put_user(val | i, uindices))
			return -EFAULT;
		uindices++;
	}
	return 0;
}

static u64 sys_reg_to_index(const struct sys_reg_desc *reg)
{
	return (KVM_REG_ARM64 | KVM_REG_SIZE_U64 |
		KVM_REG_ARM64_SYSREG |
		(reg->Op0 << KVM_REG_ARM64_SYSREG_OP0_SHIFT) |
		(reg->Op1 << KVM_REG_ARM64_SYSREG_OP1_SHIFT) |
		(reg->CRn << KVM_REG_ARM64_SYSREG_CRN_SHIFT) |
		(reg->CRm << KVM_REG_ARM64_SYSREG_CRM_SHIFT) |
		(reg->Op2 << KVM_REG_ARM64_SYSREG_OP2_SHIFT));
}

static bool copy_reg_to_user(const struct sys_reg_desc *reg, u64 __user **uind)
{
	if (!*uind)
		return true;

	if (put_user(sys_reg_to_index(reg), *uind))
		return false;

	(*uind)++;
	return true;
}

static int walk_one_sys_reg(const struct kvm_vcpu *vcpu,
			    const struct sys_reg_desc *rd,
			    u64 __user **uind,
			    unsigned int *total)
{
	/*
	 * Ignore registers we trap but don't save,
	 * and for which no custom user accessor is provided.
	 */
	if (!(rd->reg || rd->get_user))
		return 0;

	if (sysreg_hidden_from_user(vcpu, rd))
		return 0;

	if (!copy_reg_to_user(rd, uind))
		return -EFAULT;

	(*total)++;
	return 0;
}

/* Assumed ordered tables, see kvm_sys_reg_table_init. */
static int walk_sys_regs(struct kvm_vcpu *vcpu, u64 __user *uind)
{
	const struct sys_reg_desc *i2, *end2;
	unsigned int total = 0;
	int err;

	i2 = sys_reg_descs;
	end2 = sys_reg_descs + ARRAY_SIZE(sys_reg_descs);

	while (i2 != end2) {
		err = walk_one_sys_reg(vcpu, i2++, &uind, &total);
		if (err)
			return err;
	}
	return total;
}

unsigned long kvm_arm_num_sys_reg_descs(struct kvm_vcpu *vcpu)
{
	return ARRAY_SIZE(invariant_sys_regs)
		+ num_demux_regs()
		+ walk_sys_regs(vcpu, (u64 __user *)NULL);
}

int kvm_arm_copy_sys_reg_indices(struct kvm_vcpu *vcpu, u64 __user *uindices)
{
	unsigned int i;
	int err;

	/* Then give them all the invariant registers' indices. */
	for (i = 0; i < ARRAY_SIZE(invariant_sys_regs); i++) {
		if (put_user(sys_reg_to_index(&invariant_sys_regs[i]), uindices))
			return -EFAULT;
		uindices++;
	}

	err = walk_sys_regs(vcpu, uindices);
	if (err < 0)
		return err;
	uindices += err;

	return write_demux_regids(uindices);
}

void kvm_sys_reg_table_init(void)
{
	unsigned int i;
	struct sys_reg_desc clidr;

	/* Make sure tables are unique and in order. */
	BUG_ON(check_sysreg_table(sys_reg_descs, ARRAY_SIZE(sys_reg_descs), false));
	BUG_ON(check_sysreg_table(cp14_regs, ARRAY_SIZE(cp14_regs), true));
	BUG_ON(check_sysreg_table(cp14_64_regs, ARRAY_SIZE(cp14_64_regs), true));
	BUG_ON(check_sysreg_table(cp15_regs, ARRAY_SIZE(cp15_regs), true));
	BUG_ON(check_sysreg_table(cp15_64_regs, ARRAY_SIZE(cp15_64_regs), true));
	BUG_ON(check_sysreg_table(invariant_sys_regs, ARRAY_SIZE(invariant_sys_regs), false));

	/* We abuse the reset function to overwrite the table itself. */
	for (i = 0; i < ARRAY_SIZE(invariant_sys_regs); i++)
		invariant_sys_regs[i].reset(NULL, &invariant_sys_regs[i]);

	/*
	 * CLIDR format is awkward, so clean it up.  See ARM B4.1.20:
	 *
	 *   If software reads the Cache Type fields from Ctype1
	 *   upwards, once it has seen a value of 0b000, no caches
	 *   exist at further-out levels of the hierarchy. So, for
	 *   example, if Ctype3 is the first Cache Type field with a
	 *   value of 0b000, the values of Ctype4 to Ctype7 must be
	 *   ignored.
	 */
	get_clidr_el1(NULL, &clidr); /* Ugly... */
	cache_levels = clidr.val;
	for (i = 0; i < 7; i++)
		if (((cache_levels >> (i*3)) & 7) == 0)
			break;
	/* Clear all higher bits. */
	cache_levels &= (1 << (i*3))-1;
}<|MERGE_RESOLUTION|>--- conflicted
+++ resolved
@@ -1131,14 +1131,11 @@
 		if (!vcpu_has_sve(vcpu))
 			val &= ~(0xfUL << ID_AA64PFR0_SVE_SHIFT);
 		val &= ~(0xfUL << ID_AA64PFR0_AMU_SHIFT);
-<<<<<<< HEAD
 		if (!(val & (0xfUL << ID_AA64PFR0_CSV2_SHIFT)) &&
 		    arm64_get_spectre_v2_state() == SPECTRE_UNAFFECTED)
 			val |= (1UL << ID_AA64PFR0_CSV2_SHIFT);
-=======
 	} else if (id == SYS_ID_AA64PFR1_EL1) {
 		val &= ~(0xfUL << ID_AA64PFR1_MTE_SHIFT);
->>>>>>> b5756146
 	} else if (id == SYS_ID_AA64ISAR1_EL1 && !vcpu_has_ptrauth(vcpu)) {
 		val &= ~((0xfUL << ID_AA64ISAR1_APA_SHIFT) |
 			 (0xfUL << ID_AA64ISAR1_API_SHIFT) |
