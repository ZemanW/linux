--- conflicted
+++ resolved
@@ -20,10 +20,7 @@
       - qcom,ipq8074-qmp-usb3-phy
       - qcom,ipq9574-qmp-usb3-phy
       - qcom,msm8996-qmp-usb3-phy
-<<<<<<< HEAD
-=======
       - com,qdu1000-qmp-usb3-uni-phy
->>>>>>> 0c383648
       - qcom,sa8775p-qmp-usb3-uni-phy
       - qcom,sc8280xp-qmp-usb3-uni-phy
       - qcom,sdm845-qmp-usb3-uni-phy
@@ -113,10 +110,7 @@
         compatible:
           contains:
             enum:
-<<<<<<< HEAD
-=======
               - qcom,qdu1000-qmp-usb3-uni-phy
->>>>>>> 0c383648
               - qcom,sa8775p-qmp-usb3-uni-phy
               - qcom,sc8280xp-qmp-usb3-uni-phy
               - qcom,sm8150-qmp-usb3-uni-phy
